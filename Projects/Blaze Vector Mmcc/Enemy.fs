--- conflicted
+++ resolved
@@ -42,11 +42,7 @@
          Entity.Friction == 0.0f
          Entity.LinearDamping == 3.0f
          Entity.AngularFactor == v3Zero
-<<<<<<< HEAD
-         Entity.Gravity == GravityNone
-=======
          Entity.Gravity == GravityWorld
->>>>>>> d50d0d9c
          Entity.CelCount == 6
          Entity.CelRun == 4
          Entity.CelSize == v2 48.0f 96.0f
