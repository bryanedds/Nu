﻿namespace BlazeVector
open System
open System.Numerics
open Prime
open Nu
open BlazeVector

type BulletCommand =
    | Update
    | Penetration
    interface Command

type BulletDispatcher () =
    inherit Entity2dDispatcher<int64, Message, BulletCommand> (true, false, false, fun world -> world.UpdateTime)

    static member Facets =
        [typeof<RigidBodyFacet>
         typeof<StaticSpriteFacet>]

    override this.Definitions (_, _) =
        [Entity.Size == v3 16.0f 16.0f 0.0f
         Entity.Presence == Omnipresent
         Entity.BodyType == Dynamic
         Entity.BodyShape == SphereShape { Radius = 0.5f; TransformOpt = None; PropertiesOpt = None }
         Entity.Restitution == 0.5f
         Entity.LinearDamping == 0.0f
         Entity.Substance == Density 0.1f
<<<<<<< HEAD
         Entity.Gravity == GravityNone
=======
         Entity.Gravity == GravityWorld
>>>>>>> d50d0d9c
         Entity.StaticImage == Assets.Gameplay.PlayerBulletImage
         Entity.UpdateEvent => Update
         Entity.BodyPenetrationEvent => Penetration]

    override this.Command (startTime, command, entity, world) =
        match command with
        | Update ->
            let localTime = world.UpdateTime - startTime
            if localTime = Constants.Gameplay.BulletLifeTime then World.destroyEntity entity world
        | Penetration ->
            World.destroyEntity entity world<|MERGE_RESOLUTION|>--- conflicted
+++ resolved
@@ -25,11 +25,7 @@
          Entity.Restitution == 0.5f
          Entity.LinearDamping == 0.0f
          Entity.Substance == Density 0.1f
-<<<<<<< HEAD
-         Entity.Gravity == GravityNone
-=======
          Entity.Gravity == GravityWorld
->>>>>>> d50d0d9c
          Entity.StaticImage == Assets.Gameplay.PlayerBulletImage
          Entity.UpdateEvent => Update
          Entity.BodyPenetrationEvent => Penetration]
