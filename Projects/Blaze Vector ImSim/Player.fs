--- conflicted
+++ resolved
@@ -30,11 +30,7 @@
          define Entity.Friction 0.0f
          define Entity.LinearDamping 3.0f
          define Entity.AngularFactor v3Zero
-<<<<<<< HEAD
-         define Entity.Gravity GravityNone
-=======
          define Entity.Gravity GravityIgnore
->>>>>>> d50d0d9c
          define Entity.CelCount 16
          define Entity.CelRun 4
          define Entity.CelSize (v2 48.0f 96.0f)
