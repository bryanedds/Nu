﻿namespace SandBox2d
open System
open System.Diagnostics
open System.Numerics
open Prime
open Nu

/// this extends the Entity API to expose the user-defined properties.
[<AutoOpen>]
module LineSegmentsExtensions =
    type Entity with

        /// The line segments that define the fluid boundaries.
        member this.GetLineSegments world : Vector2 array = this.Get (nameof Entity.LineSegments) world
        member this.SetLineSegments (value : Vector2 array) world = this.Set (nameof Entity.LineSegments) value world
        member this.LineSegments = lens (nameof Entity.LineSegments) this this.GetLineSegments this.SetLineSegments

        /// The width of the line segments when rendered.
        member this.GetLineWidth world : single = this.Get (nameof Entity.LineWidth) world
        member this.SetLineWidth (value : single) world = this.Set (nameof Entity.LineWidth) value world
        member this.LineWidth = lens (nameof Entity.LineWidth) this this.GetLineWidth this.SetLineWidth

/// this is the dispatcher that defines the behavior of the line segments used to contain the fluid.
type LineSegmentsDispatcher () =
    inherit Entity2dDispatcher (true, false, false)

    static member Facets =
        [typeof<RigidBodyFacet>]

    static member Properties =
        [define Entity.LineSegments Array.empty
         define Entity.LineWidth 2f
         define Entity.Color colorOne]

    override this.Register (lineSegments, world) =
        World.monitor (fun event world ->
            let lineSegments = event.Subscriber : Entity
            let segments = event.Data.Value :?> Vector2 array
            if Array.notEmpty segments && lineSegments.GetEnabled world then
                let box = Box2.Enclose segments
                let lineWidth = lineSegments.GetLineWidth world
                let size = v2 (box.Width + lineWidth) (box.Height + lineWidth)
                lineSegments.SetPosition box.Center.V3 world
                lineSegments.SetSize size.V3 world
                lineSegments.SetBodyShape (
                    ContourShape
                        { Links = segments |> Array.map (fun p -> ((p - box.Center) / size).V3)
                          Closed = false
                          TransformOpt = None
                          PropertiesOpt = None }) world
            Cascade) lineSegments.LineSegments.ChangeEvent lineSegments world

    override this.Render (_, lineSegments, world) =
        let staticImage = Assets.Default.White
        let insetOpt : Box2 voption = ValueNone
        let clipOpt : Box2 voption = ValueNone
        let color = lineSegments.GetColor world
        let blend = Additive
        let emission = colorZero
        let flip = FlipNone
        let segments = lineSegments.GetLineSegments world
        let lineWidth = lineSegments.GetLineWidth world
        let mutable transform = Transform.makeIntuitive false v3Zero v3One v3Zero v3Zero v3Zero (lineSegments.GetElevation world)
        for i in 0 .. segments.Length - 2 do
            let p1 = segments.[i]
            let p2 = segments.[inc i]
            transform.Position <- ((p1 + p2) * 0.5f).V3
            transform.Rotation <- Quaternion.CreateLookAt2d (p2 - p1)
            transform.Size <- v3 (p2 - p1).Magnitude lineWidth 0f
            World.renderLayeredSpriteFast (transform.Elevation, transform.Horizon, staticImage, &transform, &insetOpt, &clipOpt, staticImage, &color, blend, &emission, flip, world)

// this extends the Screen API to expose the user-defined properties.
[<AutoOpen>]
module FluidSimExtensions =
    type Screen with

        /// The line segments drawn by the user to contain the fluid.
        member this.GetLineSegments world : Vector2 array list = this.Get (nameof Screen.LineSegments) world
        member this.SetLineSegments (value : Vector2 array list) world = this.Set (nameof Screen.LineSegments) value world
        member this.LineSegments = lens (nameof Screen.LineSegments) this this.GetLineSegments this.SetLineSegments

        /// The size of the bubble created when both mouse buttons are pressed.
        member this.GetMouseBubbleSize world : single = this.Get (nameof Screen.MouseBubbleSize) world
        member this.SetMouseBubbleSize (value : single) world = this.Set (nameof Screen.MouseBubbleSize) value world
        member this.MouseBubbleSize = lens (nameof Screen.MouseBubbleSize) this this.GetMouseBubbleSize this.SetMouseBubbleSize

// this is the dispatcher that defines the behavior of the screen where gameplay takes place.
type FluidSimDispatcher () =
    inherit ScreenDispatcherImSim ()

    // here we define default property values
    static member Properties =
        [define Screen.InfoOpened false
         define Screen.LineSegments []
         define Screen.MouseBubbleSize 0f]

    // here we define the screen's top-level behavior
    override this.Process (selectionResults, fluidSim, world) =

        // clean up lines and gravity when initializing
        if FQueue.contains Select selectionResults then
            fluidSim.SetInfoOpened false world
            fluidSim.SetLineSegments [] world
            fluidSim.SetMouseBubbleSize 0f world
            World.setGravity2d (World.getGravityDefault2d world) world
            World.setCursorType (UserDefinedCursor Assets.Gameplay.DropletCursor) world

        // process while selected
        if fluidSim.GetSelected world then

            // begin scene declaration
            World.beginGroup Simulants.FluidSimScene.Name [] world

            // create test geometry
            let scale = 25f
            World.doBlock2d "Bottom"
                [Entity.Size .= v3 12f 1f 0f * scale * 2f 
                 Entity.Position .= v3 0f -7f 0f * scale
                 Entity.StaticImage .= Assets.Default.White
                 Entity.Color .= Color.DeepSkyBlue] world |> ignore
            World.doBlock2d "Left"
                [Entity.Size .= v3 1f 10f 0f * scale * 2f
                 Entity.Position .= v3 -11f 0f 0f * scale
                 Entity.StaticImage .= Assets.Default.White
                 Entity.Color .= Color.DeepSkyBlue] world |> ignore
            World.doBlock2d "Right"
                [Entity.Size .= v3 1f 10f 0f * scale * 2f
                 Entity.Position .= v3 11f 0f 0f * scale
                 Entity.StaticImage .= Assets.Default.White
                 Entity.Color .= Color.DeepSkyBlue] world |> ignore
            World.doBlock2d "Ramp"
                [Entity.Size .= v3 5.5f 0.5f 0f * scale * 2f
                 Entity.Position .= v3 6f 2f 0f * scale
                 Entity.Rotation .= Quaternion.CreateFromAngle2d 0.25f
                 Entity.StaticImage .= Assets.Default.White
                 Entity.Color .= Color.DeepSkyBlue] world |> ignore
            World.doSphere2d "Circle"
                [Entity.Size .= v3 2f 2f 0f * scale * 2f
                 Entity.Position .= v3 0f 0.2f 0f * scale
                 Entity.Color .= Color.DeepSkyBlue] world |> ignore

            // define fluid system
            World.doEntity<FluidEmitter2dDispatcher> "Fluid Emitter"
                [Entity.Size .= v3 640f 640f 0f
                 // individual sprites on the same elevation are ordered from top to bottom then by asset tag.
                 // here, we don't draw particles above the borders, especially relevant for the water sprite.
                 Entity.Elevation .= -1f
                 Entity.StaticImage .= Assets.Default.Fluid] world
            let fluidEmitter = world.DeclaredEntity
            let fluidEmitterId = fluidEmitter.GetFluidEmitterId world

            // particle count button
            World.doText $"Particle Count"
                [Entity.Position .= v3 255f 170f 0f
                 Entity.Text @= $"{(fluidEmitter.GetFluidParticles world).Length} Particles"
                 Entity.Elevation .= 1f] world

            // clear button
            if World.doButton $"Clear"
                [Entity.Position .= v3 255f 140f 0f
                 Entity.Text .= "Clear"
                 Entity.Elevation .= 1f] world then
                World.clearFluidParticles fluidEmitterId world
                fluidSim.SetLineSegments [] world

            // gravity button
            let gravities =
                [|("v", World.getGravityDefault2d world)
                  ("\\", (World.getGravityDefault2d world).Transform (Quaternion.CreateFromAngle2d MathF.PI_OVER_4))
                  (">", (World.getGravityDefault2d world).Transform (Quaternion.CreateFromAngle2d MathF.PI_OVER_2))
                  ("0", v3Zero)
                  ("<", (World.getGravityDefault2d world).Transform (Quaternion.CreateFromAngle2d -MathF.PI_OVER_2))
                  ("/", (World.getGravityDefault2d world).Transform (Quaternion.CreateFromAngle2d -MathF.PI_OVER_4))|]
            for i in 0 .. dec gravities.Length do
                if World.getGravity2d world = snd gravities.[i] then
                    if World.doButton $"Gravity"
                        [Entity.Position .= v3 255f 110f 0f
                         Entity.Text @= $"Gravity: {fst gravities.[i]}"
                         Entity.Elevation .= 1f] world then
                        World.setGravity2d (snd gravities.[(i + 1) % gravities.Length]) world

            // particle sprite button
            if World.doButton $"Particle Sprite"
                [Entity.Position .= v3 255f 80f 0f
                 Entity.Text @= $"Particle Sprite: {(fluidEmitter.GetStaticImage world).AssetName}"
                 Entity.Elevation .= 1f
                 Entity.FontSizing .= Some 8] world then
                if fluidEmitter.GetStaticImage world = Assets.Default.Ball then
                    // in Paint.NET (canvas size = 50 x 50), use the Brush (size = 50, hardness = 50%, fill = solid color #0094FF)
                    // and click the center once, to generate this Particle image.
                    fluidEmitter.SetStaticImage Assets.Default.Fluid world
                    fluidEmitter.SetFluidParticleImageSizeOverride None world
                elif fluidEmitter.GetStaticImage world = Assets.Default.Fluid then
                    // credit: https://ena.our-dogs.info/spring-2023.html
                    fluidEmitter.SetStaticImage Assets.Gameplay.BubbleImage world
                    fluidEmitter.SetFluidParticleImageSizeOverride None world
                elif fluidEmitter.GetStaticImage world = Assets.Gameplay.BubbleImage then
                    // credit: Aether.Physics2D demos
                    fluidEmitter.SetStaticImage Assets.Gameplay.GooImage world
                    fluidEmitter.SetFluidParticleImageSizeOverride (v2Dup 8f |> Some) world
                else
                    fluidEmitter.SetStaticImage Assets.Default.Ball world
                    fluidEmitter.SetFluidParticleImageSizeOverride (v2Dup 2f |> Some) world

            // viscosity button
            if World.doButton $"Viscosity"
                [Entity.Position .= v3 255f 50f 0f
                 Entity.Text @= $"Viscosity: {fluidEmitter.GetViscocity world}"
                 Entity.Elevation .= 1f
                 Entity.FontSizing .= Some 12] world then
                fluidEmitter.Viscocity.Map
                    (function
                     | 0.004f -> 0.01f
                     | 0.01f -> 0.1f
                     | 0.1f -> 1f
                     | 1f -> 2f
                     | 2f -> 5f
                     | 5f -> 20f
                     | _ -> 0.004f)
                    world

            // linear damping button
            if World.doButton $"Linear Damping"
                [Entity.Position .= v3 255f 20f 0f
                 Entity.Text @= $"Linear Damping: {fluidEmitter.GetLinearDamping world}"
                 Entity.Elevation .= 1f
                 Entity.FontSizing .= Some 11] world then
                fluidEmitter.LinearDamping.Map
                    (function
                     | 0f -> 0.2f
                     | 0.2f -> 0.5f
                     | 0.5f -> 0.7f
                     | 0.7f -> 0.9f
                     | 0.9f -> 0.99f
                     | _ -> 0f)
                    world

            // particle radius button
            if World.doButton $"Particle Radius"
                [Entity.Position .= v3 255f -10f 0f
                 Entity.Text @= $"Particle Radius: {fluidEmitter.GetFluidParticleRadius world}"
                 Entity.Elevation .= 1f
                 Entity.FontSizing .= Some 10] world then
                fluidEmitter.FluidParticleRadius.Map
                    (function
                     | 28.8f -> fluidEmitter.LinearDamping.Map (max 0.5f) world; 22.2f // Particles would explode when tank is full without damping
                     | 22.2f -> 40.0f
                     | _ -> 28.8f)
                    world

            // draw cells button
            if World.doButton $"Draw Cells"
                [Entity.Position .= v3 255f -70f 0f
                 Entity.Text @= $"Draw Cells: {fluidEmitter.GetFluidParticleCellColor world |> Option.isSome}"
                 Entity.Elevation .= 1f
                 Entity.FontSizing .= Some 12] world then
                fluidEmitter.FluidParticleCellColor.Map (function Some _ -> None | None -> Some Color.LightBlue) world

            // squish button
            if World.doButton $"Squish"
                [Entity.Position .= v3 255f -100f 0f
                 Entity.Text .= "Squish"
                 Entity.Elevation .= 1f] world then
                let paddle = World.createEntity<Block2dDispatcher> None DefaultOverlay None world.ContextGroup world
                paddle.SetPosition (v3 -270f 0f 0f) world
                paddle.SetSize (v3 30f 500f 0f) world
                paddle.SetStaticImage Assets.Default.Paddle world
                paddle.SetBodyType Kinematic world
                paddle.SetLinearVelocity (v3 50f 0f 0f) world
                coroutine world.Launcher {
                    do! Coroutine.sleep (GameTime.ofSeconds 10f)
                    World.destroyEntity paddle world }

            // switch screen button
            World.doButton Simulants.ToyBoxSwitchScreen.Name
                [Entity.Position .= v3 255f -130f 0f
                 Entity.Text .= "Switch Screen"
                 Entity.Elevation .= 1f] world |> ignore

            // info button
            if World.doButton "Info"
                [Entity.Position .= v3 255f -160f 0f
                 Entity.Text .= "Info"
                 Entity.Elevation .= 1f] world then
                fluidSim.SetInfoOpened true world

            // info panel
            if fluidSim.GetInfoOpened world then

                // declare info background - block button interactions behind info panel while opened
                World.doPanel "Info Background"
                    [Entity.Size .= Constants.Render.DisplayVirtualResolution.V3
                     Entity.Elevation .= 10f
                     Entity.BackdropImageOpt .= Some Assets.Default.Black
                     Entity.Color .= color 0f 0f 0f 0.5f] world

                // being info panel declaration
                World.beginPanel "Info Panel"
                    [Entity.Size .= Constants.Render.DisplayVirtualResolution.V3 * 0.8f
                     Entity.Layout .= Grid (v2i 1 5, Some FlowDownward, true)
                     Entity.Elevation .= 10f] world

                // declare info entities
                World.doText "Info Origin 1"
                    [Entity.LayoutOrder .= 0
                     Entity.Text .= "Box2DFluid by klutch (Graeme Collins)"] world
                World.doText "Info Origin 2"
                    [Entity.LayoutOrder .= 1
                     Entity.Text .= "Ported to Nu by Happypig375 (Hadrian Tang)"] world
                World.doText "Info Controls"
                    [Entity.LayoutOrder .= 2
                     Entity.Justification .= Unjustified true
                     Entity.Text .=
                     "Controls: Mouse Left - Click button/Add particles. Mouse right - Delete particles.\n\
                        Mouse Left and Right - Summon a giant bubble that collides with particles.\n\
                        Mouse Middle - Draw contours that collide with particles. \n\
                        NOTE: Intersecting contours are not supported and will cause tunneling!"
                     Entity.FontSizing .= Some 10
                     Entity.TextMargin .= v2 5f 0f] world
                if World.doButton "Info Close"
                    [Entity.LayoutOrder .= 3
                     Entity.Text .= "Close"] world then
                    fluidSim.SetInfoOpened false world
                if World.doButton "Info Exit"
                    [Entity.LayoutOrder .= 4
                     Entity.Text .= "Exit"] world && world.Unaccompanied then
                    World.exit world

                // end info panel declaration
                World.endPanel world

                // declare info links
                for (position, size, url) in
                    [(v2 -115f 115f, v2 95f 32f, "https://github.com/klutch/Box2DFluid")
                     (v2 -12.5f 115f, v2 60f 32f, "https://github.com/klutch")
                     (v2 -127.5f 57.5f, v2 115f 32f, "https://github.com/bryanedds/Nu/pull/1162")
                     (v2 3.5f 57.5f, v2 105f 32f, "https://github.com/Happypig375")] do
                    if World.doButton $"Info Origin Button {url.Replace ('/', '\\')}"
                        [Entity.Position .= position.V3
                         Entity.Size .= size.V3
                         Entity.Elevation .= 11f] world then
                        Process.Start (ProcessStartInfo (url, UseShellExecute = true)) |> ignore

            // mouse interactions with fluid system
            if fluidSim.GetSelected world && world.Advancing then
                let mousePosition = World.getMousePosition2dWorld false world
                match (World.isMouseButtonDown MouseLeft world, World.isMouseButtonDown MouseRight world) with
                | (true, false) ->

                    // mouse left - create particles
                    let particles =
                        [for _ in 1 .. 4 do
                            let jitter = v2 (Gen.randomf * 2f - 1f) (Gen.randomf - 0.5f) * 16.0f
<<<<<<< HEAD
                            { FluidParticlePosition = (mousePosition + jitter).V3; FluidParticleVelocity = v3Zero; Gravity = GravityDefault }]
=======
                            { FluidParticlePosition = (mousePosition + jitter).V3; FluidParticleVelocity = v3Zero; Gravity = GravityWorld }]
>>>>>>> d50d0d9c
                        |> SArray.ofList

                    // emit particles
                    World.emitFluidParticles particles fluidEmitterId world

                | (false, true) ->

                    // mouse right - destroy particles
                    let discriminator (particle : FluidParticle) =
                        let bounds = box2 (mousePosition - v2Dup 8.0f) (v2Dup 16.0f)
                        if bounds.Contains particle.FluidParticlePosition.V2 = ContainmentType.Disjoint
                        then ValueSome particle
                        else ValueNone

                    // filter particles
                    World.chooseFluidParticles discriminator fluidEmitterId world

                | (true, true) ->

                    // mouse both - summon a bubble
                    fluidSim.MouseBubbleSize.Map inc world
                    World.doSphere2d "Bubble"
                        [Entity.Position @= mousePosition.V3
                         Entity.Size @= v3Dup (fluidSim.GetMouseBubbleSize world)
                         Entity.StaticImage .= Assets.Gameplay.BubbleImage] world |> ignore

                | (false, false) ->

                    // only reset size when both mouse buttons up
                    fluidSim.SetMouseBubbleSize 0f world

                // mouse middle - draw a contour
                if World.isMouseButtonPressed MouseMiddle world then
                    fluidSim.LineSegments.Map (fun lineSegments ->
                        List.cons [|mousePosition|] lineSegments) world
                elif World.isMouseButtonDown MouseMiddle world then
                    fluidSim.LineSegments.Map (fun lineSegments ->
                        let active = lineSegments.[0]
                        if Vector2.Distance (mousePosition, Array.last active) > 8f then
                            List.updateAt 0 (Array.add mousePosition active) lineSegments
                        else lineSegments) world

            // declare containment contour
            for segment in fluidSim.GetLineSegments world do
                World.doEntity<LineSegmentsDispatcher> $"Contour {segment.[0]}" [Entity.LineSegments @= segment] world

            // end scene declaration
            World.endGroup world

            // process camera as last task
            World.setEye2dCenter (v2 60f 10f) world
            
        // reset cursor when deselecting
        if FQueue.contains Deselecting selectionResults then
            World.setCursorType DefaultCursor world<|MERGE_RESOLUTION|>--- conflicted
+++ resolved
@@ -351,11 +351,7 @@
                     let particles =
                         [for _ in 1 .. 4 do
                             let jitter = v2 (Gen.randomf * 2f - 1f) (Gen.randomf - 0.5f) * 16.0f
-<<<<<<< HEAD
-                            { FluidParticlePosition = (mousePosition + jitter).V3; FluidParticleVelocity = v3Zero; Gravity = GravityDefault }]
-=======
                             { FluidParticlePosition = (mousePosition + jitter).V3; FluidParticleVelocity = v3Zero; Gravity = GravityWorld }]
->>>>>>> d50d0d9c
                         |> SArray.ofList
 
                     // emit particles
