--- conflicted
+++ resolved
@@ -110,13 +110,8 @@
             // declare joint for mouse body
             let mouseJoint = mouseSensor / "Mouse Joint"
             World.doBodyJoint2d mouseJoint.Name
-<<<<<<< HEAD
-                [Entity.BodyJoint |= AetherBodyJoint { CreateBodyJoint = fun _ toPhysicsV2 a b ->
-                    let mousePosition = toPhysicsV2 mousePosition // convert mouse position (Vector2) to world position (Vector3) to physics engine position (Aether.Physics2D Vector2)
-=======
                 [Entity.BodyJoint |= Box2dNetBodyJoint { CreateBodyJoint = fun _ toPhysicsV2 a b world ->
                     let mousePosition = toPhysicsV2 mousePosition // convert mouse position (Vector2) to world position (Vector3) to physics engine position (B2Vec2)
->>>>>>> e0ba4788
                     if draggedBodyType = Dynamic // give dynamic bodies flick behavior, give static or kinematic bodies weld behavior.
                     then
                         // here is a first look at how to create 2D joints in Nu. each joint type is showcased later.
