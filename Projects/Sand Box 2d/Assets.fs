﻿namespace SandBox2d
open System
open Prime
open Nu

// this module contains asset constants that are used by the game.
// having an Assets module is optional, but can prevent you from duplicating string literals across the code base.
[<RequireQualifiedAccess>]
module Assets =

    // these are assets from the Gameplay package.
    [<RequireQualifiedAccess>]
    module Gameplay =

        let PackageName = "Gameplay"
<<<<<<< HEAD
        let Background = asset<Image> PackageName "Background"
        let Capsule = asset<Image> PackageName "Capsule"
        let Goo = asset<Image> PackageName "Goo"
        let Link = asset<Image> PackageName "Link"
        let Car = asset<Image> PackageName "Car"
        let Wheel = asset<Image> PackageName "Wheel"
        let Bubble = asset<Image> PackageName "Bubble"
        let Droplet = asset<Cursor> PackageName "Droplet"
=======
        let BackgroundImage = asset<Image> PackageName "Background"
        let CapsuleImage = asset<Image> PackageName "Capsule"
        let GooImage = asset<Image> PackageName "Goo"
        let LinkImage = asset<Image> PackageName "Link"
        let CarImage = asset<Image> PackageName "Car"
        let WheelImage = asset<Image> PackageName "Wheel"
        let BubbleImage = asset<Image> PackageName "Bubble"
>>>>>>> 7b31587a
<|MERGE_RESOLUTION|>--- conflicted
+++ resolved
@@ -13,16 +13,6 @@
     module Gameplay =
 
         let PackageName = "Gameplay"
-<<<<<<< HEAD
-        let Background = asset<Image> PackageName "Background"
-        let Capsule = asset<Image> PackageName "Capsule"
-        let Goo = asset<Image> PackageName "Goo"
-        let Link = asset<Image> PackageName "Link"
-        let Car = asset<Image> PackageName "Car"
-        let Wheel = asset<Image> PackageName "Wheel"
-        let Bubble = asset<Image> PackageName "Bubble"
-        let Droplet = asset<Cursor> PackageName "Droplet"
-=======
         let BackgroundImage = asset<Image> PackageName "Background"
         let CapsuleImage = asset<Image> PackageName "Capsule"
         let GooImage = asset<Image> PackageName "Goo"
@@ -30,4 +20,4 @@
         let CarImage = asset<Image> PackageName "Car"
         let WheelImage = asset<Image> PackageName "Wheel"
         let BubbleImage = asset<Image> PackageName "Bubble"
->>>>>>> 7b31587a
+        let DropletCursor = asset<Cursor> PackageName "Droplet"