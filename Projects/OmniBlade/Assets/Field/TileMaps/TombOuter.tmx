--- conflicted
+++ resolved
@@ -67,14 +67,13 @@
   </object>
   <object id="13" gid="443" x="3168" y="3408" width="144" height="144">
    <properties>
-<<<<<<< HEAD
     <property name="I" value="[Npc NostrusNpc None [Sequence [[Dialog &quot;
 Hehe... Bienvenue au Tombeau des Neuf Demons... 
 ^enfin on l'appelle comme ca.
 ^Si tu veux l'explorer en profondeur, j'ai des conseils pour t'aider a en sortir vivant.
-^D'apres ce qu'on sait, la premiere partie a trois sections;
-pour passer a la section suivante, tu dois detruire son gardien.
-^Mais prends garde car le gardien peut s'averer plus coriace que les ennemis que tu auras croises.
+^D'apres ce qu'on raconte, la premiere section apres l'entree est un grand labyrtinthe
+^Vu que tu m'as pas l'air  assez prepare, n'essaie pas de la parcourir en une seule fois
+^Tache de ressortir au bon moment quand tes ressources diminuent trop  
 ^Je vois que tu as une Sphere Spirituelle. Elle te montrera les ennemis qui s'approchent. 
 ^Plus tu t'enfonceras dans la section, plus ils seront forts. Plus ils seront forts,
 plus dans ta Sphere ils seront rouges!
@@ -88,9 +87,6 @@
 ^Ah, et un dernier conseil... Personne ici n'est ton ami.
 ^Cependant, moyennant finance certains te suivront,
 et d'autres te proposeront des objets qui peuvent te sauver la vie.&quot;] [RemoveAdvent TombSealed]]]]"/>
-=======
-    <property name="I" value="[Npc NostrusNpc None [Sequence [[Dialog &quot;Heheheh... Welcome to the Tomb of the Nine Demons... or so it is rumored. If you wish to delve into its depths, I can offer some guidance to help you make it out alive.^From what has been gathered, the first area beyond the vestibule is a large maze. Since you arrived so ill-prepared, do not expect to clear it your first time in. Have an exit strategy for when your resources get low...^Oh, but I see you have a Spirit Orb! With this, you can see enemies as they approach you. The further you go into an area, the tougher they become. Tougher enemies will appear redder in the Spirit Orb than the others...^Every warrior learns special techniques, or Techs, for use in battle. To use a Tech, that warrior must have enough Tech Points, or TP, to expend for it.^When an enemy is glowing, it's about to use a Tech of its own. This can be devastating! Use your Critical Tech to cancel the enemy's technique and keep yourself out of harm's way.^As a Fighter, the Tech that you learn after Critical will be called Slash. This is a potentially very powerful Tech as it hits all enemies on a line.^One last bit of advice... Don't consider anyone here your friend. However, for the right price, some may be willing to join your party, while others will sell you goods that can save your life...^Good luck...&quot;] [RemoveAdvent TombSealed]]]]"/>
->>>>>>> c75ea650
    </properties>
   </object>
   <object id="14" gid="1161" x="2016" y="3264" width="96" height="96">
