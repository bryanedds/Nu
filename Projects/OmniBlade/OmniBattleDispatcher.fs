--- conflicted
+++ resolved
@@ -430,13 +430,8 @@
                     List.filter (fun ally -> Algorithms.expPointsRemainingForNextLevel ally.ExpPoints <= battle.PrizePool.Exp)
                 let textA =
                     match alliesLevelingUp with
-<<<<<<< HEAD
-                    | _ :: _ -> "" + (alliesLevelingUp |> List.map (fun c -> c.Name) |> String.join ", ") + " monte en niveau ! ^"
+                    | _ :: _ -> "" + (alliesLevelingUp |> List.map (fun c -> c.Name) |> String.join ", ") + " monte en niveau!^"
                     | [] -> "Victoire!^"
-=======
-                    | _ :: _ -> "" + (alliesLevelingUp |> List.map (fun c -> c.Name) |> String.join ", ") + " monte en niveau! ^"
-                    | [] -> "Victoire! ^"
->>>>>>> a153a78c
                 let textB =
                     alliesLevelingUp |>
                     List.choose (fun ally ->
