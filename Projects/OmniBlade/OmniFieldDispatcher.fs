--- conflicted
+++ resolved
@@ -1559,47 +1559,25 @@
                        [Content.sidebar (v2 24.0f 417.0f) 1.0f field
                         Content.text Gen.name
                            [Entity.PositionLocal == v2 384.0f 432.0f; Entity.ElevationLocal == 1.0f
-<<<<<<< HEAD
                             Entity.Text == "Mode de Combat"]
-                        Content.toggle Gen.name
-                           [Entity.PositionLocal == v2 180.0f 372.0f; Entity.ElevationLocal == 1.0f; Entity.Size == v2 144.0f 48.0f
-                            Entity.UntoggledImage == Assets.Gui.ButtonShortUpImage; Entity.ToggledImage == Assets.Gui.ButtonShortDownImage
-                            Entity.Text == "Tours"
-                            Entity.Toggled <== field --> fun field -> match field.Options.BattleSpeed with WaitSpeed -> true | _ -> false
-                            Entity.ToggledEvent ==> msg (MenuOptionsSelectBattleSpeed WaitSpeed)]
-                        Content.toggle Gen.name
-                           [Entity.PositionLocal == v2 408.0f 372.0f; Entity.ElevationLocal == 1.0f; Entity.Size == v2 144.0f 48.0f
-                            Entity.UntoggledImage == Assets.Gui.ButtonShortUpImage; Entity.ToggledImage == Assets.Gui.ButtonShortDownImage
-                            Entity.Text == "Normal"
-                            Entity.Toggled <== field --> fun field -> match field.Options.BattleSpeed with PacedSpeed -> true | _ -> false
-                            Entity.ToggledEvent ==> msg (MenuOptionsSelectBattleSpeed PacedSpeed)]
-                        Content.toggle Gen.name
-                           [Entity.PositionLocal == v2 636.0f 372.0f; Entity.ElevationLocal == 1.0f; Entity.Size == v2 144.0f 48.0f
-                            Entity.UntoggledImage == Assets.Gui.ButtonShortUpImage; Entity.ToggledImage == Assets.Gui.ButtonShortDownImage
-                            Entity.Text == "Rapide"
-                            Entity.Toggled <== field --> fun field -> match field.Options.BattleSpeed with SwiftSpeed -> true | _ -> false
-                            Entity.ToggledEvent ==> msg (MenuOptionsSelectBattleSpeed SwiftSpeed)]]
-=======
-                            Entity.Text == "Battle Speed"]
                         Content.radioButton Gen.name
                            [Entity.PositionLocal == v2 180.0f 372.0f; Entity.ElevationLocal == 1.0f; Entity.Size == v2 144.0f 48.0f
                             Entity.UndialedImage == Assets.Gui.ButtonShortUpImage; Entity.DialedImage == Assets.Gui.ButtonShortDownImage
-                            Entity.Text == "Wait"
+                            Entity.Text == "Tours"
                             Entity.Dialed <== field --> fun field -> match field.Options.BattleSpeed with WaitSpeed -> true | _ -> false
                             Entity.DialedEvent ==> msg (MenuOptionsSelectBattleSpeed WaitSpeed)]
                         Content.radioButton Gen.name
                            [Entity.PositionLocal == v2 408.0f 372.0f; Entity.ElevationLocal == 1.0f; Entity.Size == v2 144.0f 48.0f
                             Entity.UndialedImage == Assets.Gui.ButtonShortUpImage; Entity.DialedImage == Assets.Gui.ButtonShortDownImage
-                            Entity.Text == "Paced"
+                            Entity.Text == "Normal"
                             Entity.Dialed <== field --> fun field -> match field.Options.BattleSpeed with PacedSpeed -> true | _ -> false
                             Entity.DialedEvent ==> msg (MenuOptionsSelectBattleSpeed PacedSpeed)]
                         Content.radioButton Gen.name
                            [Entity.PositionLocal == v2 636.0f 372.0f; Entity.ElevationLocal == 1.0f; Entity.Size == v2 144.0f 48.0f
                             Entity.UndialedImage == Assets.Gui.ButtonShortUpImage; Entity.DialedImage == Assets.Gui.ButtonShortDownImage
-                            Entity.Text == "Swift"
+                            Entity.Text == "Rapide"
                             Entity.Dialed <== field --> fun field -> match field.Options.BattleSpeed with SwiftSpeed -> true | _ -> false
                             Entity.DialedEvent ==> msg (MenuOptionsSelectBattleSpeed SwiftSpeed)]]
->>>>>>> c75ea650
 
                  // shop
                  Content.entityIf field (fun field -> Option.isSome field.ShopOpt) $ fun field _ ->
