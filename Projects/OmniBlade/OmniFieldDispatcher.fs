--- conflicted
+++ resolved
@@ -730,14 +730,9 @@
                     let field = Field.updateCue (constant (if on then cue else cue2)) field
                     withCmd (PlaySound (0L, Constants.Audio.SoundVolumeDefault, Assets.Field.UseSwitchSound)) field
                 else
-<<<<<<< HEAD
                     let field = Field.updateAvatar (Avatar.lookAt prop.Center) field
                     // TODO: P1: add jiggle locked sound.
                     let field = Field.updateDialogOpt (constant (Some { DialogForm = DialogThin; DialogTokenized = "Won't budge!"; DialogProgress = 0; DialogPage = 0; DialogPromptOpt = None; DialogBattleOpt = None })) field
-=======
-                    let field = Field.updateAvatar (Avatar.lookAt prop.Position) field
-                    let field = Field.updateDialogOpt (constant (Some { DialogForm = DialogThin; DialogTokenized = "Ca veut pas bouger!"; DialogProgress = 0; DialogPage = 0; DialogPromptOpt = None; DialogBattleOpt = None })) field
->>>>>>> a153a78c
                     just field
             | _ -> failwithumf ()
 
@@ -1420,11 +1415,7 @@
                                match field.Menu.MenuState with
                                | MenuTeam menu ->
                                    match MenuTeam.tryGetTeammate field.Team menu with
-<<<<<<< HEAD
                                    | Some teammate -> "Armr:  " + Option.mapOrDefault string "None" teammate.ArmorOpt
-=======
-                                   | Some teammate -> "Armure:  " + Option.mapOrDefault string "None" teammate.ArmorOpt
->>>>>>> a153a78c
                                    | None -> ""
                                | _ -> ""]
                         Content.text Gen.name
