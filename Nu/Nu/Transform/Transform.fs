﻿// Nu Game Engine.
// Copyright (C) Bryan Edds.

namespace Nu
open System
open System.Numerics
open FSharp.NativeInterop
open Prime

/// Masks for Transform flags.
module TransformMasks =

    let [<Literal>] ActiveMask =                    0b00000000000000000001u // for use as a component in an ECS or other data-oriented context
    let [<Literal>] DirtyMask =                     0b00000000000000000010u // for use as a component in an ECS or other data-oriented context
    let [<Literal>] InvalidatedMask =               0b00000000000000000100u
    let [<Literal>] AbsoluteMask =                  0b00000000000000001000u
    let [<Literal>] EnabledMask =                   0b00000000000000010000u
    let [<Literal>] VisibleMask =                   0b00000000000000100000u
    let [<Literal>] CastShadowMask =                0b00000000000001000000u
    let [<Literal>] PickableMask =                  0b00000000000010000000u
    let [<Literal>] AlwaysUpdateMask =              0b00000000000100000000u
    let [<Literal>] AlwaysRenderMask =              0b00000000001000000000u
    let [<Literal>] PublishChangeEventsMask =       0b00000000010000000000u
    let [<Literal>] PublishUpdatesMask =            0b00000000100000000000u
    let [<Literal>] ProtectedMask =                 0b00000001000000000000u
    let [<Literal>] PersistentMask =                0b00000010000000000000u
    let [<Literal>] MountedMask =                   0b00000100000000000000u
    let [<Literal>] EnabledLocalMask =              0b00001000000000000000u
    let [<Literal>] VisibleLocalMask =              0b00010000000000000000u
    let [<Literal>] StaticMask =                    0b00100000000000000000u
    let [<Literal>] AnglesDirtyMask =               0b01000000000000000000u
    let [<Literal>] RotationMatrixDirtyMask =       0b10000000000000000000u
    let [<Literal>] FlagsDefault =                  0b10011010000011110001u

// opening masks for succinctness
open TransformMasks

/// Carries transformation and transformation-related data for an entity.
/// NOTE: this type currently doesn't support serialization and as such is not intended for direct use in a user-
/// defined property lens.
type [<NoEquality; NoComparison>] Transform =
    struct
        val mutable private Flags_ : uint
        val mutable private Position_ : Vector3
        val mutable private Rotation_ : Quaternion
        val mutable private Scale_ : Vector3
        val mutable private Offset_ : Vector3
        val mutable private RotationMatrixOpt_ : Matrix4x4
        val mutable private Angles_ : Vector3
        val mutable private Size_ : Vector3
        val mutable private Elevation_ : single
        val mutable private Overflow_ : single
        val mutable private Presence_ : Presence
        val mutable private PresenceOverride_ : Presence voption
        end

    member this.Active                  with get () = this.Flags_ &&& ActiveMask <> 0u                  and set value = this.Flags_ <- if value then this.Flags_ ||| ActiveMask else this.Flags_ &&& ~~~ActiveMask
    member this.Dirty                   with get () = this.Flags_ &&& DirtyMask <> 0u                   and set value = this.Flags_ <- if value then this.Flags_ ||| DirtyMask else this.Flags_ &&& ~~~DirtyMask
    member this.Invalidated             with get () = this.Flags_ &&& InvalidatedMask <> 0u             and set value = this.Flags_ <- if value then this.Flags_ ||| InvalidatedMask else this.Flags_ &&& ~~~InvalidatedMask
    member this.Absolute                with get () = this.Flags_ &&& AbsoluteMask <> 0u                and set value = this.Flags_ <- if value then this.Flags_ ||| AbsoluteMask else this.Flags_ &&& ~~~AbsoluteMask
    member this.PublishChangeEvents     with get () = this.Flags_ &&& PublishChangeEventsMask <> 0u     and set value = this.Flags_ <- if value then this.Flags_ ||| PublishChangeEventsMask else this.Flags_ &&& ~~~PublishChangeEventsMask
    member this.Enabled                 with get () = this.Flags_ &&& EnabledMask <> 0u                 and set value = this.Flags_ <- if value then this.Flags_ ||| EnabledMask else this.Flags_ &&& ~~~EnabledMask
    member this.Visible                 with get () = this.Flags_ &&& VisibleMask <> 0u                 and set value = this.Flags_ <- if value then this.Flags_ ||| VisibleMask else this.Flags_ &&& ~~~VisibleMask
    member this.CastShadow              with get () = this.Flags_ &&& CastShadowMask <> 0u              and set value = this.Flags_ <- if value then this.Flags_ ||| CastShadowMask else this.Flags_ &&& ~~~CastShadowMask
    member this.Pickable                with get () = this.Flags_ &&& PickableMask <> 0u                and set value = this.Flags_ <- if value then this.Flags_ ||| PickableMask else this.Flags_ &&& ~~~PickableMask
    member this.AlwaysUpdate            with get () = this.Flags_ &&& AlwaysUpdateMask <> 0u            and set value = this.Flags_ <- if value then this.Flags_ ||| AlwaysUpdateMask else this.Flags_ &&& ~~~AlwaysUpdateMask
    member this.AlwaysRender            with get () = this.Flags_ &&& AlwaysRenderMask <> 0u            and set value = this.Flags_ <- if value then this.Flags_ ||| AlwaysRenderMask else this.Flags_ &&& ~~~AlwaysRenderMask
    member this.PublishUpdates          with get () = this.Flags_ &&& PublishUpdatesMask <> 0u          and set value = this.Flags_ <- if value then this.Flags_ ||| PublishUpdatesMask else this.Flags_ &&& ~~~PublishUpdatesMask
    member this.Protected               with get () = this.Flags_ &&& ProtectedMask <> 0u               and set value = this.Flags_ <- if value then this.Flags_ ||| ProtectedMask else this.Flags_ &&& ~~~ProtectedMask
    member this.Persistent              with get () = this.Flags_ &&& PersistentMask <> 0u              and set value = this.Flags_ <- if value then this.Flags_ ||| PersistentMask else this.Flags_ &&& ~~~PersistentMask
    member this.Mounted                 with get () = this.Flags_ &&& MountedMask <> 0u                 and set value = this.Flags_ <- if value then this.Flags_ ||| MountedMask else this.Flags_ &&& ~~~MountedMask
    member this.EnabledLocal            with get () = this.Flags_ &&& EnabledLocalMask <> 0u            and set value = this.Flags_ <- if value then this.Flags_ ||| EnabledLocalMask else this.Flags_ &&& ~~~EnabledLocalMask
    member this.VisibleLocal            with get () = this.Flags_ &&& VisibleLocalMask <> 0u            and set value = this.Flags_ <- if value then this.Flags_ ||| VisibleLocalMask else this.Flags_ &&& ~~~VisibleLocalMask
    member this.Static                  with get () = this.Flags_ &&& StaticMask <> 0u                  and set value = this.Flags_ <- if value then this.Flags_ ||| StaticMask else this.Flags_ &&& ~~~StaticMask
    member this.RotationMatrixDirty     with get () = this.Flags_ &&& RotationMatrixDirtyMask <> 0u     and set value = this.Flags_ <- if value then this.Flags_ ||| RotationMatrixDirtyMask else this.Flags_ &&& ~~~RotationMatrixDirtyMask
    member this.AnglesDirty             with get () = this.Flags_ &&& AnglesDirtyMask <> 0u             and set value = this.Flags_ <- if value then this.Flags_ ||| AnglesDirtyMask else this.Flags_ &&& ~~~AnglesDirtyMask
    member this.Position                with get () = this.Position_                                    and set value = this.Position_ <- value
    member this.Scale                   with get () = this.Scale_                                       and set value = this.Scale_ <- value
    member this.Offset                  with get () = this.Offset_                                      and set value = this.Offset_ <- value
    member this.Size                    with get () = this.Size_                                        and set value = this.Size_ <- value
    member this.Elevation               with get () = this.Elevation_                                   and set value = this.Elevation_ <- value
    member this.Overflow                with get () = this.Overflow_                                    and set value = this.Overflow_ <- value
    member this.Presence                with get () = this.Presence_                                    and set value = this.Presence_ <- value
    member this.PresenceOverride        with get () = this.PresenceOverride_                            and set value = this.PresenceOverride_ <- value

    member this.Optimized =
<<<<<<< HEAD
        let presence = ValueOption.defaultValue this.Presence_ this.PresenceOverride
        presence.IsOmnipresent &&
=======
>>>>>>> 276614ce
        not this.PublishChangeEvents

    member this.Rotation
        with get () = this.Rotation_
        and set value =
            this.Rotation_ <- value
            this.RotationMatrixDirty <- true
            this.AnglesDirty <- true

    member this.Angles
        with get () =
            Transform.cleanAngles &this
            this.Angles_
        and set (value : Vector3) =
            this.Angles_ <- value
            this.AnglesDirty <- false
            this.Rotation_ <- value.RollPitchYaw
            this.RotationMatrixDirty <- true

    member this.Degrees
        with get () =
            Math.RadiansToDegrees3d this.Angles
        and set value =
            this.Angles <- Math.DegreesToRadians3d value

    member this.RotationMatrix =
        Transform.cleanRotationMatrixInternal &this
        this.RotationMatrixOpt_

    member this.AffineMatrix =
        let scale = this.Scale_
        let mutable affineMatrix = this.RotationMatrix
        affineMatrix.M11 <- affineMatrix.M11 * scale.X
        affineMatrix.M12 <- affineMatrix.M12 * scale.X
        affineMatrix.M13 <- affineMatrix.M13 * scale.X
        affineMatrix.M21 <- affineMatrix.M21 * scale.Y
        affineMatrix.M22 <- affineMatrix.M22 * scale.Y
        affineMatrix.M23 <- affineMatrix.M23 * scale.Y
        affineMatrix.M31 <- affineMatrix.M31 * scale.Z
        affineMatrix.M32 <- affineMatrix.M32 * scale.Z
        affineMatrix.M33 <- affineMatrix.M33 * scale.Z
        affineMatrix.Translation <- this.Position_
        affineMatrix

    member this.PerimeterCenter
        with get () =
            let perimeter = this.Perimeter
            perimeter.Center
        and set (value : Vector3) =
            let delta = value - this.PerimeterCenter
            this.Position <- this.Position + delta

    member this.PerimeterBottom
        with get () =
            let perimeter = this.Perimeter
            perimeter.Bottom
        and set (value : Vector3) =
            let delta = value - this.PerimeterBottom
            this.Position <- this.Position + delta

    member this.PerimeterBottomLeft
        with get () =
            let perimeter = this.Perimeter
            perimeter.BottomLeft
        and set (value : Vector3) =
            let delta = value - this.PerimeterBottomLeft
            this.Position <- this.Position + delta

    member this.PerimeterMin
        with get () =
            let perimeter = this.Perimeter
            perimeter.Min
        and set (value : Vector3) =
            let delta = value - this.PerimeterMin
            this.Position <- this.Position + delta

    member this.PerimeterMax
        with get () =
            let perimeter = this.Perimeter
            perimeter.Max
        and set (value : Vector3) =
            let delta = value - this.PerimeterMax
            this.Position <- this.Position + delta

    member this.PerimeterUnscaled
        with get () =
            let perimeterUnscaledOffset = this.Offset_ - v3UncenteredOffset
            Box3 (this.Position_ + perimeterUnscaledOffset * this.Size_, this.Size_)
        and set (value : Box3) =
            let perimeterUnscaledOffset = this.Offset_ - v3UncenteredOffset
            this.Position <- value.Min - perimeterUnscaledOffset * value.Size
            this.Size <- value.Size

    member this.Perimeter
        with get () : Box3 =
            let scale = this.Scale_
            let sizeScaled = this.Size_ * scale
            let perimeterUnscaledOffset = this.Offset_ - v3UncenteredOffset
            Box3 (this.Position_ + perimeterUnscaledOffset * sizeScaled, sizeScaled)
        and set (value : Box3) =
            this.Scale_ <- Vector3.One
            this.PerimeterUnscaled <- value

    member this.Bounds2d =
        let perimeterOriented =
            let perimeter = this.Perimeter
            let rotation = this.Rotation_
            if not rotation.IsIdentity then
                let pivot = this.PerimeterPivot
                let min = perimeter.Min
                let max = perimeter.Max
                let corners = NativePtr.stackalloc<Vector3> 8 // OPTIMIZATION: computing corners on the stack.
                NativePtr.set corners 0 (Vector3 (min.X, min.Y, min.Z))
                NativePtr.set corners 1 (Vector3 (min.X, min.Y, max.Z))
                NativePtr.set corners 2 (Vector3 (max.X, min.Y, max.Z))
                NativePtr.set corners 3 (Vector3 (max.X, min.Y, min.Z))
                NativePtr.set corners 4 (Vector3 (max.X, max.Y, max.Z))
                NativePtr.set corners 5 (Vector3 (min.X, max.Y, max.Z))
                NativePtr.set corners 6 (Vector3 (min.X, max.Y, min.Z))
                NativePtr.set corners 7 (Vector3 (max.X, max.Y, min.Z))
                let mutable minX = Single.MaxValue
                let mutable minY = Single.MaxValue
                let mutable minZ = Single.MaxValue
                let mutable maxX = Single.MinValue
                let mutable maxY = Single.MinValue
                let mutable maxZ = Single.MinValue
                for i in 0 .. 8 - 1 do
                    let mutable corner = NativePtr.get corners i
                    corner <- (corner + pivot).Transform rotation - pivot
                    minX <- Operators.min minX corner.X
                    minY <- Operators.min minY corner.Y
                    minZ <- Operators.min minZ corner.Z
                    maxX <- Operators.max maxX corner.X
                    maxY <- Operators.max maxY corner.Y
                    maxZ <- Operators.max maxZ corner.Z
                Box3 (minX, minY, minZ, maxX - minX, maxY - minY, maxZ - minZ)
            else perimeter
        let sizeOverflowed = perimeterOriented.Size * this.Overflow_
        let center = perimeterOriented.Center
        let positionOverflowed = center - sizeOverflowed * 0.5f
        Box3 (positionOverflowed, sizeOverflowed)

    member this.Bounds3d =
        let bounds =
            let position = this.Position_ + this.Offset * this.Scale_
            let size = this.Size_ * this.Scale_ * this.Overflow_
            Box3 (position - size * 0.5f, size)
        let rotation = this.Rotation_
        if not rotation.IsIdentity then
            let min = bounds.Min
            let max = bounds.Max
            let corners = NativePtr.stackalloc<Vector3> 8 // OPTIMIZATION: computing corners on the stack.
            NativePtr.set corners 0 (Vector3 (min.X, min.Y, min.Z))
            NativePtr.set corners 1 (Vector3 (min.X, min.Y, max.Z))
            NativePtr.set corners 2 (Vector3 (max.X, min.Y, max.Z))
            NativePtr.set corners 3 (Vector3 (max.X, min.Y, min.Z))
            NativePtr.set corners 4 (Vector3 (max.X, max.Y, max.Z))
            NativePtr.set corners 5 (Vector3 (min.X, max.Y, max.Z))
            NativePtr.set corners 6 (Vector3 (min.X, max.Y, min.Z))
            NativePtr.set corners 7 (Vector3 (max.X, max.Y, min.Z))
            let mutable minX = Single.MaxValue
            let mutable minY = Single.MaxValue
            let mutable minZ = Single.MaxValue
            let mutable maxX = Single.MinValue
            let mutable maxY = Single.MinValue
            let mutable maxZ = Single.MinValue
            for i in 0 .. 8 - 1 do
                let mutable corner = NativePtr.get corners i
                corner <- (corner - this.Position_).Transform rotation + this.Position_
                minX <- Operators.min minX corner.X
                minY <- Operators.min minY corner.Y
                minZ <- Operators.min minZ corner.Z
                maxX <- Operators.max maxX corner.X
                maxY <- Operators.max maxY corner.Y
                maxZ <- Operators.max maxZ corner.Z
            Box3 (minX, minY, minZ, maxX - minX, maxY - minY, maxZ - minZ)
        else bounds

    member this.HorizonUnscaled =
        this.PerimeterUnscaled.Center.Y

    member this.Horizon =
        this.Perimeter.Center.Y

    member this.PerimeterPivot =
        let perimeter = this.Perimeter
        -perimeter.Center + perimeter.Size * this.Offset_

    static member private cleanAngles (this : Transform byref) =
        if this.AnglesDirty then
            let rollPitchYaw = this.Rotation_.RollPitchYaw
            this.Angles_.X <- rollPitchYaw.X
            this.Angles_.Y <- rollPitchYaw.Y
            this.Angles_.Z <- rollPitchYaw.Z
            this.AnglesDirty <- false

    static member cleanRotationMatrixInternal (this : Transform byref) =
        if this.RotationMatrixDirty || this.RotationMatrixOpt_.IsZero then
            this.RotationMatrixOpt_ <- Matrix4x4.CreateFromQuaternion this.Rotation_
            this.RotationMatrixDirty <- false

    static member invalidateFastInternal (this : Transform byref) =
        this.Flags_ <- this.Flags_ ||| TransformMasks.InvalidatedMask

    static member snapPosition (positionSnap, transform : Transform byref) =
        transform.Position <- Math.SnapF3d (positionSnap, transform.Position)

    /// Test transforms for equality.
    static member equalsByRef (left : Transform inref, right : Transform inref) =
        left.Flags_ = right.Flags_ &&
        v3Eq left.Position_ right.Position_ &&
        quatEq left.Rotation_ right.Rotation_ &&
        v3EqApprox left.Scale_ right.Scale_ 0.0001f && // NOTE: using approx here since scale tends to be pulled from an affine matrix. Also, just guessing at espilon...
        left.Offset_.Equals right.Offset_ &&
        left.Size_.Equals right.Size_ &&
        left.Elevation_ = right.Elevation_ &&
        left.Overflow_ = right.Overflow_

    /// Test transforms for equality.
    static member inline equals (left : Transform) (right : Transform) =
        Transform.equalsByRef (&left, &right)

    /// Assign the value of the left transform to the right.
    static member assignByRef (source : Transform inref, target : Transform byref) =
        target.Flags_ <- source.Flags_
        target.Position_ <- source.Position_
        target.Rotation_ <- source.Rotation_
        target.Scale_ <- source.Scale_
        target.Offset_ <- source.Offset_
        if source.Flags_ &&& RotationMatrixDirtyMask = 0u then target.RotationMatrixOpt_ <- source.RotationMatrixOpt_; target.RotationMatrixDirty <- false
        target.Angles_ <- source.Angles_
        target.Size_ <- source.Size_
        target.Elevation_ <- source.Elevation_
        target.Overflow_ <- source.Overflow_

    /// Assign the value of the left transform to the right.
    static member inline assign (source : Transform byref, target : Transform byref) =
        Transform.assignByRef (&source, &target)

    /// Make an empty transform.
    static member inline makeEmpty () =
        Unchecked.defaultof<Transform>

    /// Make a transform with default values.
    static member makeDefault () =
        let mutable transform = Unchecked.defaultof<Transform>
        transform.Flags_ <- FlagsDefault
        transform.Rotation_ <- Quaternion.Identity
        transform.Scale_ <- Vector3.One
        transform.Size_ <- Vector3.One
        transform.Overflow_ <- 1.0f
        transform

    /// Make a transform based on a perimeter.
    static member makePerimeter absolute (perimeter : Box3) offset elevation =
        let mutable transform = Unchecked.defaultof<Transform>
        transform.Flags_ <- FlagsDefault ||| if absolute then AbsoluteMask else 0u
        transform.Position_ <- perimeter.Center
        transform.Rotation_ <- Quaternion.Identity
        transform.Scale_ <- v3One
        transform.Offset_ <- offset
        transform.Size_ <- perimeter.Size
        transform.Angles_ <- v3Zero
        transform.Elevation_ <- elevation
        transform.Overflow_ <- 1.0f
        transform

    /// Make a transform based on human-intuitive values.
    static member makeIntuitive absolute position scale offset size angles elevation =
        let mutable transform = Transform.makeDefault ()
        transform.Flags_ <- FlagsDefault ||| if absolute then AbsoluteMask else 0u
        transform.Position_ <- position
        transform.Scale_ <- scale
        transform.Offset_ <- offset
        transform.Size_ <- size
        transform.Elevation_ <- elevation
        transform.Angles <- angles
        transform.Overflow_ <- 1.0f
        transform<|MERGE_RESOLUTION|>--- conflicted
+++ resolved
@@ -84,11 +84,6 @@
     member this.PresenceOverride        with get () = this.PresenceOverride_                            and set value = this.PresenceOverride_ <- value
 
     member this.Optimized =
-<<<<<<< HEAD
-        let presence = ValueOption.defaultValue this.Presence_ this.PresenceOverride
-        presence.IsOmnipresent &&
-=======
->>>>>>> 276614ce
         not this.PublishChangeEvents
 
     member this.Rotation
