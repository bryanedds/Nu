﻿// Nu Game Engine.
// Copyright (C) Bryan Edds.

namespace Nu
open System
open System.Collections.Generic
open System.IO
open System.Numerics
open System.Runtime.InteropServices
open SDL2
open TiledSharp
open Prime

/// A mutable sprite value.
type [<Struct>] SpriteValue =
    { mutable Transform : Transform
      mutable InsetOpt : Box2 voption
      mutable ClipOpt : Box2 voption
      mutable Image : Image AssetTag
      mutable Color : Color
      mutable Blend : Blend
      mutable Emission : Color
      mutable Flip : Flip }

/// A mutable text value.
type [<Struct>] TextValue =
    { mutable Transform : Transform
      mutable ClipOpt : Box2 voption
      mutable Text : string
      mutable Font : Font AssetTag
      mutable FontSizing : int option
      mutable FontStyling : FontStyle Set
      mutable Color : Color
      mutable Justification : Justification
      mutable CaretOpt : int option }

/// Describes how to render a sprite to a rendering subsystem.
type SpriteDescriptor =
    { mutable Transform : Transform
      InsetOpt : Box2 voption
      ClipOpt : Box2 voption
      Image : Image AssetTag
      Color : Color
      Blend : Blend
      Emission : Color
      Flip : Flip }

/// Describes how to render multiple sprites to a rendering subsystem.
type [<NoEquality; NoComparison>] SpritesDescriptor =
    { Sprites : SpriteValue SArray }

/// Describes how to render multiple sprite descriptors to a rendering subsystem.
type [<NoEquality; NoComparison>] SpriteDescriptors =
    { SpriteDescriptors : SpriteDescriptor SList }

/// Describes an internally cached sprite used to avoid GC promotion of sprite descriptors.
type CachedSpriteDescriptor =
    { mutable CachedSprite : SpriteValue }

/// Describes how to render tile map tiles to the rendering system.
type [<NoEquality; NoComparison>] TilesDescriptor =
    { mutable Transform : Transform
      ClipOpt : Box2 voption
      Color : Color
      Emission : Color
      MapSize : Vector2i
      Tiles : TmxLayerTile SList
      TileSourceSize : Vector2i
      TileSize : Vector2
      TileAssets : struct (TmxTileset * Image AssetTag) array }

/// Describes how to render a Spine skeletong to the rendering system.
/// NOTE: do NOT send your own copy of Spine.Skeleton as the one taken here will be operated on from another thread!
type [<NoEquality; NoComparison>] SpineSkeletonDescriptor =
    { mutable Transform : Transform
      SpineSkeletonId : uint64
      SpineSkeletonClone : Spine.Skeleton }

/// Describes sprite-based particles.
type [<NoEquality; NoComparison>] SpriteParticlesDescriptor =
    { Absolute : bool
      Elevation : single
      Horizon : single
      ClipOpt : Box2 voption
      Blend : Blend
      Image : Image AssetTag
      Particles : Particle SArray }

/// Describes how to render text to a rendering subsystem.
type TextDescriptor =
    { mutable Transform : Transform
      ClipOpt : Box2 voption
      Text : string
      Font : Font AssetTag
      FontSizing : int option
      FontStyling : FontStyle Set
      Color : Color
      Justification : Justification
      CaretOpt : int option }

/// Describes a 2d rendering operation.
type RenderOperation2d =
    | RenderSprite of SpriteDescriptor
    | RenderSprites of SpritesDescriptor
    | RenderSpriteDescriptors of SpriteDescriptors
    | RenderSpriteParticles of SpriteParticlesDescriptor
    | RenderCachedSprite of CachedSpriteDescriptor
    | RenderText of TextDescriptor
    | RenderTiles of TilesDescriptor
    | RenderSpineSkeleton of SpineSkeletonDescriptor

/// Describes a layered rendering operation to a 2d rendering subsystem.
/// NOTE: mutation is used only for internal caching.
type LayeredOperation2d =
    { mutable Elevation : single
      mutable Horizon : single
      mutable AssetTag : AssetTag
      mutable RenderOperation2d : RenderOperation2d }

/// A message to a 2d rendering subsystem.
type RenderMessage2d =
    | LayeredOperation2d of LayeredOperation2d
    | LoadRenderPackage2d of string
    | UnloadRenderPackage2d of string
    | ReloadRenderAssets2d

/// Compares layered 2d operations.
type private LayeredOperation2dComparer () =
    interface IComparer<LayeredOperation2d> with
        member this.Compare (left, right) =
            if left.Elevation < right.Elevation then -1
            elif left.Elevation > right.Elevation then 1
            elif left.Horizon > right.Horizon then -1
            elif left.Horizon < right.Horizon then 1
            else
                let assetNameCompare = strCmp left.AssetTag.AssetName right.AssetTag.AssetName
                if assetNameCompare <> 0 then assetNameCompare
                else strCmp left.AssetTag.PackageName right.AssetTag.PackageName

/// The internally used cached asset package.
type [<NoEquality; NoComparison>] private RenderPackageCached =
    { CachedPackageName : string
      CachedPackageAssets : Dictionary<string, DateTimeOffset * Asset * RenderAsset> }

/// The internally used cached asset descriptor.
/// OPTIMIZATION: allowing optional asset tag to reduce allocation of RenderAssetCached instances.
type [<NoEquality; NoComparison>] private RenderAssetCached =
    { mutable CachedAssetTagOpt : AssetTag
      mutable CachedRenderAsset : RenderAsset }

/// The 2d renderer. Represents a 2d rendering subsystem in Nu generally.
type Renderer2d =
    
    /// Render a frame of the game.
    abstract Render : eyeCenter : Vector2 -> eyeSize : Vector2 -> viewport : Viewport -> renderMessages : RenderMessage2d List -> unit
    
    /// Handle render clean up by freeing all loaded render assets.
    abstract CleanUp : unit -> unit

/// The stub implementation of Renderer2d.
type [<ReferenceEquality>] StubRenderer2d =
    private
        { StubRenderer2d : unit }

    interface Renderer2d with
        member renderer.Render _ _ _ _ = ()
        member renderer.CleanUp () = ()

    static member make () =
        { StubRenderer2d = () }

/// The OpenGL implementation of Renderer2d.
type [<ReferenceEquality>] GlRenderer2d =
    private
        { mutable Viewport : Viewport
          SpriteVao : uint // TODO: P1: release these resources on clean-up.
          mutable SpriteShader : int * int * int * int * uint // TODO: P1: release these resources on clean-up.
          TextQuad : uint * uint // TODO: P1: release these resources on clean-up.
          TextTextureIdPool : uint Stack
          TextTextures : Dictionary<obj, bool ref * (int * int * Matrix4x4 * OpenGL.Texture.Texture)>
          SpriteBatchEnv : OpenGL.SpriteBatch.SpriteBatchEnv
          RenderPackages : Packages<RenderAsset, AssetClient>
          SpineSkeletonRenderers : Dictionary<uint64, bool ref * Spine.SkeletonRenderer>
          mutable RenderPackageCachedOpt : RenderPackageCached
          mutable RenderAssetCached : RenderAssetCached
          mutable ReloadAssetsRequested : bool
          LayeredOperations : LayeredOperation2d List }

    static member private invalidateCaches renderer =
        renderer.RenderPackageCachedOpt <- Unchecked.defaultof<_>
        renderer.RenderAssetCached.CachedAssetTagOpt <- Unchecked.defaultof<_>
        renderer.RenderAssetCached.CachedRenderAsset <- RawAsset
        for (_, _, _, textTexture) in Seq.map snd renderer.TextTextures.Values do textTexture.Destroy ()
        renderer.TextTextures.Clear ()

    static member private freeRenderAsset renderAsset renderer =
        GlRenderer2d.invalidateCaches renderer
        match renderAsset with
        | RawAsset -> ()
        | TextureAsset texture -> texture.Destroy ()
        | FontAsset (_, font) -> SDL_ttf.TTF_CloseFont font
        | CubeMapAsset _ -> ()
        | StaticModelAsset _ -> ()
        | AnimatedModelAsset _ -> ()
        OpenGL.Hl.Assert ()

    static member private tryLoadRenderAsset (assetClient : AssetClient) (asset : Asset) renderer =
        GlRenderer2d.invalidateCaches renderer
        match PathF.GetExtensionLower asset.FilePath with
        | ImageExtension _ ->
            let textureEir =
                if OpenGL.Texture.InferFiltered2d asset.FilePath
                then assetClient.TextureClient.TryCreateTextureFiltered (false, OpenGL.Texture.Uncompressed, asset.FilePath)
                else assetClient.TextureClient.TryCreateTextureUnfiltered (false, asset.FilePath)
            match textureEir with
            | Right texture ->
                Some (TextureAsset texture)
            | Left error ->
                Log.infoOnce ("Could not load texture '" + asset.FilePath + "' due to '" + error + "'.")
                None
        | FontExtension _ ->
            let fileFirstName = PathF.GetFileNameWithoutExtension asset.FilePath
            let fileFirstNameLength = String.length fileFirstName
            let fontSizeDefault =
                if fileFirstNameLength >= 3 then
                    let fontSizeText = fileFirstName.Substring (fileFirstNameLength - 3, 3)
                    match Int32.TryParse fontSizeText with
                    | (true, fontSize) -> fontSize
                    | (false, _) -> Constants.Render.FontSizeDefault
                else Constants.Render.FontSizeDefault
            let fontSize = fontSizeDefault * renderer.Viewport.DisplayScalar
            let fontOpt = SDL_ttf.TTF_OpenFont (asset.FilePath, fontSize)
            if fontOpt <> IntPtr.Zero
            then Some (FontAsset (fontSizeDefault, fontOpt))
            else Log.info ("Could not load font due to '" + SDL_ttf.TTF_GetError () + "'."); None
        | _ -> None

    static member private tryLoadRenderPackage packageName renderer =

        // attempt to make new asset graph and load its assets
        let assetGraph = AssetGraph.makeFromFileOpt Assets.Global.AssetGraphFilePath
        match AssetGraph.tryCollectAssetsFromPackage (Some Constants.Associations.Render2d) packageName assetGraph with
        | Right assetsCollected ->

            // find or create render package
            let renderPackage =
                match Dictionary.tryFind packageName renderer.RenderPackages with
                | Some renderPackage -> renderPackage
                | None ->
                    let assetClient =
                        AssetClient
                            (OpenGL.Texture.TextureClient None,
                                OpenGL.CubeMap.CubeMapClient (),
                                OpenGL.PhysicallyBased.PhysicallyBasedSceneClient ())
                    let renderPackage = { Assets = dictPlus StringComparer.Ordinal []; PackageState = assetClient }
                    renderer.RenderPackages.[packageName] <- renderPackage
                    renderPackage

            // categorize existing assets based on the required action
            let assetsExisting = renderPackage.Assets
            let assetsToFree = Dictionary ()
            let assetsToKeep = Dictionary ()
            for assetEntry in assetsExisting do
                let assetName = assetEntry.Key
                let (lastWriteTime, asset, renderAsset) = assetEntry.Value
                let lastWriteTime' =
                    try DateTimeOffset (File.GetLastWriteTime asset.FilePath)
                    with exn -> Log.info ("Asset file write time read error due to: " + scstring exn); DateTimeOffset.MinValue.DateTime
                if lastWriteTime < lastWriteTime'
                then assetsToFree.Add (asset.FilePath, renderAsset)
                else assetsToKeep.Add (assetName, (lastWriteTime, asset, renderAsset))

            // free assets, including memo entries
            for assetEntry in assetsToFree do
                let filePath = assetEntry.Key
                let renderAsset = assetEntry.Value
                match renderAsset with
                | RawAsset -> ()
                | TextureAsset _ -> renderPackage.PackageState.TextureClient.Textures.Remove filePath |> ignore<bool>
                | FontAsset _ -> ()
                | CubeMapAsset (cubeMapKey, _, _) -> renderPackage.PackageState.CubeMapClient.CubeMaps.Remove cubeMapKey |> ignore<bool>
                | StaticModelAsset _ | AnimatedModelAsset _ -> renderPackage.PackageState.SceneClient.Scenes.Remove filePath |> ignore<bool>
                GlRenderer2d.freeRenderAsset renderAsset renderer

            // categorize assets to load
            let assetsToLoad = HashSet ()
            for asset in assetsCollected do
                if not (assetsToKeep.ContainsKey asset.AssetTag.AssetName) then
                    assetsToLoad.Add asset |> ignore<bool>

            // preload assets in parallel
            renderPackage.PackageState.PreloadAssets (true, assetsToLoad)

            // load assets
            let assetsLoaded = Dictionary ()
            for asset in assetsToLoad do
                match GlRenderer2d.tryLoadRenderAsset renderPackage.PackageState asset renderer with
                | Some renderAsset ->
                    let lastWriteTime =
                        try DateTimeOffset (File.GetLastWriteTime asset.FilePath)
                        with exn -> Log.info ("Asset file write time read error due to: " + scstring exn); DateTimeOffset.MinValue.DateTime
                    assetsLoaded.[asset.AssetTag.AssetName] <- (lastWriteTime, asset, renderAsset)
                | None -> ()

            // insert assets into package
            for assetEntry in assetsLoaded do
                let assetName = assetEntry.Key
                let (lastWriteTime, asset, renderAsset) = assetEntry.Value
                renderPackage.Assets.[assetName] <- (lastWriteTime, asset, renderAsset)

        // handle error cases
        | Left failedAssetNames ->
            Log.info ("Render package load failed due to unloadable assets '" + failedAssetNames + "' for package '" + packageName + "'.")

    static member private tryGetRenderAsset (assetTag : AssetTag) renderer =
        let mutable assetInfo = Unchecked.defaultof<DateTimeOffset * Asset * RenderAsset> // OPTIMIZATION: seems like TryGetValue allocates here if we use the tupling idiom (this may only be the case in Debug builds tho).
        if  renderer.RenderAssetCached.CachedAssetTagOpt :> obj |> notNull &&
            assetEq assetTag renderer.RenderAssetCached.CachedAssetTagOpt then
            renderer.RenderAssetCached.CachedAssetTagOpt <- assetTag // NOTE: this isn't redundant because we want to trigger refEq early-out.
            ValueSome renderer.RenderAssetCached.CachedRenderAsset
        elif
            renderer.RenderPackageCachedOpt :> obj |> notNull &&
            renderer.RenderPackageCachedOpt.CachedPackageName = assetTag.PackageName then
            let assets = renderer.RenderPackageCachedOpt.CachedPackageAssets
            if assets.TryGetValue (assetTag.AssetName, &assetInfo) then
                let asset = Triple.thd assetInfo
                renderer.RenderAssetCached.CachedAssetTagOpt <- assetTag
                renderer.RenderAssetCached.CachedRenderAsset <- asset
                ValueSome asset
            else ValueNone
        else
            match Dictionary.tryFind assetTag.PackageName renderer.RenderPackages with
            | Some package ->
                renderer.RenderPackageCachedOpt <- { CachedPackageName = assetTag.PackageName; CachedPackageAssets = package.Assets }
                if package.Assets.TryGetValue (assetTag.AssetName, &assetInfo) then
                    let asset = Triple.thd assetInfo
                    renderer.RenderAssetCached.CachedAssetTagOpt <- assetTag
                    renderer.RenderAssetCached.CachedRenderAsset <- asset
                    ValueSome asset
                else ValueNone
            | None ->
                Log.info ("Loading Render2d package '" + assetTag.PackageName + "' for asset '" + assetTag.AssetName + "' on the fly.")
                GlRenderer2d.tryLoadRenderPackage assetTag.PackageName renderer
                match renderer.RenderPackages.TryGetValue assetTag.PackageName with
                | (true, package) ->
                    renderer.RenderPackageCachedOpt <- { CachedPackageName = assetTag.PackageName; CachedPackageAssets = package.Assets }
                    if package.Assets.TryGetValue (assetTag.AssetName, &assetInfo) then
                        let asset = Triple.thd assetInfo
                        renderer.RenderAssetCached.CachedAssetTagOpt <- assetTag
                        renderer.RenderAssetCached.CachedRenderAsset <- asset
                        ValueSome asset
                    else ValueNone
                | (false, _) -> ValueNone

    static member private handleLoadRenderPackage hintPackageName renderer =
        GlRenderer2d.tryLoadRenderPackage hintPackageName renderer

    static member private handleUnloadRenderPackage hintPackageName renderer =
        GlRenderer2d.invalidateCaches renderer
        match Dictionary.tryFind hintPackageName renderer.RenderPackages with
        | Some package ->
            for asset in package.Assets do GlRenderer2d.freeRenderAsset (__c asset.Value) renderer
            renderer.RenderPackages.Remove hintPackageName |> ignore
        | None -> ()

    static member private handleReloadShaders renderer =
        renderer.SpriteShader <- OpenGL.Sprite.CreateSpriteShader Constants.Paths.SpriteShaderFilePath
        OpenGL.Hl.Assert ()
        OpenGL.SpriteBatch.ReloadShaders renderer.SpriteBatchEnv
        OpenGL.Hl.Assert ()

    static member private handleReloadRenderAssets renderer =
        GlRenderer2d.invalidateCaches renderer
        for packageName in renderer.RenderPackages |> Seq.map (fun entry -> entry.Key) |> Array.ofSeq do
            GlRenderer2d.tryLoadRenderPackage packageName renderer

    static member private handleRenderMessage renderMessage renderer =
        match renderMessage with
        | LayeredOperation2d operation -> renderer.LayeredOperations.Add operation
        | LoadRenderPackage2d hintPackageUse -> GlRenderer2d.handleLoadRenderPackage hintPackageUse renderer
        | UnloadRenderPackage2d hintPackageDisuse -> GlRenderer2d.handleUnloadRenderPackage hintPackageDisuse renderer
        | ReloadRenderAssets2d -> renderer.ReloadAssetsRequested <- true

    static member private handleRenderMessages renderMessages renderer =
        for renderMessage in renderMessages do
            GlRenderer2d.handleRenderMessage renderMessage renderer

    static member private sortLayeredOperations renderer =
        renderer.LayeredOperations.Sort (LayeredOperation2dComparer ())

    static member
#if !DEBUG
        inline
#endif
        private batchSprite
        (absolute : bool)
        (min : Vector2)
        (size : Vector2)
        (pivot : Vector2)
        (rotation : single)
        (insetOpt : Box2 voption)
        (clipOpt : Box2 voption)
        (texture : OpenGL.Texture.Texture)
        (color : Color)
        (blend : Blend)
        (emission : Color)
        (flip : Flip)
        renderer =

        // compute unflipped tex coords
        let texCoordsUnflipped =
            let textureMetadata = texture.TextureMetadata
            let texelWidth = textureMetadata.TextureTexelWidth
            let texelHeight = textureMetadata.TextureTexelHeight
            let borderWidth = texelWidth * Constants.Render.SpriteBorderTexelScalar
            let borderHeight = texelHeight * Constants.Render.SpriteBorderTexelScalar
            match insetOpt with
            | ValueSome inset ->
                let mx = inset.Min.X * texelWidth + borderWidth
                let my = (inset.Min.Y + inset.Size.Y) * texelHeight - borderHeight
                let sx = inset.Size.X * texelWidth - borderWidth * 2.0f
                let sy = -inset.Size.Y * texelHeight + borderHeight * 2.0f
                Box2 (mx, my, sx, sy)
            | ValueNone ->
                let mx = borderWidth
                let my = 1.0f - borderHeight
                let sx = 1.0f - borderWidth * 2.0f
                let sy = -1.0f + borderHeight * 2.0f
                Box2 (mx, my, sx, sy)

        // compute a flipping flags
        let struct (flipH, flipV) =
            match flip with
            | FlipNone -> struct (false, false)
            | FlipH -> struct (true, false)
            | FlipV -> struct (false, true)
            | FlipHV -> struct (true, true)

        // compute tex coords
        let texCoords =
            box2
                (v2
                    (if flipH then texCoordsUnflipped.Min.X + texCoordsUnflipped.Size.X else texCoordsUnflipped.Min.X)
                    (if flipV then texCoordsUnflipped.Min.Y + texCoordsUnflipped.Size.Y else texCoordsUnflipped.Min.Y))
                (v2
                    (if flipH then -texCoordsUnflipped.Size.X else texCoordsUnflipped.Size.X)
                    (if flipV then -texCoordsUnflipped.Size.Y else texCoordsUnflipped.Size.Y))

        // compute blending instructions
        let struct (bfs, bfd, beq) =
            match blend with
            | Transparent -> struct (OpenGL.BlendingFactor.SrcAlpha, OpenGL.BlendingFactor.OneMinusSrcAlpha, OpenGL.BlendEquationMode.FuncAdd)
            | Additive -> struct (OpenGL.BlendingFactor.SrcAlpha, OpenGL.BlendingFactor.One, OpenGL.BlendEquationMode.FuncAdd)
            | Overwrite -> struct (OpenGL.BlendingFactor.One, OpenGL.BlendingFactor.Zero, OpenGL.BlendEquationMode.FuncAdd)

        // attempt to draw regular sprite
        if color.A <> 0.0f then
            OpenGL.SpriteBatch.SubmitSpriteBatchSprite (absolute, min, size, pivot, rotation, &texCoords, &clipOpt, &color, bfs, bfd, beq, texture, renderer.Viewport, renderer.SpriteBatchEnv)

        // attempt to draw emission sprite
        if emission.A <> 0.0f then
            OpenGL.SpriteBatch.SubmitSpriteBatchSprite (absolute, min, size, pivot, rotation, &texCoords, &clipOpt, &emission, OpenGL.BlendingFactor.SrcAlpha, OpenGL.BlendingFactor.One, OpenGL.BlendEquationMode.FuncAdd, texture, renderer.Viewport, renderer.SpriteBatchEnv)

    /// Render sprite.
    static member renderSprite
        (transform : Transform byref,
         insetOpt : Box2 voption inref,
         clipOpt : Box2 voption inref,
         image : Image AssetTag,
         color : Color inref,
         blend : Blend,
         emission : Color inref,
         flip : Flip,
         renderer) =
<<<<<<< HEAD
        if not (image.PackageName = Assets.Default.PackageName && image.AssetName = Assets.Default.EmptyImageName) then // HACK: for AMD rendering on Proton, we can't assume that a black texture with alpha = 0.0 won't render as if alpha = 1.0.
            let absolute = transform.Absolute
            let perimeter = transform.Perimeter
            let virtualScalar = (v2iDup renderer.Viewport.DisplayScalar).V2
            let min = perimeter.Min.V2 * virtualScalar
            let size = perimeter.Size.V2 * virtualScalar
            let pivot = transform.PerimeterPivot.V2 * virtualScalar
            let rotation = -transform.Angles.Z
            match GlRenderer2d.tryGetRenderAsset image renderer with
            | ValueSome renderAsset ->
                match renderAsset with
                | TextureAsset texture ->
                    GlRenderer2d.batchSprite absolute min size pivot rotation insetOpt clipOpt texture color blend emission flip renderer
                | _ -> Log.infoOnce ("Cannot render sprite with a non-texture asset for '" + scstring image + "'.")
            | ValueNone -> Log.infoOnce ("Sprite failed to render due to unloadable asset for '" + scstring image + "'.")

    /// Render sprite particles.
    static member renderSpriteParticles (clipOpt : Box2 voption inref, blend : Blend, image : Image AssetTag, particles : Particle SArray, renderer) =
        if not (image.PackageName = Assets.Default.PackageName && image.AssetName = Assets.Default.EmptyImageName) then // HACK: for AMD rendering on Proton, we can't assume that a black texture with alpha = 0.0 won't render as if alpha = 1.0.
            match GlRenderer2d.tryGetRenderAsset image renderer with
            | ValueSome renderAsset ->
                match renderAsset with
                | TextureAsset texture ->
                    let mutable index = 0
                    while index < particles.Length do
                        let particle = &particles.[index]
                        let transform = &particle.Transform
                        let absolute = transform.Absolute
                        let perimeter = transform.Perimeter
                        let virtualScalar = (v2iDup renderer.Viewport.DisplayScalar).V2
                        let min = perimeter.Min.V2 * virtualScalar
                        let size = perimeter.Size.V2 * virtualScalar
                        let pivot = transform.PerimeterPivot.V2 * virtualScalar
                        let rotation = -transform.Angles.Z
                        let color = &particle.Color
                        let emission = &particle.Emission
                        let flip = particle.Flip
                        let insetOpt = &particle.InsetOpt
                        GlRenderer2d.batchSprite absolute min size pivot rotation insetOpt clipOpt texture color blend emission flip renderer
                        index <- inc index
                | _ -> Log.infoOnce ("Cannot render sprite particle with a non-texture asset for '" + scstring image + "'.")
            | ValueNone -> Log.infoOnce ("Sprite particles failed to render due to unloadable asset for '" + scstring image + "'.")
=======
        let absolute = transform.Absolute
        let perimeter = transform.Perimeter
        let virtualScalar = v2Dup (single renderer.Viewport.DisplayScalar)
        let min = perimeter.Min.V2 * virtualScalar
        let size = perimeter.Size.V2 * virtualScalar
        let pivot = transform.PerimeterPivot.V2 * virtualScalar
        let rotation = -transform.Angles.Z
        match GlRenderer2d.tryGetRenderAsset image renderer with
        | ValueSome renderAsset ->
            match renderAsset with
            | TextureAsset texture ->
                GlRenderer2d.batchSprite absolute min size pivot rotation insetOpt clipOpt texture color blend emission flip renderer
            | _ -> Log.infoOnce ("Cannot render sprite with a non-texture asset for '" + scstring image + "'.")
        | ValueNone -> Log.infoOnce ("Sprite failed to render due to unloadable asset for '" + scstring image + "'.")

    /// Render sprite particles.
    static member renderSpriteParticles (clipOpt : Box2 voption inref, blend : Blend, image : Image AssetTag, particles : Particle SArray, renderer) =
        match GlRenderer2d.tryGetRenderAsset image renderer with
        | ValueSome renderAsset ->
            match renderAsset with
            | TextureAsset texture ->
                let mutable index = 0
                while index < particles.Length do
                    let particle = &particles.[index]
                    let transform = &particle.Transform
                    let absolute = transform.Absolute
                    let perimeter = transform.Perimeter
                    let virtualScalar = v2Dup (single renderer.Viewport.DisplayScalar)
                    let min = perimeter.Min.V2 * virtualScalar
                    let size = perimeter.Size.V2 * virtualScalar
                    let pivot = transform.PerimeterPivot.V2 * virtualScalar
                    let rotation = -transform.Angles.Z
                    let color = &particle.Color
                    let emission = &particle.Emission
                    let flip = particle.Flip
                    let insetOpt = &particle.InsetOpt
                    GlRenderer2d.batchSprite absolute min size pivot rotation insetOpt clipOpt texture color blend emission flip renderer
                    index <- inc index
            | _ -> Log.infoOnce ("Cannot render sprite particle with a non-texture asset for '" + scstring image + "'.")
        | ValueNone -> Log.infoOnce ("Sprite particles failed to render due to unloadable asset for '" + scstring image + "'.")
>>>>>>> ade69558

    /// Render tiles.
    static member renderTiles
        (transform : Transform byref,
         clipOpt : Box2 voption inref,
         color : Color inref,
         emission : Color inref,
         mapSize : Vector2i,
         tiles : TmxLayerTile SList,
         tileSourceSize : Vector2i,
         tileSize : Vector2,
         tileAssets : struct (TmxTileset * Image AssetTag) array,
         eyeCenter : Vector2,
         eyeSize : Vector2,
         renderer) =

        // gather context for rendering tiles
        let absolute = transform.Absolute
        let perimeter = transform.Perimeter
        let virtualScalar = v2Dup (single renderer.Viewport.DisplayScalar)
        let min = perimeter.Min.V2 * virtualScalar
        let size = perimeter.Size.V2 * virtualScalar
        let eyeCenter = eyeCenter * virtualScalar
        let eyeSize = eyeSize * virtualScalar
        let tileSize = tileSize * virtualScalar
        let tilePivot = tileSize * 0.5f // just rotate around center
        let mutable tileSetTexturesAllFound = true
        let tileSetTextures =
            tileAssets
            |> Array.map (fun struct (tileSet, tileSetImage) ->
                match GlRenderer2d.tryGetRenderAsset tileSetImage renderer with
                | ValueSome asset ->
                    match asset with
                    | TextureAsset tileSetTexture -> ValueSome struct (tileSet, tileSetImage, tileSetTexture)
                    | _ -> tileSetTexturesAllFound <- false; ValueNone
                | ValueNone -> tileSetTexturesAllFound <- false; ValueNone)
            |> Array.filter ValueOption.isSome
            |> Array.map ValueOption.get

        // render only when all needed textures are found
        if tileSetTexturesAllFound then

            // OPTIMIZATION: allocating refs in a tight-loop is problematic, so pulled out here.
            let tilesLength = tiles.Length
            let mapRun = mapSize.X
            let mutable tileIndex = 0
            let mutable tileMin = v2Zero // NOTE: we use mutation for increased precision here.
            tileMin.X <- min.X + single (tileIndex % mapRun)
            tileMin.Y <- min.Y - tileSize.Y - single (tileIndex / mapRun) + size.Y
            while tileIndex < tilesLength do

                // gather context for rendering tile
                let tile = tiles.[tileIndex]
                if tile.Gid <> 0 then // not the empty tile
<<<<<<< HEAD
                    let mapRun = mapSize.X
                    let i = tileIndex % mapRun
                    let j = tileIndex / mapRun
                    let tileMin =
                        v2 // HACK: applying floor seems to reduce tiling artifacts.
                            (floor (min.X + tileSize.X * single i))
                            (floor (min.Y - tileSize.Y - tileSize.Y * single j + size.Y))
=======
>>>>>>> ade69558
                    let tileBounds = box2 tileMin tileSize
                    let viewBounds = box2 (eyeCenter - eyeSize * 0.5f) eyeSize
                    if tileBounds.Intersects viewBounds then
        
                        // compute tile flip
                        let flip =
                            match struct (tile.HorizontalFlip, tile.VerticalFlip) with
                            | struct (false, false) -> FlipNone
                            | struct (true, false) -> FlipH
                            | struct (false, true) -> FlipV
                            | struct (true, true) -> FlipHV
        
                        // attempt to compute tile set texture
                        let mutable tileOffset = 1 // gid 0 is the empty tile
                        let mutable tileSetIndex = 0
                        let mutable tileSetWidth = 0
                        let mutable tileSetTextureOpt = ValueNone
                        for struct (set, _, texture) in tileSetTextures do
                            let tileCountOpt = set.TileCount
                            let tileCount = if tileCountOpt.HasValue then tileCountOpt.Value else 0
                            if  tile.Gid >= set.FirstGid && tile.Gid < set.FirstGid + tileCount ||
                                not tileCountOpt.HasValue then // HACK: when tile count is missing, assume we've found the tile...?
                                tileSetWidth <- let width = set.Image.Width in width.Value
#if DEBUG
                                if tileSetWidth % tileSourceSize.X <> 0 then Log.infoOnce ("Tile set '" + set.Name + "' width is not evenly divided by tile width.")
#endif
                                tileSetTextureOpt <- ValueSome texture
                            if tileSetTextureOpt.IsNone then
                                tileSetIndex <- inc tileSetIndex
                                tileOffset <- tileOffset + tileCount

                        // attempt to render tile
                        match tileSetTextureOpt with
                        | ValueSome texture ->
                            let tileId = tile.Gid - tileOffset
                            let tileIdPosition = tileId * tileSourceSize.X
                            let tileSourcePosition = v2 (single (tileIdPosition % tileSetWidth)) (single (tileIdPosition / tileSetWidth * tileSourceSize.Y))
                            let inset = box2 tileSourcePosition (v2 (single tileSourceSize.X) (single tileSourceSize.Y))
                            GlRenderer2d.batchSprite absolute tileMin tileSize tilePivot 0.0f (ValueSome inset) clipOpt texture color Transparent emission flip renderer
                        | ValueNone -> ()

                // fin
                tileIndex <- inc tileIndex
                tileMin.X <- tileMin.X + tileSize.X
        else Log.infoOnce ("TileLayerDescriptor failed due to unloadable or non-texture assets for one or more of '" + scstring tileAssets + "'.")

    /// Render Spine skeleton.
    static member renderSpineSkeleton
        (transform : Transform byref,
         spineSkeletonId : uint64,
         spineSkeleton : Spine.Skeleton,
         eyeCenter : Vector2,
         eyeSize : Vector2,
         renderer) =
        let mutable transform = transform
        flip3 OpenGL.SpriteBatch.InterruptSpriteBatchFrame renderer.Viewport renderer.SpriteBatchEnv $ fun () ->
            let getTextureId (imageObj : obj) =
                match imageObj with
                | :? AssetTag<Image> as image ->
                    match GlRenderer2d.tryGetRenderAsset image renderer with
                    | ValueSome (TextureAsset textureAsset) -> textureAsset.TextureId
                    | _ -> 0u
                | _ -> 0u
            let displayScalar = single renderer.Viewport.DisplayScalar
            let dividedScalar = displayScalar * Constants.Render.SpineSkeletonScalar
            let model = Matrix4x4.CreateAffine (transform.Position * displayScalar, transform.Rotation, transform.Scale * dividedScalar)
            let modelViewProjection = model * Viewport.getViewProjection2d transform.Absolute eyeCenter eyeSize renderer.Viewport
            let ssRenderer =
                match renderer.SpineSkeletonRenderers.TryGetValue spineSkeletonId with
                | (true, (used, ssRenderer)) ->
                    used.Value <- true
                    ssRenderer
                | (false, _) ->
                    let ssRenderer = Spine.SkeletonRenderer (fun vss fss -> OpenGL.Shader.CreateShaderFromStrs (vss, fss))
                    renderer.SpineSkeletonRenderers.Add (spineSkeletonId, (ref true, ssRenderer))
                    ssRenderer
            ssRenderer.Draw (getTextureId, spineSkeleton, &modelViewProjection)

    /// Render text.
    static member renderText
        (transform : Transform byref,
         clipOpt : Box2 voption inref,
         text : string,
         font : Font AssetTag,
         fontSizing : int option,
         fontStyling : FontStyle Set,
         color : Color inref,
         justification : Justification,
         caretOpt : int option,
         eyeCenter : Vector2,
         eyeSize : Vector2,
         renderer : GlRenderer2d) =

        // modify text to utilize caret
        let text =
            match caretOpt with
            | Some caret when DateTimeOffset.UtcNow.Millisecond / 250 % 2 = 0 ->
                if caret < 0 || caret >= text.Length then text + "_"
                elif caret < text.Length then String.take caret text + "_" + String.skip (inc caret) text
                else text
            | Some _ | None -> text

        // attempt to render text
        let color = color // copy to local for proprety access
        if  not (String.IsNullOrWhiteSpace text) && // render only when non-whitespace
            color.A8 <> 0uy then // render only when color isn't fully transparent because SDL_TTF doesn't handle zero alpha text as expected.
            let transform = transform // copy to local to make visible from lambda
            let clipOpt = clipOpt // same
            flip3 OpenGL.SpriteBatch.InterruptSpriteBatchFrame renderer.Viewport renderer.SpriteBatchEnv $ fun () ->

                // gather context for rendering text
                let mutable transform = transform
                let absolute = transform.Absolute
                let perimeter = transform.Perimeter
                let virtualScalar = v2Dup (single renderer.Viewport.DisplayScalar)
                let position = perimeter.Min.V2 * virtualScalar
                let size = perimeter.Size.V2 * virtualScalar
                let viewProjection2d = Viewport.getViewProjection2d absolute eyeCenter eyeSize renderer.Viewport
                let viewProjectionClipAbsolute = Viewport.getViewProjectionClip true eyeCenter eyeSize renderer.Viewport
                let viewProjectionClipRelative = Viewport.getViewProjectionClip false eyeCenter eyeSize renderer.Viewport
                match GlRenderer2d.tryGetRenderAsset font renderer with
                | ValueSome renderAsset ->
                    match renderAsset with
                    | FontAsset (fontSizeDefault, font) ->

                        // determine font size
                        let fontSize =
                            match fontSizing with
                            | Some fontSize -> fontSize * renderer.Viewport.DisplayScalar
                            | None -> fontSizeDefault * renderer.Viewport.DisplayScalar

                        // attempt to find or create text texture
                        // NOTE: because of the hacky way the caret is shown, texture is recreated every blink on / off.
                        let textTextureOpt =
                            let textTextureKey = (perimeter, text, font, fontSize, fontStyling, color, justification)
                            match renderer.TextTextures.TryGetValue textTextureKey with
                            | (false, _) ->

                                // gather rendering resources
                                let (offset, textSurface, textSurfacePtr) =

                                    // create sdl color
                                    let mutable colorSdl = SDL.SDL_Color ()
                                    colorSdl.r <- color.R8
                                    colorSdl.g <- color.G8
                                    colorSdl.b <- color.B8
                                    colorSdl.a <- color.A8

                                    // attempt to configure sdl font size
                                    if SDL_ttf.TTF_SetFontSize (font, fontSize) <> 0 then
                                        let error = SDL_ttf.TTF_GetError ()
                                        Log.infoOnce ("Failed to set font size for font '" + scstring font + "' due to: " + error)
                                        SDL_ttf.TTF_SetFontSize (font, fontSizeDefault * renderer.Viewport.DisplayScalar) |> ignore<int>

                                    // configure sdl font style
                                    let styleSdl =
                                        if fontStyling.Count > 0 then // OPTIMIZATION: avoid set queries where possible.
                                            (if fontStyling.Contains Bold then SDL_ttf.TTF_STYLE_BOLD else 0) |||
                                            (if fontStyling.Contains Italic then SDL_ttf.TTF_STYLE_ITALIC else 0) |||
                                            (if fontStyling.Contains Underline then SDL_ttf.TTF_STYLE_UNDERLINE else 0) |||
                                            (if fontStyling.Contains Strikethrough then SDL_ttf.TTF_STYLE_STRIKETHROUGH else 0)
                                        else 0
                                    SDL_ttf.TTF_SetFontStyle (font, styleSdl)

                                    // render text to surface
                                    match justification with
                                    | Unjustified wrapped ->
                                        let textSurfacePtr =
                                            if wrapped
                                            then SDL_ttf.TTF_RenderUNICODE_Blended_Wrapped (font, text, colorSdl, uint32 size.X)
                                            else SDL_ttf.TTF_RenderUNICODE_Blended (font, text, colorSdl)
                                        let textSurface = Marshal.PtrToStructure<SDL.SDL_Surface> textSurfacePtr
                                        let textSurfaceHeight = single textSurface.h
                                        let offsetY = size.Y - textSurfaceHeight
                                        (v2 0.0f offsetY, textSurface, textSurfacePtr)
                                    | Justified (h, v) ->
                                        let mutable width = 0
                                        let mutable height = 0
                                        SDL_ttf.TTF_SizeUNICODE (font, text, &width, &height) |> ignore
                                        let textSurfacePtr = SDL_ttf.TTF_RenderUNICODE_Blended (font, text, colorSdl)
                                        let textSurface = Marshal.PtrToStructure<SDL.SDL_Surface> textSurfacePtr
                                        let offsetX =
                                            match h with
                                            | JustifyLeft -> 0.0f
                                            | JustifyCenter -> floor ((size.X - single width) * 0.5f)
                                            | JustifyRight -> size.X - single width
                                        let offsetY =
                                            match v with
                                            | JustifyTop -> size.Y - single height
                                            | JustifyMiddle -> floor ((size.Y - single height) * 0.5f)
                                            | JustifyBottom -> 0.0f
                                        let offset = v2 offsetX offsetY
                                        (offset, textSurface, textSurfacePtr)

                                // render only when a valid surface was created
                                if textSurfacePtr <> IntPtr.Zero then

                                    // construct mvp matrix
                                    let textSurfaceWidth = textSurface.pitch / 4
                                    let textSurfaceHeight = textSurface.h
                                    let translation = (position + offset).V3
                                    let scale = v3 (single textSurfaceWidth) (single textSurfaceHeight) 1.0f
                                    let modelTranslation = Matrix4x4.CreateTranslation translation
                                    let modelScale = Matrix4x4.CreateScale scale
                                    let modelMatrix = modelScale * modelTranslation
                                    let modelViewProjection = modelMatrix * viewProjection2d

                                    // attempt to get text texture id from pool
                                    let textTextureId =
                                        match renderer.TextTextureIdPool.TryPop () with
                                        | (true, textureId) -> textureId
                                        | (false, _) -> OpenGL.Gl.GenTexture ()

                                    // upload texture data
                                    OpenGL.Gl.BindTexture (OpenGL.TextureTarget.Texture2d, textTextureId)
                                    OpenGL.Gl.TexImage2D (OpenGL.TextureTarget.Texture2d, 0, OpenGL.Texture.Uncompressed.InternalFormat, textSurfaceWidth, textSurfaceHeight, 0, OpenGL.PixelFormat.Bgra, OpenGL.PixelType.UnsignedByte, textSurface.pixels)
                                    OpenGL.Gl.TexParameter (OpenGL.TextureTarget.Texture2d, OpenGL.TextureParameterName.TextureMinFilter, int OpenGL.TextureMinFilter.Nearest)
                                    OpenGL.Gl.TexParameter (OpenGL.TextureTarget.Texture2d, OpenGL.TextureParameterName.TextureMagFilter, int OpenGL.TextureMagFilter.Nearest)
                                    OpenGL.Gl.BindTexture (OpenGL.TextureTarget.Texture2d, 0u)
                                    OpenGL.Hl.Assert ()

                                    // make texture drawable
                                    let textTextureMetadata = OpenGL.Texture.TextureMetadata.make textSurfaceWidth textSurfaceHeight
                                    let textTexture = OpenGL.Texture.EagerTexture { TextureMetadata = textTextureMetadata; TextureId = textTextureId }
                                    OpenGL.Hl.Assert ()

                                    // free sdl surface
                                    SDL.SDL_FreeSurface textSurfacePtr

                                    // register texture for reuse
                                    renderer.TextTextures.Add (textTextureKey, (ref true, (textSurfaceWidth, textSurfaceHeight, modelViewProjection, textTexture)))
                                    Some (textSurfaceWidth, textSurfaceHeight, modelViewProjection, textTexture)

                                // error
                                else None

                            // already exists, so mark as used and reuse
                            | (true, (used, (textSurfaceWidth, textSurfaceHeight, modelViewProjection, textTexture))) ->
                                used.Value <- true
                                Some (textSurfaceWidth, textSurfaceHeight, modelViewProjection, textTexture)

                        // attempt to render text
                        match textTextureOpt with
                        | Some (textSurfaceWidth, textSurfaceHeight, modelViewProjection, textTexture) ->

                            // draw text sprite
                            // NOTE: we allocate an array here, too.
                            let vao = renderer.SpriteVao
                            let (modelViewProjectionUniform, texCoords4Uniform, colorUniform, textureUniform, shader) = renderer.SpriteShader
                            let (vertices, indices) = renderer.TextQuad
                            let insetOpt : Box2 voption = ValueNone
                            let color = Color.White
                            OpenGL.Sprite.DrawSprite (vertices, indices, absolute, &viewProjectionClipAbsolute, &viewProjectionClipRelative, modelViewProjection.ToArray (), &insetOpt, &clipOpt, &color, FlipNone, textSurfaceWidth, textSurfaceHeight, textTexture, renderer.Viewport, modelViewProjectionUniform, texCoords4Uniform, colorUniform, textureUniform, shader, vao)
                            OpenGL.Hl.Assert ()

                        | None -> ()

                    // fin
                    | _ -> Log.infoOnce ("Cannot render text with a non-font asset for '" + scstring font + "'.")
                | ValueNone -> Log.infoOnce ("TextDescriptor failed due to unloadable asset for '" + scstring font + "'.")
            OpenGL.Hl.Assert ()

    static member private renderDescriptor descriptor eyeCenter eyeSize renderer =
        match descriptor with
        | RenderSprite descriptor ->
            GlRenderer2d.renderSprite
                (&descriptor.Transform, &descriptor.InsetOpt, &descriptor.ClipOpt, descriptor.Image, &descriptor.Color, descriptor.Blend, &descriptor.Emission, descriptor.Flip, renderer)
        | RenderSprites descriptor ->
            let sprites = descriptor.Sprites
            for index in 0 .. sprites.Length - 1 do
                let sprite = &sprites.[index]
                GlRenderer2d.renderSprite
                    (&sprite.Transform, &sprite.InsetOpt, &sprite.ClipOpt, sprite.Image, &sprite.Color, sprite.Blend, &sprite.Emission, sprite.Flip, renderer)
        | RenderSpriteDescriptors descriptor ->
            let sprites = descriptor.SpriteDescriptors
            for index in 0 .. sprites.Length - 1 do
                let sprite = sprites.[index]
                GlRenderer2d.renderSprite
                    (&sprite.Transform, &sprite.InsetOpt, &sprite.ClipOpt, sprite.Image, &sprite.Color, sprite.Blend, &sprite.Emission, sprite.Flip, renderer)
        | RenderSpriteParticles descriptor ->
            GlRenderer2d.renderSpriteParticles
                (&descriptor.ClipOpt, descriptor.Blend, descriptor.Image, descriptor.Particles, renderer)
        | RenderCachedSprite descriptor ->
            GlRenderer2d.renderSprite
                (&descriptor.CachedSprite.Transform, &descriptor.CachedSprite.InsetOpt, &descriptor.CachedSprite.ClipOpt, descriptor.CachedSprite.Image, &descriptor.CachedSprite.Color, descriptor.CachedSprite.Blend, &descriptor.CachedSprite.Emission, descriptor.CachedSprite.Flip, renderer)
        | RenderText descriptor ->
            GlRenderer2d.renderText
                (&descriptor.Transform, &descriptor.ClipOpt, descriptor.Text, descriptor.Font, descriptor.FontSizing, descriptor.FontStyling, &descriptor.Color, descriptor.Justification, descriptor.CaretOpt, eyeCenter, eyeSize, renderer)
        | RenderTiles descriptor ->
            GlRenderer2d.renderTiles
                (&descriptor.Transform, &descriptor.ClipOpt, &descriptor.Color, &descriptor.Emission, descriptor.MapSize, descriptor.Tiles, descriptor.TileSourceSize, descriptor.TileSize, descriptor.TileAssets, eyeCenter, eyeSize, renderer)
        | RenderSpineSkeleton descriptor ->
            GlRenderer2d.renderSpineSkeleton
                (&descriptor.Transform, descriptor.SpineSkeletonId, descriptor.SpineSkeletonClone, eyeCenter, eyeSize, renderer)

    static member private renderLayeredOperations eyeCenter eyeSize renderer =
        for operation in renderer.LayeredOperations do
            GlRenderer2d.renderDescriptor operation.RenderOperation2d eyeCenter eyeSize renderer

    static member private render eyeCenter eyeSize viewport renderMessages renderer =

        // invalidate caches and reload fonts when viewport changes
        if renderer.Viewport <> viewport then
            GlRenderer2d.invalidateCaches renderer
            for package in renderer.RenderPackages.Values do
                for (assetName, (lastWriteTime, asset, renderAsset)) in package.Assets.Pairs do
                    if renderAsset.IsFontAsset then
                        GlRenderer2d.freeRenderAsset renderAsset renderer
                        match GlRenderer2d.tryLoadRenderAsset package.PackageState asset renderer with
                        | Some renderAsset -> package.Assets.[assetName] <- (lastWriteTime, asset, renderAsset)
                        | None -> Log.fail ("Failed to reload font '" + scstring asset.AssetTag + "' on DisplayScalar change.")

        // update viewport
        renderer.Viewport <- viewport

        // update viewport
        let inner = renderer.Viewport.Inner
        OpenGL.Gl.Viewport (inner.Min.X, inner.Min.Y, inner.Size.X, inner.Size.Y)
        OpenGL.Hl.Assert ()

        // begin sprite batch frame
        let viewProjectionAbsolute = Viewport.getViewProjection2d true eyeCenter eyeSize renderer.Viewport
        let viewProjectionRelative = Viewport.getViewProjection2d false eyeCenter eyeSize renderer.Viewport
        let viewProjectionClipAbsolute = Viewport.getViewProjectionClip true eyeCenter eyeSize renderer.Viewport
        let viewProjectionClipRelative = Viewport.getViewProjectionClip false eyeCenter eyeSize renderer.Viewport
        OpenGL.SpriteBatch.BeginSpriteBatchFrame (&viewProjectionAbsolute, &viewProjectionRelative, &viewProjectionClipAbsolute, &viewProjectionClipRelative, renderer.SpriteBatchEnv)
        OpenGL.Hl.Assert ()

        // render frame
        GlRenderer2d.handleRenderMessages renderMessages renderer
        GlRenderer2d.sortLayeredOperations renderer
        GlRenderer2d.renderLayeredOperations eyeCenter eyeSize renderer
        renderer.LayeredOperations.Clear ()

        // end sprite batch frame
        OpenGL.SpriteBatch.EndSpriteBatchFrame renderer.Viewport renderer.SpriteBatchEnv
        OpenGL.Hl.Assert ()

        // reload render assets upon request
        if renderer.ReloadAssetsRequested then
            GlRenderer2d.handleReloadShaders renderer
            GlRenderer2d.handleReloadRenderAssets renderer
            renderer.ReloadAssetsRequested <- false

        // sweep up any text textures that went unused this frame
        let textTexturesUnused =
            renderer.TextTextures
            |> Seq.filter (fun entry -> not (fst entry.Value).Value)
            |> Seq.map (fun entry -> entry.Key)
            |> Seq.toArray
        for entry in textTexturesUnused do
            let (_, _, _, textTexture) = snd renderer.TextTextures.[entry]
            renderer.TextTextures.Remove entry |> ignore<bool>
            renderer.TextTextureIdPool.Push textTexture.TextureId
            OpenGL.Hl.Assert ()

        // mark unswept text textures as unused for next frame
        for entry in renderer.TextTextures.Values do
            let used = fst entry
            used.Value <- false

        // sweep up any skeleton renderers that went unused this frame
        let entriesUnused = renderer.SpineSkeletonRenderers |> Seq.filter (fun entry -> not (fst entry.Value).Value)
        for entry in entriesUnused do
            let spineSkeletonId = entry.Key
            let spineSkeleton = snd entry.Value
            renderer.SpineSkeletonRenderers.Remove spineSkeletonId |> ignore<bool>
            spineSkeleton.Destroy ()

    /// Make a GlRenderer2d.
    static member make viewport =

        // create sprite vao
        let spriteVao = OpenGL.Sprite.CreateSpriteVao ()
        OpenGL.Hl.Assert ()

        // create one-off sprite and text resources
        let spriteShader = OpenGL.Sprite.CreateSpriteShader Constants.Paths.SpriteShaderFilePath
        let textQuad = OpenGL.Sprite.CreateSpriteQuad true
        OpenGL.Hl.Assert ()

        // create initial text texture ids
        let textTextureIds = Array.zeroCreate 64
        OpenGL.Gl.CreateTextures (OpenGL.TextureTarget.Texture2d, textTextureIds)

        // create sprite batch env
        let spriteBatchEnv = OpenGL.SpriteBatch.CreateSpriteBatchEnv ()
        OpenGL.Hl.Assert ()

        // make renderer
        let renderer =
            { Viewport = viewport
              SpriteVao = spriteVao
              SpriteShader = spriteShader
              TextQuad = textQuad
              TextTextureIdPool = Stack textTextureIds
              TextTextures = dictPlus HashIdentity.Structural []
              SpriteBatchEnv = spriteBatchEnv
              RenderPackages = dictPlus StringComparer.Ordinal []
              SpineSkeletonRenderers = dictPlus HashIdentity.Structural []
              RenderPackageCachedOpt = Unchecked.defaultof<_>
              RenderAssetCached = { CachedAssetTagOpt = Unchecked.defaultof<_>; CachedRenderAsset = Unchecked.defaultof<_> }
              ReloadAssetsRequested = false
              LayeredOperations = List () }

        // fin
        renderer

    interface Renderer2d with

        member renderer.Render eyeCenter eyeSize viewport renderMessages =
            if renderMessages.Count > 0 then
                GlRenderer2d.render eyeCenter eyeSize viewport renderMessages renderer

        member renderer.CleanUp () =

            // destroy sprite batch env
            OpenGL.SpriteBatch.DestroySpriteBatchEnv renderer.SpriteBatchEnv
            OpenGL.Hl.Assert ()

            // free text texture ids
            OpenGL.Gl.DeleteTextures (Seq.toArray renderer.TextTextureIdPool)
            renderer.TextTextureIdPool.Clear ()

            // free text textures
            for (_, _, _, textTexture) in Seq.map snd renderer.TextTextures.Values do textTexture.Destroy ()
            renderer.TextTextures.Clear ()

            // free sprite skeleton renderers
            for spineSkeletonRenderer in Seq.map snd renderer.SpineSkeletonRenderers.Values do spineSkeletonRenderer.Destroy ()
            renderer.SpineSkeletonRenderers.Clear ()

            // free resources
            let renderPackages = renderer.RenderPackages |> Seq.map (fun entry -> entry.Value)
            let renderAssets = renderPackages |> Seq.map (fun package -> package.Assets.Values) |> Seq.concat
            for (_, _, renderAsset) in renderAssets do GlRenderer2d.freeRenderAsset renderAsset renderer
            renderer.RenderPackages.Clear ()<|MERGE_RESOLUTION|>--- conflicted
+++ resolved
@@ -472,7 +472,6 @@
          emission : Color inref,
          flip : Flip,
          renderer) =
-<<<<<<< HEAD
         if not (image.PackageName = Assets.Default.PackageName && image.AssetName = Assets.Default.EmptyImageName) then // HACK: for AMD rendering on Proton, we can't assume that a black texture with alpha = 0.0 won't render as if alpha = 1.0.
             let absolute = transform.Absolute
             let perimeter = transform.Perimeter
@@ -515,48 +514,6 @@
                         index <- inc index
                 | _ -> Log.infoOnce ("Cannot render sprite particle with a non-texture asset for '" + scstring image + "'.")
             | ValueNone -> Log.infoOnce ("Sprite particles failed to render due to unloadable asset for '" + scstring image + "'.")
-=======
-        let absolute = transform.Absolute
-        let perimeter = transform.Perimeter
-        let virtualScalar = v2Dup (single renderer.Viewport.DisplayScalar)
-        let min = perimeter.Min.V2 * virtualScalar
-        let size = perimeter.Size.V2 * virtualScalar
-        let pivot = transform.PerimeterPivot.V2 * virtualScalar
-        let rotation = -transform.Angles.Z
-        match GlRenderer2d.tryGetRenderAsset image renderer with
-        | ValueSome renderAsset ->
-            match renderAsset with
-            | TextureAsset texture ->
-                GlRenderer2d.batchSprite absolute min size pivot rotation insetOpt clipOpt texture color blend emission flip renderer
-            | _ -> Log.infoOnce ("Cannot render sprite with a non-texture asset for '" + scstring image + "'.")
-        | ValueNone -> Log.infoOnce ("Sprite failed to render due to unloadable asset for '" + scstring image + "'.")
-
-    /// Render sprite particles.
-    static member renderSpriteParticles (clipOpt : Box2 voption inref, blend : Blend, image : Image AssetTag, particles : Particle SArray, renderer) =
-        match GlRenderer2d.tryGetRenderAsset image renderer with
-        | ValueSome renderAsset ->
-            match renderAsset with
-            | TextureAsset texture ->
-                let mutable index = 0
-                while index < particles.Length do
-                    let particle = &particles.[index]
-                    let transform = &particle.Transform
-                    let absolute = transform.Absolute
-                    let perimeter = transform.Perimeter
-                    let virtualScalar = v2Dup (single renderer.Viewport.DisplayScalar)
-                    let min = perimeter.Min.V2 * virtualScalar
-                    let size = perimeter.Size.V2 * virtualScalar
-                    let pivot = transform.PerimeterPivot.V2 * virtualScalar
-                    let rotation = -transform.Angles.Z
-                    let color = &particle.Color
-                    let emission = &particle.Emission
-                    let flip = particle.Flip
-                    let insetOpt = &particle.InsetOpt
-                    GlRenderer2d.batchSprite absolute min size pivot rotation insetOpt clipOpt texture color blend emission flip renderer
-                    index <- inc index
-            | _ -> Log.infoOnce ("Cannot render sprite particle with a non-texture asset for '" + scstring image + "'.")
-        | ValueNone -> Log.infoOnce ("Sprite particles failed to render due to unloadable asset for '" + scstring image + "'.")
->>>>>>> ade69558
 
     /// Render tiles.
     static member renderTiles
@@ -611,16 +568,6 @@
                 // gather context for rendering tile
                 let tile = tiles.[tileIndex]
                 if tile.Gid <> 0 then // not the empty tile
-<<<<<<< HEAD
-                    let mapRun = mapSize.X
-                    let i = tileIndex % mapRun
-                    let j = tileIndex / mapRun
-                    let tileMin =
-                        v2 // HACK: applying floor seems to reduce tiling artifacts.
-                            (floor (min.X + tileSize.X * single i))
-                            (floor (min.Y - tileSize.Y - tileSize.Y * single j + size.Y))
-=======
->>>>>>> ade69558
                     let tileBounds = box2 tileMin tileSize
                     let viewBounds = box2 (eyeCenter - eyeSize * 0.5f) eyeSize
                     if tileBounds.Intersects viewBounds then
