--- conflicted
+++ resolved
@@ -687,14 +687,9 @@
                 let position = perimeter.Min.V2 * virtualScalar
                 let size = perimeter.Size.V2 * virtualScalar
                 let viewProjection2d = Viewport.getViewProjection2d absolute eyeCenter eyeSize renderer.Viewport
-<<<<<<< HEAD
-                let viewProjectionClip = Viewport.getViewProjectionClip absolute eyeCenter eyeSize renderer.Viewport
-                match VulkanRenderer2d.tryGetRenderAsset font renderer with
-=======
                 let viewProjectionClipAbsolute = Viewport.getViewProjectionClip true eyeCenter eyeSize renderer.Viewport
                 let viewProjectionClipRelative = Viewport.getViewProjectionClip false eyeCenter eyeSize renderer.Viewport
-                match GlRenderer2d.tryGetRenderAsset font renderer with
->>>>>>> 4187a816
+                match VulkanRenderer2d.tryGetRenderAsset font renderer with
                 | ValueSome renderAsset ->
                     match renderAsset with
                     | FontAsset (fontSizeDefault, font) ->
@@ -790,14 +785,13 @@
                             let (modelViewProjectionUniform, texCoords4Uniform, colorUniform, pipeline) = renderer.SpritePipeline
                             let insetOpt : Box2 voption = ValueNone
                             let color = Color.White
-<<<<<<< HEAD
                             Sprite.DrawSprite
                                 (renderer.TextDrawIndex,
                                     vertices,
                                     indices,
                                     absolute,
-                                    &viewProjection2d,
-                                    &viewProjectionClip,
+                                    &viewProjectionClipAbsolute,
+                                    &viewProjectionClipRelative,
                                     modelViewProjection.ToArray (),
                                     &insetOpt,
                                     &clipOpt,
@@ -818,12 +812,6 @@
 
                             // advance text draw index
                             renderer.TextDrawIndex <- inc renderer.TextDrawIndex
-=======
-                            OpenGL.Sprite.DrawSprite (vertices, indices, absolute, &viewProjectionClipAbsolute, &viewProjectionClipRelative, modelViewProjection.ToArray (), &insetOpt, &clipOpt, &color, FlipNone, textSurfaceWidth, textSurfaceHeight, textTexture, renderer.Viewport, modelViewProjectionUniform, texCoords4Uniform, colorUniform, textureUniform, shader, vao)
-                            OpenGL.Hl.Assert ()
-
-                        | None -> ()
->>>>>>> 4187a816
 
                     // fin
                     | _ -> Log.infoOnce ("Cannot render text with a non-font asset for '" + scstring font + "'.")
