﻿// Nu Game Engine.
// Copyright (C) Bryan Edds, 2013-2023.

namespace OpenGL
open System
open System.Collections.Generic
open System.IO
open System.Runtime.InteropServices
open SDL2
open Prime
open Nu

// NOTE: on Nu's texturing nomenclature -
// Texture | Texture2d =    2d texture
// Texture3d =              3d texture
// (Cube|_)Map =            cube map
[<RequireQualifiedAccess>]
module Texture =

    /// A texture's metadata.
    type TextureMetadata =
        { TextureWidth : int
          TextureHeight : int
          TextureTexelWidth : single
          TextureTexelHeight : single
          TextureInternalFormat : InternalFormat
          TextureGenerateMipmaps : bool }

        /// Unpopulated texture data.
        static member empty =
            { TextureWidth = 0
              TextureHeight = 0
              TextureTexelWidth = 0.0f
              TextureTexelHeight = 0.0f
              TextureInternalFormat = Unchecked.defaultof<InternalFormat>
              TextureGenerateMipmaps = false }

    /// Memoizes texture loads.
    type [<ReferenceEquality>] TextureMemo =
        private
            { Textures : Dictionary<string, TextureMetadata * uint> }

        /// Make a texture memoizer.
        static member make () =
            { Textures = Dictionary HashIdentity.Structural }

    /// Vertically flip an SDL surface.
    let FlipSurface (surface : SDL.SDL_Surface inref) =
        let rowTop = Array.zeroCreate<byte> surface.pitch
        let rowBottom = Array.zeroCreate<byte> surface.pitch
        for i in 0 .. dec (surface.h / 2) do
            let offsetTop = i * surface.pitch
            let pixelsTop = surface.pixels + nativeint offsetTop
            let offsetBottom = (dec surface.h - i) * surface.pitch
            let pixelsBottom = surface.pixels + nativeint offsetBottom
            Marshal.Copy (pixelsTop, rowTop, 0, surface.pitch)
            Marshal.Copy (pixelsBottom, rowBottom, 0, surface.pitch)
            Marshal.Copy (rowTop, 0, pixelsBottom, surface.pitch)
            Marshal.Copy (rowBottom, 0, pixelsTop, surface.pitch)

    /// Create a texture with raw image data.
    let CreateTexture (internalFormat, width, height, pixelFormat, pixelType, minFilter : OpenGL.TextureMinFilter, magFilter : OpenGL.TextureMagFilter, generateMipmaps, imageData : nativeint) =
        let texture = OpenGL.Gl.GenTexture ()
        OpenGL.Gl.BindTexture (OpenGL.TextureTarget.Texture2d, texture)
        OpenGL.Gl.TexImage2D (OpenGL.TextureTarget.Texture2d, 0, internalFormat, width, height, 0, pixelFormat, pixelType, imageData)
        OpenGL.Gl.TexParameter (OpenGL.TextureTarget.Texture2d, OpenGL.TextureParameterName.TextureMinFilter, int minFilter)
        OpenGL.Gl.TexParameter (OpenGL.TextureTarget.Texture2d, OpenGL.TextureParameterName.TextureMagFilter, int magFilter)
        OpenGL.Gl.TexParameter (OpenGL.TextureTarget.Texture2d, OpenGL.TextureParameterName.TextureWrapS, int TextureWrapMode.Repeat)
        OpenGL.Gl.TexParameter (OpenGL.TextureTarget.Texture2d, OpenGL.TextureParameterName.TextureWrapT, int TextureWrapMode.Repeat)
        Hl.Assert ()
        OpenGL.Gl.PrioritizeTextures ([|texture|], [|Constants.Render.TexturePriorityDefault|])
        ignore<ErrorCode> (OpenGL.Gl.GetError ()) // ignore errors since certain uses of Gl.PrioritizeTextures can raise an InvalidOperation error for no reason that I have yet deciphered.
        if generateMipmaps then Gl.GenerateMipmap TextureTarget.Texture2d
        texture

    /// Create a filtered texture with raw image data.
    let CreateTextureFiltered (internalFormat, width, height, pixelFormat, pixelType, imageData : nativeint) =
        CreateTexture (internalFormat, width, height, pixelFormat, pixelType, TextureMinFilter.LinearMipmapLinear, TextureMagFilter.Linear, true, imageData)

    /// Create an unfiltered texture with raw image data.
    let CreateTextureUnfiltered (internalFormat, width, height, pixelFormat, pixelType, imageData : nativeint) =
        CreateTexture (internalFormat, width, height, pixelFormat, pixelType, TextureMinFilter.Nearest, TextureMagFilter.Nearest, false, imageData)

    /// Attempt to create uploadable image data from the given file path.
    /// Don't forget to dispose the last field when finished with the image data.
    let TryCreateImageData (internalFormat, generateMipmaps, filePath : string) =
        if File.Exists filePath then
            let platform = Environment.OSVersion.Platform
            let fileExtension = Path.GetExtension(filePath).ToLowerInvariant()
            if  (platform = PlatformID.Win32NT || platform = PlatformID.Win32Windows) &&
                fileExtension <> ".tga" (* NOTE: System.Drawing.Bitmap does not seem to support .tga loading. *) then
                // NOTE: System.Drawing.Bitmap is, AFAIK, only available on non-Windows platforms, so we use a fast path here.
                try let bitmap = new Drawing.Bitmap (filePath)
                    let data = bitmap.LockBits (Drawing.Rectangle (0, 0, bitmap.Width, bitmap.Height), Drawing.Imaging.ImageLockMode.ReadOnly, Drawing.Imaging.PixelFormat.Format32bppRgb)
                    let metadata =
                        { TextureWidth = bitmap.Width
                          TextureHeight = bitmap.Height
                          TextureTexelWidth = 1.0f / single bitmap.Width
                          TextureTexelHeight = 1.0f / single bitmap.Height
                          TextureInternalFormat = internalFormat
                          TextureGenerateMipmaps = generateMipmaps }
                    Some (metadata, data.Scan0, { new IDisposable with member this.Dispose () = bitmap.UnlockBits data; bitmap.Dispose () }) // NOTE: calling UnlockBits explicitly since I can't fiture out if Dispose does.
                with _ -> None
            else
                // NOTE: System.Drawing.Bitmap is not, AFAIK, available on non-Windows platforms, so we use a slower path here.
                let format = SDL.SDL_PIXELFORMAT_ARGB8888 // seems to be the right format on Ubuntu...
                let unconvertedPtr = SDL_image.IMG_Load filePath
                if unconvertedPtr <> nativeint 0 then
                    let unconverted = Marshal.PtrToStructure<SDL.SDL_Surface> unconvertedPtr
                    let metadata =
                        { TextureWidth = unconverted.w
                          TextureHeight = unconverted.h
                          TextureTexelWidth = 1.0f / single unconverted.w
                          TextureTexelHeight = 1.0f / single unconverted.h
                          TextureInternalFormat = internalFormat
                          TextureGenerateMipmaps = generateMipmaps }
                    let unconvertedFormat = Marshal.PtrToStructure<SDL.SDL_PixelFormat> unconverted.format
                    if unconvertedFormat.format <> format then
                        let convertedPtr = SDL.SDL_ConvertSurfaceFormat (unconvertedPtr, format, 0u)
                        let converted = Marshal.PtrToStructure<SDL.SDL_Surface> convertedPtr
                        SDL.SDL_FreeSurface unconvertedPtr // no longer need this
                        Some (metadata, converted.pixels, { new IDisposable with member this.Dispose () = SDL.SDL_FreeSurface convertedPtr })
                    else Some (metadata, unconverted.pixels, { new IDisposable with member this.Dispose () = SDL.SDL_FreeSurface unconvertedPtr })
                else None
        else None

    let private TryCreateTextureInternal (textureOpt, internalFormat, generateMipmaps, filePath : string) =

        // attmept to load image
        match TryCreateImageData (internalFormat, generateMipmaps, filePath) with
        | Some (metadata, imageData, disposer) ->

            // upload the image data to gl
            use _ = disposer
            let texture = match textureOpt with Some texture -> texture | None -> Gl.GenTexture ()
            Gl.BindTexture (TextureTarget.Texture2d, texture)
            Gl.TexImage2D (TextureTarget.Texture2d, 0, internalFormat, metadata.TextureWidth, metadata.TextureHeight, 0, PixelFormat.Bgra, PixelType.UnsignedByte, imageData)
            if generateMipmaps then Gl.GenerateMipmap TextureTarget.Texture2d
            Hl.Assert ()
<<<<<<< HEAD
            Gl.PrioritizeTextures ([|texture|], [|Constants.Render.TexturePriorityDefault|])
=======
>>>>>>> 25ea47e7
            ignore<ErrorCode> (Gl.GetError ()) // ignore errors since certain uses of Gl.PrioritizeTextures can raise an InvalidOperation error for no reason that I have yet deciphered.
            Gl.BindTexture (TextureTarget.Texture2d, 0u)
            Right (metadata, texture)

        // failure
        | None -> Left ("Missing file or unloadable image data '" + filePath + "'.")

    /// Attempt to create a texture from a file.
    let TryCreateTexture (internalFormat, minFilter, magFilter, generateMipmaps, filePath) =
        match TryCreateTextureInternal (None, internalFormat, generateMipmaps, filePath) with
        | Right (metadata, texture) ->
            Gl.BindTexture (TextureTarget.Texture2d, texture)
            Gl.TexParameter (TextureTarget.Texture2d, TextureParameterName.TextureMinFilter, int minFilter)
            Gl.TexParameter (TextureTarget.Texture2d, TextureParameterName.TextureMagFilter, int magFilter)
            Gl.TexParameter (TextureTarget.Texture2d, TextureParameterName.TextureWrapS, int TextureWrapMode.Repeat)
            Gl.TexParameter (TextureTarget.Texture2d, TextureParameterName.TextureWrapT, int TextureWrapMode.Repeat)
            Gl.TexParameter (TextureTarget.Texture2d, LanguagePrimitives.EnumOfValue Gl.TEXTURE_MAX_ANISOTROPY, Constants.Render.TextureAnisotropyMax) // NOTE: tho an extension, this one's considered ubiquitous.
            if generateMipmaps then Gl.GenerateMipmap TextureTarget.Texture2d
            Right (metadata, texture)
        | Left _ as error -> error

    /// Attempt to create a filtered texture from a file.
    let TryCreateTextureFiltered (internalFormat, filePath) =
        TryCreateTexture (internalFormat, TextureMinFilter.LinearMipmapLinear, TextureMagFilter.Linear, true, filePath)

    /// Attempt to create an unfiltered texture from a file.
    let TryCreateTextureUnfiltered (internalFormat, filePath) =
        TryCreateTexture (internalFormat, TextureMinFilter.Nearest, TextureMagFilter.Nearest, false, filePath)

    /// Attempt to create a memoized texture from a file.
    let TryCreateTextureMemoized (internalFormat, minFilter, magFilter, generateMipmaps, filePath : string, textureMemo) =

        // memoize texture
        match textureMemo.Textures.TryGetValue filePath with
        | (false, _) ->

            // attempt to create texture
            match TryCreateTexture (internalFormat, minFilter, magFilter, generateMipmaps, filePath) with
            | Right texture ->
                textureMemo.Textures.Add (filePath, texture)
                Right texture
            | Left error -> Left error

        // already exists
        | (true, texture) -> Right texture

    /// Attempt to create a filtered memoized texture from a file.
    let TryCreateTextureFilteredMemoized (internalFormat, filePath, textureMemo) =
        TryCreateTextureMemoized (internalFormat, TextureMinFilter.LinearMipmapLinear, TextureMagFilter.Linear, true, filePath, textureMemo)

    /// Attempt to create an unfiltered memoized texture from a file.
    let TryCreateTextureUnfilteredMemoized (internalFormat, filePath, textureMemo) =
        TryCreateTextureMemoized (internalFormat, TextureMinFilter.Nearest, TextureMagFilter.Nearest, false, filePath, textureMemo)

    /// Recreate the memoized textures.
    let RecreateTexturesMemoized textureMemo =
        for entry in textureMemo.Textures do
            let filePath = entry.Key
            let (metadata, texture) = entry.Value
            TryCreateTextureInternal (Some texture, metadata.TextureInternalFormat, metadata.TextureGenerateMipmaps, filePath) |> ignore

    /// Delete a memoized texture.
    let DeleteTextureMemoized textureKey (textureMemo : TextureMemo) =
        match textureMemo.Textures.TryGetValue textureKey with
        | (true, (_, texture)) ->
            Gl.DeleteTextures texture
            textureMemo.Textures.Remove textureKey |> ignore<bool>
        | (false, _) -> ()

    /// Delete memoized textures.
    let DeleteTexturesMemoized textureMemo =
        for entry in textureMemo.Textures do
            Gl.DeleteTextures [|snd entry.Value|]
        textureMemo.Textures.Clear ()<|MERGE_RESOLUTION|>--- conflicted
+++ resolved
@@ -137,10 +137,6 @@
             Gl.TexImage2D (TextureTarget.Texture2d, 0, internalFormat, metadata.TextureWidth, metadata.TextureHeight, 0, PixelFormat.Bgra, PixelType.UnsignedByte, imageData)
             if generateMipmaps then Gl.GenerateMipmap TextureTarget.Texture2d
             Hl.Assert ()
-<<<<<<< HEAD
-            Gl.PrioritizeTextures ([|texture|], [|Constants.Render.TexturePriorityDefault|])
-=======
->>>>>>> 25ea47e7
             ignore<ErrorCode> (Gl.GetError ()) // ignore errors since certain uses of Gl.PrioritizeTextures can raise an InvalidOperation error for no reason that I have yet deciphered.
             Gl.BindTexture (TextureTarget.Texture2d, 0u)
             Right (metadata, texture)
