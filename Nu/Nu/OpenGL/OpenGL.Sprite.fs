﻿// Nu Game Engine.
// Copyright (C) Bryan Edds.

namespace OpenGL
open System
open System.Numerics
open System.Runtime.InteropServices
open Prime
open Nu

[<RequireQualifiedAccess>]
module Sprite =

    /// Create a sprite shader.
    let CreateSpriteShader (shaderFilePath : string) =

        // create shader
        let shader = Shader.CreateShaderFromFilePath shaderFilePath
        Hl.Assert ()

        // retrieve uniforms
        let modelViewProjectionUniform = Gl.GetUniformLocation (shader, "modelViewProjection")
        let texCoords4Uniform = Gl.GetUniformLocation (shader, "texCoords4")
        let colorUniform = Gl.GetUniformLocation (shader, "color")
        let texUniform = Gl.GetUniformLocation (shader, "tex")

        // make sprite shader tuple
        (modelViewProjectionUniform, texCoords4Uniform, colorUniform, texUniform, shader)

    let VertexSize = sizeof<single> * 2

    let CreateSpriteVao () =

        // create vao
        let vao =  [|0u|]
        Gl.CreateVertexArrays vao
        let vao = vao.[0]

        // per vertex
        Gl.VertexArrayAttribFormat (vao, 0u, 2, VertexAttribType.Float, false, uint 0)
        Gl.VertexArrayAttribBinding (vao, 0u, 0u)
        Gl.EnableVertexArrayAttrib (vao, 0u)

        // fin
        vao

    /// Create a sprite quad for rendering to a shader matching the one created with Hl.CreateSpriteShader.
    let CreateSpriteQuad onlyUpperRightQuadrant =

        // build vertex data
        let vertexData =
            if onlyUpperRightQuadrant then
                [|+0.0f; +0.0f
                  +1.0f; +0.0f
                  +1.0f; +1.0f
                  +0.0f; +1.0f|]
            else
                [|-1.0f; -1.0f
                  +1.0f; -1.0f
                  +1.0f; +1.0f
                  -1.0f; +1.0f|]

        // create vertex buffer
        let vertexBuffer = Gl.GenBuffer ()
        Gl.BindBuffer (BufferTarget.ArrayBuffer, vertexBuffer)
        let vertexSize = sizeof<single> * 2
        let vertexDataSize = vertexSize * 4
        let vertexDataPtr = GCHandle.Alloc (vertexData, GCHandleType.Pinned)
        try Gl.BufferData (BufferTarget.ArrayBuffer, uint vertexDataSize, vertexDataPtr.AddrOfPinnedObject (), BufferUsage.StaticDraw)
        finally vertexDataPtr.Free ()
        Hl.Assert ()

        // create index buffer
        let indexData = [|0u; 1u; 2u; 2u; 3u; 0u|]
        let indexBuffer = Gl.GenBuffer ()
        Gl.BindBuffer (BufferTarget.ElementArrayBuffer, indexBuffer)
        let indexDataSize = uint (indexData.Length * sizeof<uint>)
        let indexDataPtr = GCHandle.Alloc (indexData, GCHandleType.Pinned)
        try Gl.BufferData (BufferTarget.ElementArrayBuffer, indexDataSize, indexDataPtr.AddrOfPinnedObject (), BufferUsage.StaticDraw)
        finally indexDataPtr.Free ()
        Hl.Assert ()

        // fin
        (vertexBuffer, indexBuffer)

    /// Draw a sprite whose indices and vertices were created by Gl.CreateSpriteQuad and whose uniforms and shader match those of CreateSpriteShader.
    let DrawSprite
        (vertices,
         indices,
         absolute,
         viewProjectionAbsolute : Matrix4x4 inref,
         viewProjectionClip : Matrix4x4 inref,
         modelViewProjection : single array,
         insetOpt : Box2 voption inref,
         clipOpt : Box2 voption inref,
         color : Color inref,
         flip,
         textureWidth,
         textureHeight,
         texture : Texture.Texture,
         viewport : Viewport,
         modelViewProjectionUniform,
         texCoords4Uniform,
         colorUniform,
         textureUniform,
         shader,
         vao) =

        // compute unflipped tex coords
        let texCoordsUnflipped =
            let texelWidth = 1.0f / single textureWidth
            let texelHeight = 1.0f / single textureHeight
            let borderWidth = texelWidth * Constants.Render.SpriteBorderTexelScalar
            let borderHeight = texelHeight * Constants.Render.SpriteBorderTexelScalar
            match insetOpt with
            | ValueSome inset ->
                let mx = inset.Min.X * texelWidth + borderWidth
                let my = (inset.Min.Y + inset.Size.Y) * texelHeight - borderHeight
                let sx = inset.Size.X * texelWidth - borderWidth * 2.0f
                let sy = -inset.Size.Y * texelHeight + borderHeight * 2.0f
                Box2 (mx, my, sx, sy)
            | ValueNone ->
                let mx = borderWidth
                let my = 1.0f - borderHeight
                let sx = 1.0f - borderWidth * 2.0f
                let sy = -1.0f + borderHeight * 2.0f
                Box2 (mx, my, sx, sy)
        
        // compute a flipping flags
        let struct (flipH, flipV) =
            match flip with
            | FlipNone -> struct (false, false)
            | FlipH -> struct (true, false)
            | FlipV -> struct (false, true)
            | FlipHV -> struct (true, true)

        // compute tex coords
        let texCoords =
            box2
                (v2
                    (if flipH then texCoordsUnflipped.Min.X + texCoordsUnflipped.Size.X else texCoordsUnflipped.Min.X)
                    (if flipV then texCoordsUnflipped.Min.Y + texCoordsUnflipped.Size.Y else texCoordsUnflipped.Min.Y))
                (v2
                    (if flipH then -texCoordsUnflipped.Size.X else texCoordsUnflipped.Size.X)
                    (if flipV then -texCoordsUnflipped.Size.Y else texCoordsUnflipped.Size.Y))

        // setup state
        Gl.BlendEquation BlendEquationMode.FuncAdd
        Gl.BlendFunc (BlendingFactor.SrcAlpha, BlendingFactor.OneMinusSrcAlpha)
        Gl.Enable EnableCap.Blend
        Gl.Enable EnableCap.CullFace
        match clipOpt with
        | ValueSome clip ->
<<<<<<< HEAD
            // HACK: disabling sprite clipping on Omni Blade since it previously triggered a bug in Proton.
            //let minClip = Vector4.Transform (Vector4 (clip.Min, 0.0f, 1.0f), viewProjection)
            //let minNdc = minClip / minClip.W * single viewport.DisplayScalar
            //let minScissor = (minNdc.V2 + v2One) * 0.5f * viewport.Bounds.Size.V2
            //let sizeScissor = clip.Size * v2Dup (single viewport.DisplayScalar)
            //let offset = viewport.Bounds.Min
            //Gl.Enable EnableCap.ScissorTest
            //Gl.Scissor
            //    ((minScissor.X |> round |> int) + offset.X,
            //     (minScissor.Y |> round |> int) + offset.Y,
            //     int sizeScissor.X,
            //     int sizeScissor.Y)
            ()
=======
            let viewProjection = if absolute then viewProjectionAbsolute else viewProjectionClip
            let minClip = Vector4.Transform (Vector4 (clip.Min, 0.0f, 1.0f), viewProjection)
            let minNdc = minClip / minClip.W * single viewport.DisplayScalar
            let minScissor = (minNdc.V2 + v2One) * 0.5f * viewport.Bounds.Size.V2
            let sizeScissor = clip.Size * v2Dup (single viewport.DisplayScalar)
            let offset = viewport.Bounds.Min
            Gl.Enable EnableCap.ScissorTest
            Gl.Scissor
                ((minScissor.X |> round |> int) + offset.X,
                 (minScissor.Y |> round |> int) + offset.Y,
                 int sizeScissor.X,
                 int sizeScissor.Y)
>>>>>>> 8d1050b7
        | ValueNone -> ()
        Hl.Assert ()

        // setup vao
        Gl.BindVertexArray vao
        Hl.Assert ()

        // setup shader
        Gl.UseProgram shader
        Gl.UniformMatrix4 (modelViewProjectionUniform, false, modelViewProjection)
        Gl.Uniform4 (texCoords4Uniform, texCoords.Min.X, texCoords.Min.Y, texCoords.Size.X, texCoords.Size.Y)
        Gl.Uniform4 (colorUniform, color.R, color.G, color.B, color.A)
        Gl.Uniform1 (textureUniform, 0)
        Hl.Assert ()
        
        // setup texture
        Gl.ActiveTexture TextureUnit.Texture0
        Gl.BindTexture (TextureTarget.Texture2d, texture.TextureId)
        Hl.Assert ()

        // setup geometry
        Gl.VertexArrayVertexBuffer (vao, 0u, vertices, 0, VertexSize)
        Gl.VertexArrayElementBuffer (vao, indices)
        Hl.Assert ()

        // draw geometry
        Gl.DrawElements (PrimitiveType.Triangles, 6, DrawElementsType.UnsignedInt, nativeint 0)
        Hl.ReportDrawCall 1
        Hl.Assert ()

        // teardown shader
        Gl.UseProgram 0u
        Hl.Assert ()

        // teardown vao
        Gl.BindVertexArray 0u
        Hl.Assert ()

        // teardown state
        Gl.BlendEquation BlendEquationMode.FuncAdd
        Gl.BlendFunc (BlendingFactor.One, BlendingFactor.Zero)
        Gl.Disable EnableCap.Blend
        Gl.Disable EnableCap.CullFace
        Gl.Disable EnableCap.ScissorTest<|MERGE_RESOLUTION|>--- conflicted
+++ resolved
@@ -151,8 +151,8 @@
         Gl.Enable EnableCap.CullFace
         match clipOpt with
         | ValueSome clip ->
-<<<<<<< HEAD
             // HACK: disabling sprite clipping on Omni Blade since it previously triggered a bug in Proton.
+            //let viewProjection = if absolute then viewProjectionAbsolute else viewProjectionClip
             //let minClip = Vector4.Transform (Vector4 (clip.Min, 0.0f, 1.0f), viewProjection)
             //let minNdc = minClip / minClip.W * single viewport.DisplayScalar
             //let minScissor = (minNdc.V2 + v2One) * 0.5f * viewport.Bounds.Size.V2
@@ -165,20 +165,6 @@
             //     int sizeScissor.X,
             //     int sizeScissor.Y)
             ()
-=======
-            let viewProjection = if absolute then viewProjectionAbsolute else viewProjectionClip
-            let minClip = Vector4.Transform (Vector4 (clip.Min, 0.0f, 1.0f), viewProjection)
-            let minNdc = minClip / minClip.W * single viewport.DisplayScalar
-            let minScissor = (minNdc.V2 + v2One) * 0.5f * viewport.Bounds.Size.V2
-            let sizeScissor = clip.Size * v2Dup (single viewport.DisplayScalar)
-            let offset = viewport.Bounds.Min
-            Gl.Enable EnableCap.ScissorTest
-            Gl.Scissor
-                ((minScissor.X |> round |> int) + offset.X,
-                 (minScissor.Y |> round |> int) + offset.Y,
-                 int sizeScissor.X,
-                 int sizeScissor.Y)
->>>>>>> 8d1050b7
         | ValueNone -> ()
         Hl.Assert ()
 
