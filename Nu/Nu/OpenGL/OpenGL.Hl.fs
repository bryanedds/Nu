﻿// Nu Game Engine.
// Copyright (C) Bryan Edds.

namespace Nu

/// Force qualification of OpenGL namespace in Nu unless opened explicitly.
[<RequireQualifiedAccess>]
module OpenGL = let _ = ()

namespace OpenGL
open System
open System.Runtime.InteropServices
open System.Text
open SDL2
open Prime
open Nu

[<RequireQualifiedAccess>]
module Hl =

    let mutable private Initialized = false
    let mutable private AssertEnabled = false
    let mutable private DrawReportLock = obj ()
    let mutable private DrawCallCount = 0
    let mutable private DrawInstanceCount = 0

    /// Initialize OpenGL assertion mechanism.
    let InitAssert enabled =
        if not Initialized then
            AssertEnabled <- enabled
            Initialized <- true

    /// Assert a lack of Gl error. Has a generic parameter to enable value pass-through.
    /// Thread-safe after being initialized.
    let Assert (a : 'a) =
        if AssertEnabled then
            let error = Gl.GetError ()
            if error <> ErrorCode.NoError then
                Log.error ("OpenGL assertion failed due to: " + string error)
        a

    let private DebugMessageListener (_ : DebugSource) (_ : DebugType) (_ : uint) (severity : DebugSeverity) (length : int) (message : nativeint) (_ : nativeint) =
        match severity with
        | DebugSeverity.DebugSeverityMedium ->
            let messageBytes = Array.zeroCreate<byte> length
            Marshal.Copy (message, messageBytes, 0, length)
            let messageStr = Encoding.ASCII.GetString (messageBytes, 0, length)
            Log.warn messageStr
        | DebugSeverity.DebugSeverityHigh ->
            let messageBytes = Array.zeroCreate<byte> length
            Marshal.Copy (message, messageBytes, 0, length)
            let messageStr = Encoding.ASCII.GetString (messageBytes, 0, length)
            Log.error messageStr
        | DebugSeverity.DebugSeverityNotification
        | DebugSeverity.DebugSeverityLow
        | DebugSeverity.DontCare
        | _ -> ()

    let private DebugMessageProc =
        Gl.DebugProc DebugMessageListener

    /// Listen to the OpenGL error stream.
    let AttachDebugMessageCallback () =
        Gl.Enable EnableCap.DebugOutput
        Gl.Enable EnableCap.DebugOutputSynchronous
        Gl.DebugMessageControl (DebugSource.DontCare, DebugType.DontCare, DebugSeverity.DontCare, [||], true)
        Gl.DebugMessageCallback (DebugMessageProc, nativeint 0)

    /// Create an SDL OpenGL context with the given window.
    let CreateSglContextInitial window =
        Gl.Initialize ()
        let glContext = SDL.SDL_GL_CreateContext window
        let swapInterval = if Constants.Render.Vsync then 1 else 0
        SDL.SDL_GL_SetSwapInterval swapInterval |> ignore<int>
        if SDL.SDL_GL_MakeCurrent (window, glContext) <> 0 then Log.error "Could not make OpenGL context current when required."
        Gl.BindAPI ()
        let versionStr = Gl.GetString StringName.Version
        Log.info ("Initialized OpenGL " + versionStr + ".")
        if  not (versionStr.StartsWith "4.1") &&
            not (versionStr.StartsWith "4.2") &&
            not (versionStr.StartsWith "4.3") &&
            not (versionStr.StartsWith "4.4") &&
            not (versionStr.StartsWith "4.5") &&
            not (versionStr.StartsWith "4.6") &&
            not (versionStr.StartsWith "5.0") (* heaven forbid... *) then
            Log.fail "Failed to create OpenGL version 4.1 or higher. Install your system's latest graphics drivers and try again."
        let vendorName = Gl.GetString StringName.Vendor
        let glFinishRequired =
            Constants.Render.VendorNamesExceptedFromSwapGlFinishRequirement |>
            List.notExists (fun vendorName2 -> String.Equals (vendorName, vendorName2, StringComparison.InvariantCultureIgnoreCase))
        if glFinishRequired then Log.warn "Requirement to call 'glFinish' before swapping is detected on current hardware. This will likely reduce rendering performance."
        (glFinishRequired, glContext)

    /// Create a SDL OpenGL context with the given window that shares the current context. Originating thread must wait
    /// on the given WaitOnce object before continuing processing.
    let CreateSglContextSharedWithCurrentContext (window, sharedContext) =
        if SDL.SDL_GL_MakeCurrent (window, sharedContext) <> 0 then Log.error "Could not make OpenGL context current when required."
        SDL.SDL_GL_SetAttribute (SDL.SDL_GLattr.SDL_GL_SHARE_WITH_CURRENT_CONTEXT, 1) |> ignore<int>
        let glContext = SDL.SDL_GL_CreateContext window
        if SDL.SDL_GL_MakeCurrent (window, glContext) <> 0 then Log.error "Could not make OpenGL context current when required."
        Gl.BindAPI ()
        glContext

    /// Delete an SDL-created OpenGL context.
    let DestroySglContext (glContext, sglWindow) =
        if SDL.SDL_GL_MakeCurrent (sglWindow, IntPtr.Zero) <> 0 then Log.error "Could not clear OpenGL context current when desired."
        SDL.SDL_GL_DeleteContext glContext

    /// Initialize OpenGL context once created.
    let InitContext attach =

        // potentially listen to debug messages
        if attach then AttachDebugMessageCallback ()
        Assert ()
        
        // globally configure opengl for physically-based rendering
        Gl.Enable EnableCap.TextureCubeMapSeamless
        Assert ()

        // query extensions
        let mutable extensionsCount = 0
        let extensions = hashSetPlus StringComparer.Ordinal []
        Gl.GetInteger (GetPName.NumExtensions, &extensionsCount)
        for i in 0 .. dec extensionsCount do
            extensions.Add (Gl.GetString (StringName.Extensions, uint i)) |> ignore<bool>

        // assert that anisotropic texture filter is available
        if not (extensions.Contains "GL_ARB_texture_filter_anisotropic") then
            Log.warn "Anisotropic texture filtering required to properly run Nu."

<<<<<<< HEAD
        // assert that GL_ARB_bindless_texture is available
        if not (extensions.Contains "GL_ARB_bindless_texture") then
            Log.fail "Bindless textures required to run Nu."
=======
        // assert that at least 32 texture units are available
        let mutable imageUnits = 0
        Gl.GetInteger<int> (OpenGL.GetPName.MaxTextureImageUnits, &imageUnits)
        if imageUnits < Constants.OpenGL.TextureImageUnitsRequired then
            Log.fail ("Max texture image units too low to run Nu (" + string imageUnits + " available but " + string Constants.OpenGL.TextureImageUnitsRequired + " required).")
>>>>>>> 28f51e97

    /// Report the fact that a draw call has just been made with the given number of instances.
    let ReportDrawCall drawInstances =
        lock DrawReportLock (fun () ->
            DrawCallCount <- inc DrawCallCount
            DrawInstanceCount <- DrawInstanceCount + drawInstances)

    /// Reset the running number of draw calls.
    let ResetDrawCalls () =
        lock DrawReportLock (fun () ->
            DrawCallCount <- 0
            DrawInstanceCount <- 0)

    /// Get the running number of draw calls.
    let GetDrawCallCount () =
        lock DrawReportLock (fun () -> DrawCallCount)

    /// Get the running number of draw calls.
    let GetDrawInstanceCount () =
        lock DrawReportLock (fun () -> DrawInstanceCount)

    /// Begin an OpenGL frame.
    let BeginFrame (windowSize : Vector2i, outerBounds : Box2i) =

        // reset draw call counts
        ResetDrawCalls ()        

        // set viewport to window
        Gl.Viewport (0, 0, windowSize.X, windowSize.Y)
        Assert ()

        // bind buffers
        Gl.BindRenderbuffer (RenderbufferTarget.Renderbuffer, 0u)
        Gl.BindFramebuffer (FramebufferTarget.Framebuffer, 0u)
        Assert ()

        // clear window to designated clear color
        Gl.ClearColor (Constants.Render.WindowClearColor.R, Constants.Render.WindowClearColor.G, Constants.Render.WindowClearColor.B, Constants.Render.WindowClearColor.A)
        Gl.Clear ClearBufferMask.ColorBufferBit
        Assert ()

        // set viewport to offset bounds
        Gl.Viewport (outerBounds.Min.X, outerBounds.Min.Y, outerBounds.Size.X, outerBounds.Size.Y)
        Assert ()

        // clear outer viewport to designated clear color
        Gl.Enable EnableCap.ScissorTest
        Gl.Scissor (outerBounds.Min.X, outerBounds.Min.Y, outerBounds.Size.X, outerBounds.Size.Y)
        Gl.ClearColor (Constants.Render.ViewportClearColor.R, Constants.Render.ViewportClearColor.G, Constants.Render.ViewportClearColor.B, Constants.Render.ViewportClearColor.A)
        Gl.Clear (ClearBufferMask.ColorBufferBit ||| ClearBufferMask.DepthBufferBit ||| ClearBufferMask.StencilBufferBit)
        Gl.Disable EnableCap.ScissorTest

    /// End an OpenGL frame.
    let EndFrame () =
        match OpenGL.Gl.GetGraphicsResetStatus () with
        | OpenGL.GraphicsResetStatus.NoError -> ()
        | status -> Log.fail ("Unexpected OpenGL graphics reset (GraphicResetStatus = " + string status + ").")

    /// Save the current bound RGBA framebuffer to an image file.
    /// Only works on Windows platforms for now.
    /// TODO: make this work on non-Windows platforms!
    let SaveFramebufferRgbaToBitmap (width, height, filePath : string) =
        let platform = Environment.OSVersion.Platform
        if platform = PlatformID.Win32NT || platform = PlatformID.Win32Windows then
            let pixelFloats = Array.zeroCreate<single> (width * height * 4)
            let handle = GCHandle.Alloc (pixelFloats, GCHandleType.Pinned)
            try try let pixelDataPtr = handle.AddrOfPinnedObject ()
                    Gl.ReadPixels (0, 0, width, height, PixelFormat.Rgba, PixelType.Float, pixelDataPtr)
                    use bitmap = new Drawing.Bitmap (width, height, Drawing.Imaging.PixelFormat.Format32bppArgb)
                    let pixelBytes = Array.init pixelFloats.Length (fun i -> byte (pixelFloats.[i] * 255.0f))
                    for i in 0 .. dec (pixelBytes.Length / 4) do // swap red and blue
                        let j = i * 4
                        let temp = pixelBytes.[j]
                        pixelBytes.[j] <- pixelBytes.[j+2]
                        pixelBytes.[j+2] <- temp
                    let bitmapData = bitmap.LockBits (Drawing.Rectangle (0, 0, width, height), Drawing.Imaging.ImageLockMode.WriteOnly, Drawing.Imaging.PixelFormat.Format32bppArgb)
                    Marshal.Copy (pixelBytes, 0, bitmapData.Scan0, pixelBytes.Length)
                    bitmap.UnlockBits bitmapData
                    bitmap.Save (filePath, Drawing.Imaging.ImageFormat.Bmp)
                with exn -> Log.info (scstring exn)
            finally handle.Free ()<|MERGE_RESOLUTION|>--- conflicted
+++ resolved
@@ -128,17 +128,15 @@
         if not (extensions.Contains "GL_ARB_texture_filter_anisotropic") then
             Log.warn "Anisotropic texture filtering required to properly run Nu."
 
-<<<<<<< HEAD
-        // assert that GL_ARB_bindless_texture is available
-        if not (extensions.Contains "GL_ARB_bindless_texture") then
-            Log.fail "Bindless textures required to run Nu."
-=======
         // assert that at least 32 texture units are available
         let mutable imageUnits = 0
         Gl.GetInteger<int> (OpenGL.GetPName.MaxTextureImageUnits, &imageUnits)
         if imageUnits < Constants.OpenGL.TextureImageUnitsRequired then
             Log.fail ("Max texture image units too low to run Nu (" + string imageUnits + " available but " + string Constants.OpenGL.TextureImageUnitsRequired + " required).")
->>>>>>> 28f51e97
+
+        // assert that GL_ARB_bindless_texture is available
+        if not (extensions.Contains "GL_ARB_bindless_texture") then
+            Log.fail "Bindless textures required to run Nu."
 
     /// Report the fact that a draw call has just been made with the given number of instances.
     let ReportDrawCall drawInstances =
