﻿// Nu Game Engine.
// Copyright (C) Bryan Edds.

namespace Nu
open System
open System.Collections.Generic
open System.Collections.Concurrent
open System.Threading
open Prime
open Nu

/// A job for threaded processing.
type Job =
    { JobId : obj
      IssueTime : DateTimeOffset
      Work : unit -> obj }

    /// Make a job for processing by the job graph.
    static member make jobId work =
        { JobId = jobId
          IssueTime = DateTimeOffset.Now
          Work = work }

/// The result of running a job.
type JobResult =
    | JobCompletion of IssueTime : DateTimeOffset * ResultTime : DateTimeOffset * Result : obj
    | JobException of IssueTime : DateTimeOffset * ResultTime : DateTimeOffset * Exception : Exception
    member this.IssueTime =
        match this with
        | JobCompletion (issueTime, _, _) -> issueTime
        | JobException (issueTime, _, _) -> issueTime
    member this.ResultTime =
        match this with
        | JobCompletion (_, resultTime, _) -> resultTime
        | JobException (_, resultTime, _) -> resultTime

/// Processes jobs based on priority.
type JobGraph =

    /// Add a job for processing with the given priority (low number is higher priority).
    abstract Enqueue : job : Job * priority : single -> unit

    /// Await the completion of a job with the given timeout.
    /// Order of jobs with the same key is not guaranteed.
    abstract TryAwait : jobId : obj * deadLine : DateTimeOffset -> JobResult option

    /// Terminate job processing gracefully.
    abstract CleanUp : unit -> unit

/// Processes jobs based on priority inline.
type JobGraphInline () =

    let jobResults = ConcurrentDictionary<obj, JobResult> ()

    interface JobGraph with

        /// Add a job for processing with the given priority (low number is higher priority).
        member this.Enqueue (job, _) =
            let result =
                try JobCompletion (job.IssueTime, DateTimeOffset.Now, job.Work ())
                with exn -> JobException (job.IssueTime, DateTimeOffset.Now, exn)
            jobResults.AddOrUpdate (job.JobId, result, fun _ result' -> if result.IssueTime >= result'.IssueTime then result else result') |> ignore<JobResult>

        /// Await the completion of a job with the given timeout.
        /// Order of jobs with the same key is guaranteed.
        member this.TryAwait (jobId, _) =
            match jobResults.TryRemove jobId with
            | (true, jobResult) -> Some jobResult
            | (false, _) -> None

        /// Clean-up.
        member this.CleanUp () =
            jobResults.Clear ()

/// Processes jobs based on priority in parallel.
type JobGraphParallel (resultExpirationTime : TimeSpan) =

    let executingRef = ref true
    let jobQueue = ConcurrentPriorityQueue<Job, single> ()
    let jobResults = ConcurrentDictionary<obj, JobResult> ()
    let task =
        async {
            while lock executingRef (fun () -> executingRef.Value) do
<<<<<<< HEAD
                let mutable unused = Unchecked.defaultof<single>
                let mutable job = Unchecked.defaultof<Job>
                if jobQueue.TryDequeue (&unused, &job) then
=======
                let mutable job = Unchecked.defaultof<Job>
                let mutable unused = Unchecked.defaultof<single>
                if jobQueue.TryDequeue (&job, &unused) then
>>>>>>> d50d0d9c
                    let work =
                        vsync {
                            let result =
                                try JobCompletion (job.IssueTime, DateTimeOffset.Now, job.Work ())
                                with exn -> JobException (job.IssueTime, DateTimeOffset.Now, exn)
                            jobResults.AddOrUpdate (job.JobId, result, fun _ existing -> if result.IssueTime >= existing.IssueTime then result else existing) |> ignore<JobResult> }
                    Vsync.Start work
                else
                    let now = DateTimeOffset.Now
                    for entry in jobResults.ToArray () do
                        if now > entry.Value.ResultTime + resultExpirationTime then
                            match jobResults.TryRemove entry.Key with // we add it back if not the one we intended to remove
                            | (true, jobResult) when now <= jobResult.ResultTime + resultExpirationTime ->
                                jobResults.AddOrUpdate (entry.Key, jobResult, fun _ existing -> if jobResult.IssueTime >= existing.IssueTime then jobResult else existing) |> ignore<JobResult>
                            | (_, _) -> ()
                    Async.Sleep 1 |> Async.RunSynchronously } |> Async.StartAsTask

    interface JobGraph with

        /// Add a job for processing with the given priority (low number is higher priority).
        member this.Enqueue (job, priority) =
            jobQueue.Enqueue (job, priority)

        /// Await the completion of a job with the given timeout.
        /// Order of jobs with the same key is not guaranteed.
        member this.TryAwait (jobId : obj, deadline : DateTimeOffset) =
            let mutable jobResultOpt = None
            let mutable deadlinePassed = false
            while jobResultOpt.IsNone && not deadlinePassed do
                match jobResults.TryRemove jobId with
                | (true, jobResult) -> jobResultOpt <- Some jobResult
                | (false, _) ->
                    if DateTimeOffset.Now > deadline
                    then deadlinePassed <- true
                    else Thread.Yield () |> ignore<bool>
            jobResultOpt

        /// Terminate job processing gracefully.
        member this.CleanUp () =
            lock executingRef $ fun () ->
                executingRef.Value <- false
            task.Wait ()
            jobQueue.Clear ()
            jobResults.Clear ()<|MERGE_RESOLUTION|>--- conflicted
+++ resolved
@@ -81,15 +81,9 @@
     let task =
         async {
             while lock executingRef (fun () -> executingRef.Value) do
-<<<<<<< HEAD
-                let mutable unused = Unchecked.defaultof<single>
-                let mutable job = Unchecked.defaultof<Job>
-                if jobQueue.TryDequeue (&unused, &job) then
-=======
                 let mutable job = Unchecked.defaultof<Job>
                 let mutable unused = Unchecked.defaultof<single>
                 if jobQueue.TryDequeue (&job, &unused) then
->>>>>>> d50d0d9c
                     let work =
                         vsync {
                             let result =
