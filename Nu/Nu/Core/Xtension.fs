--- conflicted
+++ resolved
@@ -83,13 +83,8 @@
                 match p.PropertyValue with
                 | :? DesignerProperty as dp -> { dp with DesignerType = dp.DesignerType } :> obj
                 | value -> value
-<<<<<<< HEAD
-            (n, { p with PropertyValue = propertyValue })) |>
-        ofSeq
-=======
             (n, { p with PropertyValue = propertyValue }))
-        |> ofSeq xtension.Imperative
->>>>>>> 1b804c68
+        |> ofSeq
 
     /// Convert an xtension to a sequence of its entries.
     and toSeq (xtension : Xtension) =
