--- conflicted
+++ resolved
@@ -3,6 +3,8 @@
 
 namespace Nu.Constants
 open System
+open System.Text.RegularExpressions
+open Prime
 open Nu
 
 [<RequireQualifiedAccess>]
@@ -11,14 +13,10 @@
     let [<Literal>] SeparatorName = "/"
     let [<Literal>] WildcardName = "*"
     let [<Literal>] EllipsisName = "..."
-<<<<<<< HEAD
-    let [<Prime.Uniform>] NameInvalidator =
-        System.Text.RegularExpressions.Regex("\/|\*|\.\.\.|\^|\~", System.Text.RegularExpressions.RegexOptions.Compiled)
-=======
     let [<Literal>] CurrentName = "~"
     let [<Literal>] ParentName = "^"
     let [<Literal>] EmptyStr = "[]"
->>>>>>> 57d5c7bd
+    let [<Uniform>] NameInvalidator = Regex ("\/|\*|\.\.\.|\^|\~|\[\]", RegexOptions.Compiled)
 
 namespace Nu
 open System
@@ -84,14 +82,10 @@
 
 /// Specifies the address of an identifiable value.
 /// OPTIMIZATION: Names is an array only for speed; it is invalid to mutate it.
-<<<<<<< HEAD
-/// TODO: have Address constructor throw if multiple wildcards or ellipses are used in Debug build mode.
-=======
 /// TODO: have Address constructor throw in Debug mode when s-expr unit ([]) is used for a name or if ellipses (...)
 /// are used in the wrong place (not at the end).
 /// TODO: consider throwing if any escaped characters are used since escape characters are used as temporary
 /// substitutions in Address.relate.
->>>>>>> 57d5c7bd
 type [<CustomEquality; CustomComparison; TypeConverter (typeof<AddressConverter>)>] 'a Address =
     { Names : string array
       HashCode : int // OPTIMIZATION: hash is cached for speed.
@@ -103,10 +97,11 @@
         
     /// Check if a simulant name contains one of the invalid characters / * ... ^ ~
     /// Specifically, / is reserved as the Address separator,
-    /// * is reserved as the Address wildcard,
-    /// ... is reserved as one or more Address wildcards,
-    /// ^ is reserved as the Relation parent pointer,
-    /// ~ is reserved as the Relation self pointer.
+    /// * is reserved as the name wildcard,
+    /// ... is reserved as one or more name wildcards,
+    /// ^ is reserved as the Relation parent symbol,
+    /// ~ is reserved as the Relation self symbol,
+    /// [] is the empty address.
     static member isInvalidName (name : string) = Constants.Address.NameInvalidator.IsMatch name
 
     /// Validate if a simulant name contains one of the invalid characters / * ... ^ ~
@@ -368,13 +363,6 @@
     /// Check that an address has one or more names.
     let notEmpty address =
         Array.notEmpty address.Names
-
-<<<<<<< HEAD
-=======
-    /// Check that a string represents a valid address name.
-    let validName (name : string) =
-        not (name.Contains "/") &&
-        not (name.Contains "\"")
 
     /// Resolve an absolute address from the given relation and address.
     let resolve<'a, 'b> (relation : 'b Address) (address : 'a Address) : 'b Address =
@@ -427,7 +415,6 @@
                 |> makeFromArray
         else destination // nothing in common; treat as absolute address
 
->>>>>>> 57d5c7bd
 /// Address operators.
 [<AutoOpen>]
 module AddressOperators =
