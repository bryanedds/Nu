--- conflicted
+++ resolved
@@ -143,18 +143,6 @@
       CanJumpInAir : bool
       JumpSpeed : single }
 
-<<<<<<< HEAD
-/// A message to the physics system to apply an explosion. When ImpulsePerUnitLength is negative, this causes an implosion.
-/// Impulse is reduced to zero at Radius + FalloffDistanceBeyondRadius.
-type ExplosionMessage =
-    { Center : Vector3
-      Radius : single
-      FalloffDistanceBeyondRadius : single
-      ImpulsePerUnitLength : single
-      CollisionMask : uint64 }
-
-=======
->>>>>>> d50d0d9c
 /// A message from the physics system describing body penetration (begin touching) that took place.
 /// Note that the normal points from source to target.
 /// One instance of this message represents one direction of penetration; thus, two instances are generated per penetration event.
@@ -240,11 +228,6 @@
     | SetBodyJointMotorEnabledMessage of SetBodyJointMotorEnabledMessage
     | SetBodyJointMotorSpeedMessage of SetBodyJointMotorSpeedMessage
     | SetBodyJointTargetAngleMessage of SetBodyJointTargetAngleMessage
-<<<<<<< HEAD
-    | JumpBodyMessage of JumpBodyMessage
-    | ExplosionMessage of ExplosionMessage
-=======
->>>>>>> d50d0d9c
     | UpdateFluidEmitterMessage of UpdateFluidEmitterMessage
     | SetFluidParticlesMessage of SetFluidParticlesMessage
     | ChooseFluidParticlesMessage of ChooseFluidParticlesMessage
@@ -318,11 +301,7 @@
     abstract GetBodyJointTargetAngle : bodyJointId : BodyJointId -> single
     
     /// Cast a ray into the physics bodies. Collisions only occur when category overlaps mask for both ray -> body and body -> ray.
-<<<<<<< HEAD
-    abstract RayCast : ray : Ray3 * rayCategory : uint64 * collisionMask : uint64 * closestOnly : bool -> BodyIntersection array
-=======
     abstract RayCast : ray : Ray3 * collisionCategory : uint64 * collisionMask : uint64 * closestOnly : bool -> BodyIntersection array
->>>>>>> d50d0d9c
     
     /// Cast a shape into the physics bodies. Collisions only occur when category overlaps mask for both shape -> body and body -> shape.
     abstract ShapeCast : shape : BodyShape * transformOpt : Affine option * ray : Ray3 * shapeCategory : uint64 * collisionMask : uint64 * closestOnly : bool -> BodyIntersection array
