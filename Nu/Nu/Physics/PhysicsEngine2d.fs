--- conflicted
+++ resolved
@@ -67,21 +67,12 @@
 
     static let updateCell i (fluidEmitter : FluidEmitter2d) =
         let state = &fluidEmitter.States.[i]
-<<<<<<< HEAD
-        let newCell = FluidEmitter2d.positionToCell fluidEmitter.FluidEmitterDescriptor.CellSize state.PositionUnscaled
-        if state.Cell <> newCell then
-            let cell = fluidEmitter.Grid.[state.Cell]
-            cell.Remove i |> ignore<bool>
-            if cell.Count = 0 then fluidEmitter.Grid.Remove state.Cell |> ignore<bool>
-            match fluidEmitter.Grid.TryGetValue newCell with
-=======
         let cellId = FluidEmitter2d.positionToCellId fluidEmitter.FluidEmitterDescriptor.CellSize state.PositionUnscaled
         if state.CellId <> cellId then
             let cell = fluidEmitter.Grid.[state.CellId]
-            cell.Remove i |> ignore
-            if cell.Count = 0 then fluidEmitter.Grid.Remove state.CellId |> ignore
+            cell.Remove i |> ignore<bool>
+            if cell.Count = 0 then fluidEmitter.Grid.Remove state.CellId |> ignore<bool>
             match fluidEmitter.Grid.TryGetValue cellId with
->>>>>>> 69f30368
             | (true, cell) -> cell.Add i
             | (false, _) ->
                 let singleton = List CellCapacityDefault
@@ -165,15 +156,9 @@
                 updateCell i fluidEmitter
                 false
             | ValueNone ->
-<<<<<<< HEAD
-                let cell = fluidEmitter.Grid.[state.Cell]
+                let cell = fluidEmitter.Grid.[state.CellId]
                 cell.Remove i |> ignore<bool>
-                if cell.Count = 0 then fluidEmitter.Grid.Remove state.Cell |> ignore<bool>
-=======
-                let cell = fluidEmitter.Grid.[state.CellId]
-                cell.Remove i |> ignore
-                if cell.Count = 0 then fluidEmitter.Grid.Remove state.CellId |> ignore
->>>>>>> 69f30368
+                if cell.Count = 0 then fluidEmitter.Grid.Remove state.CellId |> ignore<bool>
                 state.Gravity <- Unchecked.defaultof<_>
                 true) |> ignore<int>
 
@@ -285,7 +270,6 @@
             let query (shape : B2ShapeId) _ =
                 let fromPhysicsV2 (v : B2Vec2) = Vector2 (v.X, v.Y) * Constants.Engine.Meter2d
                 let cellSize = fluidEmitter.FluidEmitterDescriptor.CellSize
-<<<<<<< HEAD
                 let body = B2Shapes.b2Shape_GetBody shape
                 let transform = B2Bodies.b2Body_GetTransform body
                 let aabb =
@@ -318,26 +302,6 @@
                                     state.PotentialShapes.[state.PotentialShapeCount] <- shape
                                     state.PotentialShapeCount <- inc state.PotentialShapeCount
                         | (false, _) -> ()
-=======
-                let mutable aabb = Unchecked.defaultof<_>
-                let mutable transform = Unchecked.defaultof<_>
-                fixture.Body.GetTransform &transform
-                for c in 0 .. dec fixture.Shape.ChildCount do // chain shapes have edges as children, other shapes only have 1 child
-                    fixture.Shape.ComputeAABB (&aabb, &transform, c)
-                    let lowerBound = FluidEmitter2d.positionToCellId cellSize (fromPhysicsV2 aabb.LowerBound)
-                    let upperBound = FluidEmitter2d.positionToCellId cellSize (fromPhysicsV2 aabb.UpperBound)
-                    for gridX in dec lowerBound.X .. inc upperBound.X do // expand grid by one in case some fixtures perfectly align on cell boundary
-                        for gridY in dec lowerBound.Y .. inc upperBound.Y do
-                            match fluidEmitter.Grid.TryGetValue (v2i gridX gridY) with
-                            | (true, particleIndexes) ->
-                                for i in particleIndexes do
-                                    let state = &fluidEmitter.States.[i]
-                                    if state.PotentialFixtureCount < fluidEmitter.FluidEmitterDescriptor.CollisionTestsMax then
-                                        state.PotentialFixtures.[state.PotentialFixtureCount] <- fixture
-                                        state.PotentialFixtureChildIndexes.[state.PotentialFixtureCount] <- c
-                                        state.PotentialFixtureCount <- inc state.PotentialFixtureCount
-                            | (false, _) -> ()
->>>>>>> 69f30368
                 true
             let mutable queryFilter = B2Types.b2DefaultQueryFilter () // TODO: use QueryFilter to support collision filtering.
             B2Worlds.b2World_OverlapAABB (context, aabb, queryFilter, query, 0n) |> ignore<B2TreeStats>
@@ -510,16 +474,10 @@
                 let removed = bounds.Contains state.PositionUnscaled = ContainmentType.Disjoint
                 if removed then
                     outOfBoundsIndices.Add i
-<<<<<<< HEAD
-                    let cell = fluidEmitter.Grid.[state.Cell]
-                    cell.Remove i |> ignore<bool>
-                    if cell.Count = 0 then fluidEmitter.Grid.Remove state.Cell |> ignore<bool>
-                    state.Gravity <- Unchecked.defaultof<_>
-=======
                     let cell = fluidEmitter.Grid.[state.CellId]
                     cell.Remove i |> ignore
                     if cell.Count = 0 then fluidEmitter.Grid.Remove state.CellId |> ignore
->>>>>>> 69f30368
+                    state.Gravity <- Unchecked.defaultof<_>
                 else updateCell i fluidEmitter
                 removed) |> ignore<int>
 
