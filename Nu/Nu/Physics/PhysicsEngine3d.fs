--- conflicted
+++ resolved
@@ -225,31 +225,19 @@
             let halfExtent = extent * 0.5f
             let shapeSettings = new BoxShapeSettings (&halfExtent)
             let shape = new BoxShape (shapeSettings)
-<<<<<<< HEAD
             Some (shape :> ConvexShape, boxShape.TransformOpt)
-=======
-            Some (shape :> ConvexShape)
->>>>>>> d50d0d9c
         | SphereShape sphereShape ->
             let radius = sphereShape.Radius |> PhysicsEngine3d.sanitizeRadius
             let shapeSettings = new SphereShapeSettings (radius)
             let shape = new SphereShape (shapeSettings)
-<<<<<<< HEAD
             Some (shape :> ConvexShape, sphereShape.TransformOpt)
-=======
-            Some (shape :> ConvexShape)
->>>>>>> d50d0d9c
         | CapsuleShape capsuleShape ->
             let height = capsuleShape.CylinderHeight |> PhysicsEngine3d.sanitizeHeight
             let halfHeight = height * 0.5f
             let radius = capsuleShape.ExtrinsicRadius |> PhysicsEngine3d.sanitizeRadius
             let shapeSettings = new CapsuleShapeSettings (halfHeight, radius)
             let shape = new CapsuleShape (shapeSettings)
-<<<<<<< HEAD
             Some (shape :> ConvexShape, capsuleShape.TransformOpt)
-=======
-            Some (shape :> ConvexShape)
->>>>>>> d50d0d9c
         | BoxRoundedShape boxRoundedShape ->
             Log.info "Rounded box not yet implemented via PhysicsEngine3d; creating a normal box instead."
             let boxShape = { Size = boxRoundedShape.Size; TransformOpt = boxRoundedShape.TransformOpt; PropertiesOpt = boxRoundedShape.PropertiesOpt }
@@ -606,15 +594,6 @@
         bodyCreationSettings.MassPropertiesOverride <- massProperties
         bodyCreationSettings.GravityFactor <-
             match bodyProperties.Gravity with
-<<<<<<< HEAD
-            | GravityDefault -> 1.0f
-            | GravityNone -> 0.0f
-            | GravityScale scale -> scale
-            | GravityOverride o ->
-                // This needs manual bookkeeping like for characters.
-                Log.warn "GravityOverride is not supported for non-characters in PhysicsEngine3d; interpreting as a scale by magnitude instead."
-                o.Magnitude
-=======
             | GravityWorld -> 1.0f
             | GravityIgnore -> 0.0f
             | GravityScale scale -> scale
@@ -622,7 +601,6 @@
                 // NOTE: this needs manual bookkeeping like for characters.
                 Log.warnOnce "Individual gravity configuration is unsupported for non-characters in PhysicsEngine3d; interpreting as a scale by magnitude instead."
                 gravity.Magnitude
->>>>>>> d50d0d9c
         bodyCreationSettings.MotionQuality <-
             match bodyProperties.CollisionDetection with
             | Discrete -> MotionQuality.Discrete
@@ -703,32 +681,16 @@
             physicsEngine.BodyUserData.Add (innerBodyID, bodyUserData)
             physicsEngine.Bodies.Add (bodyId, innerBodyID)
 
-<<<<<<< HEAD
-            // validate contact with group, category and mask
-=======
             // validate contact with group, category, and mask
->>>>>>> d50d0d9c
             character.add_OnCharacterContactValidate (fun character character2 _ ->
                 let characterID = character.ID
                 let character2ID = character2.ID
                 lock physicsEngine.CharacterContactLock $ fun () ->
-<<<<<<< HEAD
-                    // TODO: P1: optimize collision group, mask and categories check with in-place body user data.
-=======
                     // TODO: P1: optimize collision group, mask, and categories check with in-place body user data.
->>>>>>> d50d0d9c
                     match physicsEngine.CharacterUserData.TryGetValue characterID with
                     | (true, characterUserData) ->
                         match physicsEngine.CharacterUserData.TryGetValue character2ID with
                         | (true, character2UserData) ->
-<<<<<<< HEAD
-                            if characterUserData.CharacterCollisionGroup <> 0 &&
-                               characterUserData.CharacterCollisionGroup = character2UserData.CharacterCollisionGroup then
-                               if characterUserData.CharacterCollisionGroup > 0 then Bool8.True else Bool8.False
-                            elif characterUserData.CharacterCollisionCategories &&& character2UserData.CharacterCollisionMask <> 0UL
-                               && characterUserData.CharacterCollisionMask &&& character2UserData.CharacterCollisionCategories <> 0UL
-                            then Bool8.True
-=======
                             if  characterUserData.CharacterCollisionGroup <> 0 &&
                                 characterUserData.CharacterCollisionGroup = character2UserData.CharacterCollisionGroup then
                                 if characterUserData.CharacterCollisionGroup > 0 then Bool8.True else Bool8.False
@@ -736,7 +698,6 @@
                                 characterUserData.CharacterCollisionCategories &&& character2UserData.CharacterCollisionMask <> 0UL &&
                                 characterUserData.CharacterCollisionMask &&& character2UserData.CharacterCollisionCategories <> 0UL then
                                 Bool8.True
->>>>>>> d50d0d9c
                             else Bool8.False
                         | (false, _) -> Bool8.True
                     | (false, _) -> Bool8.True)
@@ -879,19 +840,9 @@
             destroyBodiesMessage.BodyIds
 
     static member private createBodyJointInternal bodyJointProperties bodyJointId physicsEngine =
-<<<<<<< HEAD
-
-        // attempt to create joint
-        match bodyJointProperties.BodyJoint with
-        | EmptyJoint ->
-            ()
-        | BodyJoint2d _ ->
-            Log.warn ("Joint type '" + getCaseName bodyJointProperties.BodyJoint + "' not implemented for PhysicsEngine3d.")
-=======
         match bodyJointProperties.BodyJoint with
         | EmptyJoint -> ()
         | BodyJoint2d _ -> Log.warnOnce ("Joint type '" + nameof BodyJoint2d + "' not implemented for PhysicsEngine3d.")
->>>>>>> d50d0d9c
         | BodyJoint3d bodyJoint ->
             let bodyId = bodyJointProperties.BodyJointTarget
             let body2Id = bodyJointProperties.BodyJointTarget2
@@ -901,23 +852,13 @@
                 let body = lockMultiWrite.GetBody 0u
                 let body2 = lockMultiWrite.GetBody 1u
                 let constrain = bodyJoint.CreateBodyJoint body body2
-<<<<<<< HEAD
-
-                // finalize joint creation and bookkeep it
-=======
->>>>>>> d50d0d9c
                 constrain.Enabled <- bodyJointProperties.BodyJointEnabled && not bodyJointProperties.Broken
                 physicsEngine.PhysicsContext.BodyInterface.ActivateBody &bodyID // TODO: make sure we manually need to wake bodies acquiring constraints.
                 physicsEngine.PhysicsContext.BodyInterface.ActivateBody &body2ID // TODO: make sure we manually need to wake bodies acquiring constraints.
                 physicsEngine.PhysicsContext.AddConstraint constrain
                 if physicsEngine.BodyConstraints.TryAdd (bodyJointId, constrain) then
                     match bodyJointProperties.BreakingPoint with
-<<<<<<< HEAD
-                    | Some breakingPoint ->
-                        physicsEngine.BodyConstraintBreakingPoints.Add (bodyJointId, breakingPoint)
-=======
                     | Some breakingPoint -> physicsEngine.BodyConstraintBreakingPoints.Add (bodyJointId, breakingPoint)
->>>>>>> d50d0d9c
                     | None -> ()
                 else Log.warn ("Could not add body joint for '" + scstring bodyJointId + "'.")
             | _ -> ()
@@ -925,11 +866,7 @@
     static member private createBodyJoint (createBodyJointMessage : CreateBodyJointMessage) physicsEngine =
 
         // log creation message
-<<<<<<< HEAD
-        for bodyTarget in [createBodyJointMessage.BodyJointProperties.BodyJointTarget; createBodyJointMessage.BodyJointProperties.BodyJointTarget2] do
-=======
         for bodyTarget in [|createBodyJointMessage.BodyJointProperties.BodyJointTarget; createBodyJointMessage.BodyJointProperties.BodyJointTarget2|] do
->>>>>>> d50d0d9c
             match physicsEngine.CreateBodyJointMessages.TryGetValue bodyTarget with
             | (true, messages) -> messages.Add createBodyJointMessage
             | (false, _) -> physicsEngine.CreateBodyJointMessages.Add (bodyTarget, List [createBodyJointMessage])
@@ -949,11 +886,7 @@
     static member private destroyBodyJoint (destroyBodyJointMessage : DestroyBodyJointMessage) physicsEngine =
 
         // unlog creation message
-<<<<<<< HEAD
-        for bodyTarget in [destroyBodyJointMessage.BodyJointTarget; destroyBodyJointMessage.BodyJointTarget2] do
-=======
         for bodyTarget in [|destroyBodyJointMessage.BodyJointTarget; destroyBodyJointMessage.BodyJointTarget2|] do
->>>>>>> d50d0d9c
             match physicsEngine.CreateBodyJointMessages.TryGetValue bodyTarget with
             | (true, messages) ->
                 messages.RemoveAll (fun message ->
@@ -1292,14 +1225,6 @@
                 | (true, bodyUserData_) ->
                     match bodyUserData.TryGetValue body2ID with
                     | (true, body2UserData) ->
-<<<<<<< HEAD
-                        if bodyUserData_.BodyCollisionGroup <> 0 &&
-                            bodyUserData_.BodyCollisionGroup = body2UserData.BodyCollisionGroup then
-                            if bodyUserData_.BodyCollisionGroup > 0 then ValidateResult.AcceptAllContactsForThisBodyPair else ValidateResult.RejectAllContactsForThisBodyPair
-                        elif bodyUserData_.BodyCollisionCategories &&& body2UserData.BodyCollisionMask <> 0UL
-                            && body2UserData.BodyCollisionCategories &&& bodyUserData_.BodyCollisionMask <> 0UL
-                        then ValidateResult.AcceptAllContactsForThisBodyPair
-=======
                         if  bodyUserData_.BodyCollisionGroup <> 0 &&
                             bodyUserData_.BodyCollisionGroup = body2UserData.BodyCollisionGroup then
                             if bodyUserData_.BodyCollisionGroup > 0
@@ -1309,7 +1234,6 @@
                             bodyUserData_.BodyCollisionCategories &&& body2UserData.BodyCollisionMask <> 0UL &&
                             body2UserData.BodyCollisionCategories &&& bodyUserData_.BodyCollisionMask <> 0UL then
                             ValidateResult.AcceptAllContactsForThisBodyPair
->>>>>>> d50d0d9c
                         else ValidateResult.RejectAllContactsForThisBodyPair
                     | (false, _) -> ValidateResult.AcceptContact
                 | (false, _) -> ValidateResult.AcceptContact)
@@ -1470,11 +1394,7 @@
         member physicsEngine.GetBodyJointTargetAngle _ =
             0.0f // no body joint target angle support
 
-<<<<<<< HEAD
-        member physicsEngine.RayCast (ray, rayCategory, collisionMask, closestOnly) =
-=======
         member physicsEngine.RayCast (ray, collisionCategory, collisionMask, closestOnly) =
->>>>>>> d50d0d9c
             let ray = new Ray (&ray.Origin, &ray.Direction)
             let bodyFilterID bodyID =
                 match physicsEngine.BodyUserData.TryGetValue bodyID with
@@ -1482,11 +1402,7 @@
                     let objectLayer = physicsEngine.PhysicsContext.BodyInterface.GetObjectLayer &bodyID
                     let bodyEnabled = objectLayer <> Constants.Physics.ObjectLayerDisabled
                     bodyEnabled &&
-<<<<<<< HEAD
-                    bodyUserData.BodyCollisionMask &&& rayCategory <> 0UL &&
-=======
                     bodyUserData.BodyCollisionMask &&& collisionCategory <> 0UL &&
->>>>>>> d50d0d9c
                     bodyUserData.BodyCollisionCategories &&& collisionMask <> 0UL
                 | (false, _) -> false
             let bodyFilterInstance (body : Body) = bodyFilterID body.ID
@@ -1518,11 +1434,7 @@
                 let bodyShapeIndex = { BodyId = bodyId; BodyShapeIndex = Constants.Physics.InternalIndex } // TODO: P1: see if we can get the user-defined shape index.
                 BodyIntersection.make bodyShapeIndex rayCastResult.Fraction position normal|]
 
-<<<<<<< HEAD
-        member physicsEngine.ShapeCast (shape, extraTransformOpt, ray, shapeCategory, collisionMask, closestOnly) =
-=======
         member physicsEngine.ShapeCast (shape, transformOpt, ray, collisionCategory, collisionMask, closestOnly) =
->>>>>>> d50d0d9c
             match PhysicsEngine3d.tryCreateShape shape with
             | Some (shape, transformOpt) ->
                 let transformMatrix =
@@ -1540,11 +1452,7 @@
                         let objectLayer = physicsEngine.PhysicsContext.BodyInterface.GetObjectLayer &bodyID
                         let bodyEnabled = objectLayer <> Constants.Physics.ObjectLayerDisabled
                         bodyEnabled &&
-<<<<<<< HEAD
-                        bodyUserData.BodyCollisionMask &&& shapeCategory <> 0UL &&
-=======
                         bodyUserData.BodyCollisionMask &&& collisionCategory <> 0UL &&
->>>>>>> d50d0d9c
                         bodyUserData.BodyCollisionCategories &&& collisionMask <> 0UL
                     | (false, _) -> false
                 let bodyFilterInstance (body : Body) = bodyFilterID body.ID
@@ -1599,11 +1507,7 @@
                 let characterLayer = Constants.Physics.ObjectLayerMoving
                 for character in physicsEngine.Characters.Values do
                     let characterUserData = physicsEngine.CharacterUserData.[character.ID]
-<<<<<<< HEAD
-                    let characterGravity = characterUserData.CharacterGravity.Resolve physicsEngine.PhysicsContext.Gravity
-=======
                     let characterGravity = Gravity.localize physicsEngine.PhysicsContext.Gravity characterUserData.CharacterGravity
->>>>>>> d50d0d9c
                     let characterProperties = characterUserData.CharacterProperties
                     let mutable characterUpdateSettings =
                         ExtendedUpdateSettings
