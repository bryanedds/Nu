--- conflicted
+++ resolved
@@ -415,18 +415,6 @@
 
 /// Describes whether a body should follow a scale of world gravity (Default = 1, None = 0) or use an override.
 type Gravity =
-<<<<<<< HEAD
-    | GravityDefault
-    | GravityNone
-    | GravityScale of single
-    | GravityOverride of Vector3
-    member this.Resolve worldGravity =
-        match this with
-        | GravityDefault -> worldGravity
-        | GravityNone -> v3Zero
-        | GravityScale scale -> Vector3.Multiply (worldGravity, scale)
-        | GravityOverride gravity -> gravity
-=======
     | GravityWorld
     | GravityIgnore
     | GravityScale of single
@@ -439,7 +427,6 @@
         | GravityIgnore -> v3Zero
         | GravityScale scale -> gravityWorld * scale
         | Gravity gravity -> gravity
->>>>>>> d50d0d9c
 
 /// The properties needed to describe the physical part of a body.
 type BodyProperties =
@@ -474,11 +461,7 @@
 
 /// Allows users to create their own two-body 2D joints.
 type BodyJoint2d =
-<<<<<<< HEAD
     { CreateBodyJoint : (single -> single) -> (Vector3 -> Box2D.NET.B2Vec2) -> Box2D.NET.B2BodyId -> Box2D.NET.B2BodyId -> Box2D.NET.B2WorldId -> Box2D.NET.B2JointId }
-=======
-    { CreateBodyJoint : (single -> single) -> (Vector3 -> nkast.Aether.Physics2D.Common.Vector2) -> nkast.Aether.Physics2D.Dynamics.Body -> nkast.Aether.Physics2D.Dynamics.Body -> nkast.Aether.Physics2D.Dynamics.Joints.Joint }
->>>>>>> d50d0d9c
 
 /// Allows users to create their own two-body 3D joints.
 type BodyJoint3d =
