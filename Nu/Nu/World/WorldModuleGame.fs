﻿// Nu Game Engine.
// Copyright (C) Bryan Edds.

namespace Nu
open System
open System.Collections.Frozen
open System.Numerics
open Prime

/// Game functions for the world (1/2).
[<AutoOpen>]
module WorldModuleGame =

    /// Dynamic property getter and setter.
    type private PropertyGetter = Game -> World -> Property
    type private PropertySetter = Property -> Game -> World -> bool

    /// Dynamic property getters / setters.
    let mutable private GameGetters = Unchecked.defaultof<FrozenDictionary<string, PropertyGetter>>
    let mutable private GameSetters = Unchecked.defaultof<FrozenDictionary<string, PropertySetter>>

    type World with

        static member private publishGameChange propertyName (propertyPrevious : obj) (propertyValue : obj) game world =
            let changeData = { Name = propertyName; Previous = propertyPrevious; Value = propertyValue }
            let changeEventAddress = rtoa<ChangeData> [|Constants.Lens.ChangeName; propertyName; Constants.Lens.EventName; Constants.Engine.GameName|]
            let eventTrace = EventTrace.debug "World" "publishGameChange" "" EventTrace.empty
            World.publishPlus changeData changeEventAddress eventTrace game false false world

        static member internal getGameState game world =
            ignore<Game> game
            world.GameState

        static member internal setGameState gameState game world =
            ignore<Game> game
            world.GameState <- gameState

        static member internal getGameXtension game world =
            let gameState = World.getGameState game world
            gameState.Xtension

        static member internal getGameId game world = (World.getGameState game world).Id
        static member internal getGameName game world = (World.getGameState game world).Name
        static member internal getGameOrder game world = (World.getGameState game world).Order
        static member internal getGameDispatcher game world = (World.getGameState game world).Dispatcher
        static member internal getGameModelProperty game world = (World.getGameState game world).Model
        static member internal getGameContent game world = (World.getGameState game world).Content

        static member internal setGameModelProperty initializing reinitializing (value : DesignerProperty) game world =
            let gameState = World.getGameState game world
            let previous = gameState.Model
            if value.DesignerValue =/= previous.DesignerValue || initializing then
                gameState.Model <- { DesignerType = value.DesignerType; DesignerValue = value.DesignerValue }
                gameState.Dispatcher.TrySynchronize (initializing, reinitializing, game, world)
                if initializing then
                    let content = World.getGameContent game world
                    let desiredScreen =
                        match Seq.tryHead content.ScreenContents with
                        | Some screen -> Desire (game / screen.Key)
                        | None -> DesireNone
                    World.setGameDesiredScreen desiredScreen game world |> ignore<bool>
                World.publishGameChange Constants.Engine.ModelPropertyName previous.DesignerValue value.DesignerValue game world
                true
            else false

        static member internal getGameModelGeneric<'a> game world =
            let gameState = World.getGameState game world
            match gameState.Model.DesignerValue with
            | :? 'a as model -> model
            | null -> null :> obj :?> 'a
            | modelObj ->
                let modelSymbol = valueToSymbol modelObj
                try let model = symbolToValue modelSymbol
                    gameState.Model <- { DesignerType = typeof<'a>; DesignerValue = model }
                    model
                with _ ->
                    Log.warn "Could not convert existing game model value to new type; attempting to use fallback model value instead."
                    match gameState.Dispatcher.TryGetFallbackModel<'a> (modelSymbol, game, world) with
                    | None -> typeof<'a>.GetDefaultValue () :?> 'a
                    | Some model ->
                        gameState.Model <- { DesignerType = typeof<'a>; DesignerValue = model }
                        model

        static member internal setGameModelGeneric<'a> initializing reinitializing (value : 'a) (game : Game) world =
            let gameState = World.getGameState game world
            let valueObj = value :> obj
            let previous = gameState.Model
            if valueObj =/= previous.DesignerValue || initializing then
                gameState.Model <- { DesignerType = typeof<'a>; DesignerValue = valueObj }
                gameState.Dispatcher.TrySynchronize (initializing, reinitializing, game, world)
                if initializing then
                    let content = World.getGameContent game world
                    let desiredScreen =
                        match Seq.tryHead content.ScreenContents with
                        | Some screen -> Desire (game / screen.Key)
                        | None -> DesireNone
                    World.setGameDesiredScreen desiredScreen game world |> ignore<bool>
                World.publishGameChange Constants.Engine.ModelPropertyName previous.DesignerValue value game world
                true
            else false

        static member internal setGameContent (value : GameContent) game world =
            let gameState = World.getGameState game world
            gameState.Content <- value

        static member internal getGameSelectedScreenOpt game world =
            (World.getGameState game world).SelectedScreenOpt

        static member internal setGameSelectedScreenOpt value game world =

            // update game state if changed
            let gameState = World.getGameState game world
            let previous = gameState.SelectedScreenOpt
            if value <> previous then

                // raise change event for None case
                match value with
                | None -> World.publishGameChange (nameof gameState.SelectedScreenOpt) previous None game world
                | _ -> ()

                // clear out singleton states
                match (World.getGameState game world).SelectedScreenOpt with
                | Some screen ->
                    WorldModule.unregisterScreenPhysics screen world
                    WorldModule.evictScreenElements screen world
                | None -> ()
                
                // actually set selected screen (no events)
                let gameState = World.getGameState game world
                gameState.SelectedScreenOpt <- value

                // raise change event for Some case
                match value with
                | Some screen ->

                    // populate singleton states
                    WorldModule.admitScreenElements screen world
                    WorldModule.registerScreenPhysics screen world

                    // raise change event for some selection
                    World.publishGameChange (nameof gameState.SelectedScreenOpt) previous value game world
                    true

                // fin
                | None -> true
            else false

        /// Get the currently selected screen, if any.
        static member getSelectedScreenOpt world =
            World.getGameSelectedScreenOpt Game.Handle world

        /// Set the currently selected screen or None.
        static member setSelectedScreenOpt value world =
            World.setGameSelectedScreenOpt value Game.Handle world |> ignore<bool>

        static member internal getGameSelectedScreen game world =
            (World.getGameSelectedScreenOpt game world).Value

        static member internal setGameSelectedScreen screen game world =
            World.setGameSelectedScreenOpt (Some screen) game world

        /// Get the currently selected screen.
        static member getSelectedScreen world =
            World.getGameSelectedScreen Game.Handle world

        /// Set the currently selected screen.
        static member setSelectedScreen value world =
            World.setGameSelectedScreen value Game.Handle world |> ignore<bool>

        static member internal getGameDesiredScreen game world =
            (World.getGameState game world).DesiredScreen

        static member internal setGameDesiredScreen value game world : bool =
            let gameState = World.getGameState game world
            let previous = gameState.DesiredScreen
            if value <> previous then
                gameState.DesiredScreen <- value
                World.publishGameChange (nameof gameState.DesiredScreen) previous value game world
                true
            else false

        /// Get the desired screen, if applicable.
        static member getDesiredScreen world =
            World.getGameDesiredScreen Game.Handle world

        /// Set the desired screen, if applicable.
        static member setDesiredScreen value world =
            World.setGameDesiredScreen value Game.Handle world |> ignore<bool>

        static member internal getGameScreenTransitionDestinationOpt game world =
            (World.getGameState game world).ScreenTransitionDestinationOpt

        static member internal setGameScreenTransitionDestinationOpt value game world =
            let gameState = World.getGameState game world
            let previous = gameState.ScreenTransitionDestinationOpt
            if value <> previous then
                gameState.ScreenTransitionDestinationOpt <- value
                World.publishGameChange (nameof gameState.ScreenTransitionDestinationOpt) previous value game world
                true
            else false

        /// Get the current destination screen if a screen transition is currently underway.
        static member getScreenTransitionDestinationOpt world =
            World.getGameScreenTransitionDestinationOpt Game.Handle world

        /// Set the current destination screen or None.
        static member setScreenTransitionDestinationOpt value world =
            World.setGameScreenTransitionDestinationOpt value Game.Handle world |> ignore<bool>

        static member internal getGameEye2dCenter game world =
            (World.getGameState game world).Eye2dCenter

        static member internal setGameEye2dCenter value game world =
            let gameState = World.getGameState game world
            let previous = gameState.Eye2dCenter
<<<<<<< HEAD
            if v2Neq previous value then
                gameState.Eye2dCenter <- value
=======
            if previous <> value then
                World.setGameState { gameState with Eye2dCenter = value } game world
>>>>>>> 9ac8a096
                World.publishGameChange (nameof gameState.Eye2dCenter) previous value game world
                true
            else false

        /// Get the current 2d eye center.
        static member getEye2dCenter world =
            World.getGameEye2dCenter Game.Handle world

        /// Set the current 2d eye center.
        static member setEye2dCenter value world =
            World.setGameEye2dCenter value Game.Handle world |> ignore<bool>

        static member internal getGameEye2dSize game world =
            (World.getGameState game world).Eye2dSize

        static member internal setGameEye2dSize value game world =
            let gameState = World.getGameState game world
            let previous = gameState.Eye2dSize
<<<<<<< HEAD
            if v2Neq previous value then
                gameState.Eye2dSize <- value
=======
            if previous <> value then
                World.setGameState { gameState with Eye2dSize = value } game world
>>>>>>> 9ac8a096
                World.publishGameChange (nameof gameState.Eye2dSize) previous value game world
                true
            else false

        /// Get the current 2d eye size.
        static member getEye2dSize world =
            World.getGameEye2dSize Game.Handle world

        /// Set the current 2d eye size.
        static member setEye2dSize value world =
            World.setGameEye2dSize value Game.Handle world |> ignore<bool>

        /// Get the current 2d eye bounds.
        static member getEye2dBounds world =
            let eyeCenter = World.getGameEye2dCenter Game.Handle world
            let eyeSize = World.getGameEye2dSize Game.Handle world
            box2 (eyeCenter - eyeSize * 0.5f) eyeSize

        /// Constrain the eye to the given 2d bounds.
        static member constrainEye2dBounds (bounds : Box2) world =
            let mutable eyeBounds = World.getEye2dBounds world
            eyeBounds.Min <-
                v2
                    (if eyeBounds.Min.X < bounds.Min.X then bounds.Min.X
                        elif eyeBounds.Right.X > bounds.Right.X then bounds.Right.X - eyeBounds.Size.X
                        else eyeBounds.Min.X)
                    (if eyeBounds.Min.Y < bounds.Min.Y then bounds.Min.Y
                        elif eyeBounds.Top.Y > bounds.Top.Y then bounds.Top.Y - eyeBounds.Size.Y
                        else eyeBounds.Min.Y)
            let eyeCenter = eyeBounds.Center
            World.setGameEye2dCenter eyeCenter Game.Handle world |> ignore<bool>

        /// Get the bounds of the 2d eye's sight irrespective of its position.
        static member getViewBounds2dAbsolute world =
            let gameState = World.getGameState Game.Handle world
            box2
                (v2 (gameState.Eye2dSize.X * -0.5f) (gameState.Eye2dSize.Y * -0.5f))
                (v2 gameState.Eye2dSize.X gameState.Eye2dSize.Y)

        /// Get the bounds of the 2d eye's sight relative to its position.
        static member getViewBounds2dRelative world =
            let gameState = World.getGameState Game.Handle world
            let min = v2 (gameState.Eye2dCenter.X - gameState.Eye2dSize.X * 0.5f) (gameState.Eye2dCenter.Y - gameState.Eye2dSize.Y * 0.5f)
            box2 min gameState.Eye2dSize

        /// Get the bounds of the 2d play zone irrespective of eye center.
        static member getPlayBounds2dAbsolute world =
            World.getViewBounds2dAbsolute world

        /// Get the bounds of the 2d play zone relative to eye center.
        static member getPlayBounds2dRelative world =
            World.getViewBounds2dRelative world

        /// Check that the given bounds is within the 2d eye's sight irrespective of eye center.
        static member boundsInView2dAbsolute (bounds : Box2) world =
            let viewBounds = World.getViewBounds2dAbsolute world
            bounds.Intersects viewBounds

        /// Check that the given bounds is within view.
        static member boundsInView2d absolute (bounds : Box2) world =
            if absolute
            then World.boundsInView2dAbsolute bounds world
            else World.boundsInView2dRelative bounds world

        /// Check that the given bounds is within the 2d eye's sight relative to eye center.
        static member boundsInView2dRelative (bounds : Box2) world =
            let viewBounds = World.getViewBounds2dRelative world
            bounds.Intersects viewBounds

        /// Query the quadtree's spatial bounds for 2D entities.
        static member getSpatialBounds2d (world : World) =
            Quadtree.getBounds world.Quadtree

        static member internal getGameEye3dCenter game world =
            (World.getGameState game world).Eye3dCenter

        static member internal setGameEye3dCenter (value : Vector3) game world =
            let gameState = World.getGameState game world
            let previous = gameState.Eye3dCenter
            if previous <> value then
                let viewportInterior = Viewport.makeInterior ()
                let viewportExterior = Viewport.makeExterior ()
                let viewportImposter = Viewport.makeImposter ()
                gameState.Eye3dCenter <- value
                gameState.Eye3dFrustumInterior <- Viewport.getFrustum value gameState.Eye3dRotation gameState.Eye3dFieldOfView viewportInterior
                gameState.Eye3dFrustumExterior <- Viewport.getFrustum value gameState.Eye3dRotation gameState.Eye3dFieldOfView viewportExterior
                gameState.Eye3dFrustumImposter <- Viewport.getFrustum value gameState.Eye3dRotation gameState.Eye3dFieldOfView viewportImposter
                World.publishGameChange (nameof gameState.Eye3dCenter) previous value game world
                true
            else false

        /// Get the current 3d eye center.
        static member getEye3dCenter world =
            World.getGameEye3dCenter Game.Handle world

        /// Set the current 3d eye center.
        static member setEye3dCenter value world =
            World.setGameEye3dCenter value Game.Handle world |> ignore<bool>

        static member internal getGameEye3dRotation game world =
            (World.getGameState game world).Eye3dRotation

        static member internal setGameEye3dRotation value game world =
            let gameState = World.getGameState game world
            let previous = gameState.Eye3dRotation
            if previous <> value then
                let viewportInterior = Viewport.makeInterior ()
                let viewportExterior = Viewport.makeExterior ()
                let viewportImposter = Viewport.makeImposter ()
                gameState.Eye3dRotation <- value
                gameState.Eye3dFrustumInterior <- Viewport.getFrustum gameState.Eye3dCenter value gameState.Eye3dFieldOfView viewportInterior
                gameState.Eye3dFrustumExterior <- Viewport.getFrustum gameState.Eye3dCenter value gameState.Eye3dFieldOfView viewportExterior
                gameState.Eye3dFrustumImposter <- Viewport.getFrustum gameState.Eye3dCenter value gameState.Eye3dFieldOfView viewportImposter
                World.publishGameChange (nameof gameState.Eye3dRotation) previous value game world
                true
            else false
            
        /// Get the current 3d eye rotation.
        static member getEye3dRotation world =
            World.getGameEye3dRotation Game.Handle world
            
        /// Set the current 3d eye rotation.
        static member setEye3dRotation value world =
            World.setGameEye3dRotation value Game.Handle world |> ignore<bool>

        static member internal getGameEye3dFieldOfView game world =
            (World.getGameState game world).Eye3dFieldOfView

        static member internal setGameEye3dFieldOfView value game world =
            let gameState = World.getGameState game world
            let previous = gameState.Eye3dFieldOfView
            if previous <> value then
                let viewportInterior = Viewport.makeInterior ()
                let viewportExterior = Viewport.makeExterior ()
                let viewportImposter = Viewport.makeImposter ()
                gameState.Eye3dFieldOfView <- value
                gameState.Eye3dFrustumInterior <- Viewport.getFrustum gameState.Eye3dCenter gameState.Eye3dRotation value viewportInterior
                gameState.Eye3dFrustumExterior <- Viewport.getFrustum gameState.Eye3dCenter gameState.Eye3dRotation value viewportExterior
                gameState.Eye3dFrustumImposter <- Viewport.getFrustum gameState.Eye3dCenter gameState.Eye3dRotation value viewportImposter
                World.publishGameChange (nameof gameState.Eye3dFieldOfView) previous value game world
                true
            else false

        static member internal getGameEye3dAspectRatio game world =
            ignore<Game> game
            ignore<World> world
            single Constants.Render.DisplayVirtualResolution.X /
            single Constants.Render.DisplayVirtualResolution.Y

        /// Get the current 3d eye field of view.
        static member getEye3dFieldOfView world =
            World.getGameEye3dFieldOfView Game.Handle world

        /// Set the current 3d eye field of view.
        static member setEye3dFieldOfView value world =
            World.setGameEye3dFieldOfView value Game.Handle world |> ignore<bool>

        /// Get the current 3d eye aspect ratio.
        static member getEye3dAspectRatio world =
            World.getGameEye3dAspectRatio Game.Handle world

        static member internal getGameEye3dFrustumInterior game world =
            (World.getGameState game world).Eye3dFrustumInterior

        static member internal getGameEye3dFrustumExterior game world =
            (World.getGameState game world).Eye3dFrustumExterior

        static member internal getGameEye3dFrustumImposter game world =
            (World.getGameState game world).Eye3dFrustumImposter

        static member internal getGameEye3dFrustum game (world : World) =
            let eyeCenter = World.getGameEye3dCenter game world
            let eyeRotation = World.getGameEye3dRotation game world
            let eyeFieldOfView = World.getGameEye3dFieldOfView game world
            Viewport.getFrustum eyeCenter eyeRotation eyeFieldOfView world.WindowViewport

        /// Get the current interior 3d eye frustum.
        static member getEye3dFrustumInterior world =
            World.getGameEye3dFrustumInterior Game.Handle world

        /// Get the current exterior 3d eye frustum.
        static member getEye3dFrustumExterior world =
            World.getGameEye3dFrustumExterior Game.Handle world

        /// Get the current imposter 3d eye frustum.
        static member getEye3dFrustumImposter world =
            World.getGameEye3dFrustumImposter Game.Handle world

        /// Get the current 3d eye frustum.
        static member getEye3dFrustum world =
            World.getGameEye3dFrustum Game.Handle world

        /// Convert the given relative 3d position to the absolute 2d position.
        /// Useful for gui entities that track 3d entities.
        /// Where Z > 1.0f, position is behind view.
        static member position3dToPosition2d position (world : World) =
            let windowViewport = world.WindowViewport
            let eyeCenter = World.getEye3dCenter world
            let eyeRotation = World.getEye3dRotation world
            let eyeFieldOfView = World.getEye3dFieldOfView world
            Viewport.position3dToPosition2d eyeCenter eyeRotation eyeFieldOfView position windowViewport

        /// Convert the given absolute 2d position to the relative 3d ray.
        /// TODO: also implement position2dToPosition3d.
        static member position2dToRay3d position (world : World) =
            let windowViewport = world.WindowViewport
            let eyeCenter = World.getEye3dCenter world
            let eyeRotation = World.getEye3dRotation world
            let eyeFieldOfView = World.getEye3dFieldOfView world
            Viewport.position2dToRay3d eyeCenter eyeRotation eyeFieldOfView position windowViewport

        /// Get the current 3d light box.
        static member getLight3dViewBox world =
            let lightBoxSize = Constants.Render.Light3dBoxSize
            box3 ((World.getGameState Game.Handle world).Eye3dCenter - lightBoxSize * 0.5f) lightBoxSize

        /// Get the bounds of the 3d play zone.
        static member getPlayBounds3d world =
            let eyeCenter = World.getGameEye3dCenter Game.Handle world
            let eyeBox = box3 (eyeCenter - Constants.Render.Play3dBoxSize * 0.5f) Constants.Render.Play3dBoxSize
            let eyeFrustum = World.getGameEye3dFrustumInterior Game.Handle world
            struct (eyeBox, eyeFrustum)

        /// Check that the given bounds is within the 3d eye's sight (or a light probe / light in the light box that may be lighting something within it).
        static member boundsInView3d lightProbe light presence (bounds : Box3) world =
            Presence.intersects3d
                (ValueSome (World.getGameEye3dFrustumInterior Game.Handle world))
                (World.getGameEye3dFrustumExterior Game.Handle world)
                (World.getGameEye3dFrustumImposter Game.Handle world)
                (ValueSome (World.getLight3dViewBox world))
                lightProbe light presence bounds

        /// Check that the given bounds is within the 3d eye's play bounds.
        static member boundsInPlay3d (bounds : Box3) world =
            let struct (viewBox, viewFrustum) = World.getPlayBounds3d world
            if bounds.Intersects viewBox then true
            else
                let containment = viewFrustum.Contains bounds
                containment = ContainmentType.Contains ||
                containment = ContainmentType.Intersects

        /// Query the octree's spatial bounds for 3D entities.
        static member getSpatialBounds3d world =
            Octree.getBounds world.Octree

        static member internal getElements2dBy (getElementsFromQuadree : Entity Quadtree -> unit) (world : World) =
            getElementsFromQuadree world.Quadtree

        static member internal getElements2dInView set world =
            let viewBounds = World.getViewBounds2dRelative world
            World.getElements2dBy (Quadtree.getElementsInView viewBounds set) world

        static member internal getElements2dInPlay set world =
            let playBounds = World.getPlayBounds2dRelative world
            World.getElements2dBy (Quadtree.getElementsInPlay playBounds set) world

        /// Get all 2d entities in the given bounds, including all uncullable entities.
        static member getEntities2dInBounds bounds set world =
            let quadtree = World.getQuadtree world
            Quadtree.getElementsInBounds bounds set quadtree
            Seq.map (fun (element : Entity Quadelement) -> element.Entry) set

        /// Get all 2d entities at the given point, including all uncullable entities.
        static member getEntities2dAtPoint point set world =
            let quadtree = World.getQuadtree world
            Quadtree.getElementsAtPoint point set quadtree
            Seq.map (fun (element : Entity Quadelement) -> element.Entry) set

        /// Get all 2d entities in the current selected screen, including all uncullable entities.
        static member getEntities2d set world =
            let quadtree = World.getQuadtree world
            Quadtree.getElements set quadtree
            Seq.map (fun (element : Entity Quadelement) -> element.Entry) set

        /// Get all 2d entities in the current 2d view, including all uncullable entities.
        static member getEntities2dInView set world =
            let viewBounds = World.getViewBounds2dRelative world
            let quadtree = World.getQuadtree world
            Quadtree.getElementsInView viewBounds set quadtree
            Seq.map (fun (element : Entity Quadelement) -> element.Entry) set

        /// Get all 2d entities needing to update for the current 2d play zone, including all uncullable entities.
        static member getEntities2dInPlay set world =
            let playBounds = World.getPlayBounds2dRelative world
            let quadtree = World.getQuadtree world
            Quadtree.getElementsInPlay playBounds set quadtree
            Seq.map (fun (element : Entity Quadelement) -> element.Entry) set

        static member internal getElements3dInViewFrustum interior exterior frustum set world =
            let octree = World.getOctree world
            Octree.getElementsInViewFrustum interior exterior frustum set octree

        static member internal getElements3dInViewBox box set world =
            let octree = World.getOctree world
            Octree.getElementsInViewBox box set octree

        static member internal getElements3dInView set world =
            let lightBox = World.getLight3dViewBox world
            let octree = World.getOctree world
            Octree.getElementsInView world.Eye3dFrustumInterior world.Eye3dFrustumExterior world.Eye3dFrustumImposter lightBox set octree

        static member internal getElements3dInPlay set world =
            let struct (playBox, playFrustum) = World.getPlayBounds3d world
            let octree = World.getOctree world
            Octree.getElementsInPlay playBox playFrustum set octree

        /// Get all 3d entities in the given bounds, including all uncullable entities.
        static member getEntities3dInBounds bounds set world =
            let octree = World.getOctree world
            Octree.getElementsInBounds bounds set octree
            Seq.map (fun (element : Entity Octelement) -> element.Entry) set

        /// Get all 3d entities at the given point, including all uncullable entities.
        static member getEntities3dAtPoint point set world =
            let octree = World.getOctree world
            Octree.getElementsAtPoint point set octree
            Seq.map (fun (element : Entity Octelement) -> element.Entry) set

        /// Get all 3d entities in the current selected screen, including all uncullable entities.
        static member getEntities3d set world =
            let octree = World.getOctree world
            Octree.getElements set octree
            Seq.map (fun (element : Entity Octelement) -> element.Entry) set

        /// Get all 3d entities in the current 3d view, including all uncullable entities.
        static member getEntities3dInView set world =
            let lightBox = World.getLight3dViewBox world
            let octree = World.getOctree world
            Octree.getElementsInView world.Eye3dFrustumInterior world.Eye3dFrustumExterior world.Eye3dFrustumImposter lightBox set octree
            Seq.map (fun (element : Entity Octelement) -> element.Entry) set

        /// Get all 3d light probe entities in the current 3d light box, including all uncullable light probes.
        static member getLightProbes3dInViewFrustum frustum set world =
            let octree = World.getOctree world
            Octree.getLightProbesInViewFrustum frustum set octree
            Seq.map (fun (element : Entity Octelement) -> element.Entry) set

        /// Get all 3d light probe entities in the current 3d light box, including all uncullable lights.
        static member getLightProbes3dInViewBox box set world =
            let octree = World.getOctree world
            Octree.getLightProbesInViewBox box set octree
            Seq.map (fun (element : Entity Octelement) -> element.Entry) set

        /// Get all 3d light probe entities in the current 3d light box, including all uncullable lights.
        static member getLightProbes3dInView set world =
            let octree = World.getOctree world
            Octree.getLightProbesInView set octree
            Seq.map (fun (element : Entity Octelement) -> element.Entry) set

        /// Get all 3d light entities in the current 3d light box, including all uncullable lights.
        static member getLights3dInViewFrustum frustum set world =
            let octree = World.getOctree world
            Octree.getLightsInViewFrustum frustum set octree
            Seq.map (fun (element : Entity Octelement) -> element.Entry) set

        /// Get all 3d light entities in the current 3d light box, including all uncullable lights.
        static member getLights3dInViewBox box set world =
            let octree = World.getOctree world
            Octree.getLightsInViewBox box set octree
            Seq.map (fun (element : Entity Octelement) -> element.Entry) set

        /// Get all 3d entities in the current 3d play zone, including all uncullable entities.
        static member getEntities3dInPlay set world =
            let struct (playBox, playFrustum) = World.getPlayBounds3d world
            let octree = World.getOctree world
            Octree.getElementsInPlay playBox playFrustum set octree
            Seq.map (fun (element : Entity Octelement) -> element.Entry) set

        /// Fetch an asset with the given tag and convert it to a value of type 'a.
        static member assetTagToValueOpt<'a> assetTag metadata world =
            match World.tryGetSymbol assetTag metadata world with
            | Some symbol ->
                try let script = symbolToValue<'a> symbol in Some script
                with exn -> Log.error ("Failed to convert symbol '" + scstring symbol + "' to value due to: " + scstring exn); None
            | None -> None

        /// Fetch assets with the given tags and convert it to values of type 'a.
        static member assetTagsToValueOpts<'a> assetTags metadata world =
            List.map (fun assetTag -> World.assetTagToValueOpt<'a> assetTag metadata world) assetTags

        static member internal tryGetGameXtensionProperty (propertyName, game, world, property : _ outref) =
            GameState.tryGetProperty (propertyName, World.getGameState game world, &property)

        static member internal getGameXtensionProperty propertyName game world =
            let mutable property = Unchecked.defaultof<_>
            match GameState.tryGetProperty (propertyName, World.getGameState game world, &property) with
            | true -> property
            | false -> failwithf "Could not find property '%s'." propertyName

        static member internal tryGetGameProperty (propertyName, game, world, property : _ outref) =
            match GameGetters.TryGetValue propertyName with
            | (true, getter) ->
                property <- getter game world
                true
            | (false, _) ->
                let gameState = World.getGameState game world
                if GameState.tryGetProperty (propertyName, gameState, &property) then
                    match property.PropertyValue with
                    | :? DesignerProperty as dp -> property <- { PropertyType = dp.DesignerType; PropertyValue = dp.DesignerValue }; true
                    | :? ComputedProperty as cp -> property <- { PropertyType = cp.ComputedType; PropertyValue = cp.ComputedGet (game :> obj) (world :> obj) }; true
                    | _ -> true
                else false

        static member internal tryGetGameXtensionValueObj<'a> propertyName game world =
            let gameState = World.getGameState game world
            let mutable property = Unchecked.defaultof<_>
            if GameState.tryGetProperty (propertyName, gameState, &property) then
                let valueObj =
                    match property.PropertyValue with
                    | :? DesignerProperty as dp -> dp.DesignerValue
                    | :? ComputedProperty as cp -> cp.ComputedGet game world
                    | _ -> property.PropertyValue
                match valueObj with
                | :? 'a -> Some valueObj
                | null -> null :> obj |> Some
                | valueObj ->
                    let valueObj =
                        try valueObj |> valueToSymbol |> symbolToValue
                        with _ ->
                            let valueObj = typeof<'a>.GetDefaultValue ()
                            Log.warn "Could not gracefully promote value to the required type, so using a default value instead."
                            valueObj
                    match property.PropertyValue with
                    | :? DesignerProperty as dp -> dp.DesignerType <- typeof<'a>; dp.DesignerValue <- valueObj
                    | :? ComputedProperty -> () // nothing to do
                    | _ -> property.PropertyType <- typeof<'a>; property.PropertyValue <- valueObj
                    Some valueObj
            else
                let definitions = Reflection.getPropertyDefinitions (getType gameState.Dispatcher)
                let valueObj =
                    match List.tryFind (fun (pd : PropertyDefinition) -> pd.PropertyName = propertyName) definitions with
                    | Some definition ->
                        match definition.PropertyExpr with
                        | DefineExpr valueObj -> valueObj
                        | VariableExpr eval -> eval world
                        | ComputedExpr property -> property.ComputedGet game world
                    | None -> failwithumf ()
<<<<<<< HEAD
                let property = { PropertyType = typeof<'a>; PropertyValue = value }
                Xtension.attachProperty propertyName property gameState.Xtension
                value
=======
                let property = { PropertyType = typeof<'a>; PropertyValue = valueObj }
                gameState.Xtension <- Xtension.attachProperty propertyName property gameState.Xtension
                Some valueObj
>>>>>>> 9ac8a096

        static member internal tryGetGameXtensionValue<'a> propertyName game world : 'a voption =
            match World.tryGetGameXtensionValueObj<'a> propertyName game world with
            | Some valueObj -> valueObj :?> 'a |> ValueSome
            | None -> ValueNone

        static member internal getGameXtensionValue<'a> propertyName game (world : World) =
            match World.tryGetGameXtensionValueObj<'a> propertyName game world with
            | Some valueObj -> valueObj :?> 'a
            | None -> failwithumf ()

        static member internal getGameProperty propertyName game world =
            match GameGetters.TryGetValue propertyName with
            | (true, getter) -> getter game world
            | (false, _) -> World.getGameXtensionProperty propertyName game world

        static member internal trySetGameXtensionPropertyWithoutEvent propertyName (property : Property) gameState game world =
            let mutable propertyOld = Unchecked.defaultof<_>
            match GameState.tryGetProperty (propertyName, gameState, &propertyOld) with
            | true ->
                match propertyOld.PropertyValue with
                | :? DesignerProperty as dp ->
                    let previous = dp.DesignerValue
                    if property.PropertyValue =/= previous then
                        let property = { property with PropertyValue = { dp with DesignerValue = property.PropertyValue }}
                        if GameState.trySetProperty propertyName property gameState
                        then struct (true, true, previous)
                        else struct (false, false, previous)
                    else (true, false, previous)
                | :? ComputedProperty as cp ->
                    match cp.ComputedSetOpt with
                    | Some computedSet ->
                        let previous = cp.ComputedGet (box game) (box world)
                        if property.PropertyValue =/= previous then
                            computedSet property.PropertyValue game world |> ignore<obj>
                            struct (true, true, previous)
                        else struct (true, false, previous)
                    | None -> struct (false, false, Unchecked.defaultof<_>)
                | _ ->
                    let previous = propertyOld.PropertyValue
                    if property.PropertyValue =/= previous then
                        if GameState.trySetProperty propertyName property gameState
                        then (true, true, previous)
                        else struct (false, false, previous)
                    else struct (true, false, previous)
            | false -> struct (false, false, Unchecked.defaultof<_>)

        static member internal trySetGameXtensionPropertyFast propertyName (property : Property) game world =
            let gameState = World.getGameState game world
            match World.trySetGameXtensionPropertyWithoutEvent propertyName property gameState game world with
            | struct (true, changed, previous) ->
                if changed then
                    World.publishGameChange propertyName previous property.PropertyValue game world
            | struct (false, _, _) -> ()

        static member internal trySetGameXtensionProperty propertyName (property : Property) game world =
            let gameState = World.getGameState game world
            match World.trySetGameXtensionPropertyWithoutEvent propertyName property gameState game world with
            | struct (true, changed, previous) ->
                if changed then
                    World.publishGameChange propertyName previous property.PropertyValue game world
                struct (true, changed)
            | struct (false, changed, _) -> struct (false, changed)

        static member internal trySetGameXtensionValue<'a> propertyName (value : 'a) game world =
            let property = { PropertyType = typeof<'a>; PropertyValue = value }
            World.trySetGameXtensionProperty propertyName property game world

        static member internal setGameXtensionValue<'a> propertyName (value : 'a) game world =
            let gameState = World.getGameState game world
            let propertyOld = GameState.getProperty propertyName gameState
            let mutable previous = Unchecked.defaultof<obj> // OPTIMIZATION: avoid passing around structs.
            let mutable changed = false // OPTIMIZATION: avoid passing around structs.
            match propertyOld.PropertyValue with
            | :? DesignerProperty as dp ->
                previous <- dp.DesignerValue
                if value =/= previous then
                    changed <- true
                    let property = { propertyOld with PropertyValue = { dp with DesignerValue = value }}
                    GameState.setProperty propertyName property gameState
            | :? ComputedProperty as cp ->
                match cp.ComputedSetOpt with
                | Some computedSet ->
                    previous <- cp.ComputedGet (box game) (box world)
                    if value =/= previous then
                        changed <- true
                        computedSet propertyOld.PropertyValue game world |> ignore<obj>
                | None -> ()
            | _ ->
                previous <- propertyOld.PropertyValue
                if value =/= previous then
                    changed <- true
                    let property = { propertyOld with PropertyValue = value }
                    GameState.setProperty propertyName property gameState
            if changed then
                World.publishGameChange propertyName previous value game world

        static member internal setGameXtensionProperty propertyName (property : Property) game world =
            let gameState = World.getGameState game world
            let propertyOld = GameState.getProperty propertyName gameState
            if property.PropertyValue =/= propertyOld.PropertyValue then
                GameState.setProperty propertyName property gameState
                World.publishGameChange propertyName propertyOld.PropertyValue property.PropertyValue game world
                true
            else false

        static member internal trySetGamePropertyFast propertyName property game world =
            match GameSetters.TryGetValue propertyName with
            | (true, setter) -> setter property game world |> ignore<bool>
            | (false, _) -> World.trySetGameXtensionPropertyFast propertyName property game world

        static member internal trySetGameProperty propertyName property game world =
            match GameSetters.TryGetValue propertyName with
            | (true, setter) ->
                let changed = setter property game world
                struct (true, changed)
            | (false, _) ->
                World.trySetGameXtensionProperty propertyName property game world

        static member internal setGameProperty propertyName property game world =
            match GameSetters.TryGetValue propertyName with
            | (true, setter) -> setter property game world
            | (false, _) -> World.setGameXtensionProperty propertyName property game world

        static member internal attachGameMissingProperties game world =
            let gameState = World.getGameState game world
            let definitions = Reflection.getReflectivePropertyDefinitions gameState
            for (propertyName, propertyDefinition : PropertyDefinition) in definitions.Pairs do
                let mutable property = Unchecked.defaultof<_>
                if not (World.tryGetGameProperty (propertyName, game, world, &property)) then
                    let propertyValue = PropertyExpr.eval propertyDefinition.PropertyExpr world
                    let property = { PropertyType = propertyDefinition.PropertyType; PropertyValue = propertyValue }
                    GameState.attachProperty propertyName property gameState

        static member internal viewGameProperties game world =
            let state = World.getGameState game world
            World.viewSimulantStateProperties state

        static member notifyGameModelChange game world =
            let gameState = World.getGameState game world
            gameState.Dispatcher.TrySynchronize (false, false, game, world)
            World.publishGameChange Constants.Engine.ModelPropertyName gameState.Model.DesignerValue gameState.Model.DesignerValue game world

    /// Initialize property getters.
    let private initGetters () =
        let gameGetters =
            dictPlus StringComparer.Ordinal
                [("Dispatcher", fun game world -> { PropertyType = typeof<GameDispatcher>; PropertyValue = World.getGameDispatcher game world })
                 ("Model", fun game world -> let designerProperty = World.getGameModelProperty game world in { PropertyType = designerProperty.DesignerType; PropertyValue = designerProperty.DesignerValue })
                 ("SelectedScreenOpt", fun game world -> { PropertyType = typeof<Screen option>; PropertyValue = World.getGameSelectedScreenOpt game world })
                 ("DesiredScreen", fun game world -> { PropertyType = typeof<DesiredScreen>; PropertyValue = World.getGameDesiredScreen game world })
                 ("ScreenTransitionDestinationOpt", fun game world -> { PropertyType = typeof<Screen option>; PropertyValue = World.getGameScreenTransitionDestinationOpt game world })
                 ("Eye2dCenter", fun game world -> { PropertyType = typeof<Vector2>; PropertyValue = World.getGameEye2dCenter game world })
                 ("Eye2dSize", fun game world -> { PropertyType = typeof<Vector2>; PropertyValue = World.getGameEye2dSize game world })
                 ("Eye3dCenter", fun game world -> { PropertyType = typeof<Vector3>; PropertyValue = World.getGameEye3dCenter game world })
                 ("Eye3dRotation", fun game world -> { PropertyType = typeof<Quaternion>; PropertyValue = World.getGameEye3dRotation game world })
                 ("Eye3dFieldOfView", fun game world -> { PropertyType = typeof<single>; PropertyValue = World.getGameEye3dFieldOfView game world })
                 ("Order", fun game world -> { PropertyType = typeof<int64>; PropertyValue = World.getGameOrder game world })
                 ("Id", fun game world -> { PropertyType = typeof<Guid>; PropertyValue = World.getGameId game world })
                 ("Name", fun game world -> { PropertyType = typeof<string>; PropertyValue = World.getGameName game world })]
        GameGetters <- gameGetters.ToFrozenDictionary ()

    /// Initialize property setters.
    let private initSetters () =
        let gameSetters =
            dictPlus StringComparer.Ordinal
                [("Model", fun property game world -> World.setGameModelProperty false false { DesignerType = property.PropertyType; DesignerValue = property.PropertyValue } game world)
                 ("DesiredScreen", fun property game world -> World.setGameDesiredScreen (property.PropertyValue :?> DesiredScreen) game world)
                 ("ScreenTransitionDestinationOpt", fun property game world -> World.setGameScreenTransitionDestinationOpt (property.PropertyValue :?> Screen option) game world)
                 ("Eye2dCenter", fun property game world -> World.setGameEye2dCenter (property.PropertyValue :?> Vector2) game world)
                 ("Eye2dSize", fun property game world -> World.setGameEye2dSize (property.PropertyValue :?> Vector2) game world)
                 ("Eye3dCenter", fun property game world -> World.setGameEye3dCenter (property.PropertyValue :?> Vector3) game world)
                 ("Eye3dRotation", fun property game world -> World.setGameEye3dRotation (property.PropertyValue :?> Quaternion) game world)
                 ("Eye3dFieldOfView", fun property game world -> World.setGameEye3dFieldOfView (property.PropertyValue :?> single) game world)]
        GameSetters <- gameSetters.ToFrozenDictionary ()

    /// Initialize getters and setters
    let internal init () =
        initGetters ()
        initSetters ()<|MERGE_RESOLUTION|>--- conflicted
+++ resolved
@@ -213,13 +213,8 @@
         static member internal setGameEye2dCenter value game world =
             let gameState = World.getGameState game world
             let previous = gameState.Eye2dCenter
-<<<<<<< HEAD
-            if v2Neq previous value then
+            if previous <> value then
                 gameState.Eye2dCenter <- value
-=======
-            if previous <> value then
-                World.setGameState { gameState with Eye2dCenter = value } game world
->>>>>>> 9ac8a096
                 World.publishGameChange (nameof gameState.Eye2dCenter) previous value game world
                 true
             else false
@@ -238,13 +233,8 @@
         static member internal setGameEye2dSize value game world =
             let gameState = World.getGameState game world
             let previous = gameState.Eye2dSize
-<<<<<<< HEAD
-            if v2Neq previous value then
+            if previous <> value then
                 gameState.Eye2dSize <- value
-=======
-            if previous <> value then
-                World.setGameState { gameState with Eye2dSize = value } game world
->>>>>>> 9ac8a096
                 World.publishGameChange (nameof gameState.Eye2dSize) previous value game world
                 true
             else false
@@ -682,15 +672,9 @@
                         | VariableExpr eval -> eval world
                         | ComputedExpr property -> property.ComputedGet game world
                     | None -> failwithumf ()
-<<<<<<< HEAD
-                let property = { PropertyType = typeof<'a>; PropertyValue = value }
+                let property = { PropertyType = typeof<'a>; PropertyValue = valueObj }
                 Xtension.attachProperty propertyName property gameState.Xtension
-                value
-=======
-                let property = { PropertyType = typeof<'a>; PropertyValue = valueObj }
-                gameState.Xtension <- Xtension.attachProperty propertyName property gameState.Xtension
                 Some valueObj
->>>>>>> 9ac8a096
 
         static member internal tryGetGameXtensionValue<'a> propertyName game world : 'a voption =
             match World.tryGetGameXtensionValueObj<'a> propertyName game world with
