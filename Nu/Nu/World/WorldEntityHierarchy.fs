﻿// Nu Game Engine.
// Copyright (C) Bryan Edds.

namespace Nu
open System
open System.Collections.Generic
open System.Numerics
open ImGuiNET
open Prime
open Nu

[<AutoOpen>]
module WorldEntityHierarchyExtensions =

    type Entity with

        member internal this.GetSurfaceFreezable world =
            this.GetIs3d world &&
            this.GetStatic world &&
            not (this.Has<LightProbe3dFacet> world) &&
            not (this.Has<Light3dFacet> world) &&
            (this.GetChildren world |> Seq.forall (fun child -> child.GetSurfaceFreezable world))

        member internal this.GetBodyFreezableWhenSurfaceFreezable world =
            this.Has<RigidBodyFacet> world &&
            this.GetBodyType world = Static &&
            this.GetFriction world = Constants.Physics.FrictionDefault &&
            this.GetRestitution world = 0.0f &&
            not (this.GetSensor world)

    type World with

        /// Attempt to import a static model hierarchy below the target entity.
        static member tryImportEntityHierarchy presenceConferred staticModel surfaceMaterialsPopulated profile rigid (parent : Either<Group, Entity>) world =
            match Metadata.tryGetStaticModelMetadata staticModel with
            | ValueSome staticModelMetadata ->
                let mutable i = 0 // using mutation due to imperative API
                staticModelMetadata.PhysicallyBasedHierarchy.Traverse (fun nodes ->
                    for node in nodes do
                        match node with
                        | OpenGL.PhysicallyBased.PhysicallyBasedNode names ->
                            let (mountToParent, surnames, group) =
                                match parent with
                                | Left group -> (names.Length > 0, names, group)
                                | Right entity -> (true, Array.append entity.Surnames names, entity.Group)
                            let mountOpt = if mountToParent then Some Address.parent else None
                            let child = World.createEntity<Entity3dDispatcher> mountOpt DefaultOverlay (Some surnames) group world
                            child.SetPresence presenceConferred world
                            child.SetStatic true world
                            child.AutoBounds world
                        | OpenGL.PhysicallyBased.PhysicallyBasedLightProbe lightProbe ->
                            let (mountToParent, surnames, group) =
                                match parent with
                                | Left group -> (lightProbe.LightProbeNames.Length > 0, lightProbe.LightProbeNames, group)
                                | Right entity -> (true, Array.append entity.Surnames lightProbe.LightProbeNames, entity.Group)
                            let mountOpt = if mountToParent then Some Address.parent else None
                            let child = World.createEntity<LightProbe3dDispatcher> mountOpt DefaultOverlay (Some surnames) group world
                            child.SetProbeBounds lightProbe.LightProbeBounds world
                            child.SetPositionLocal lightProbe.LightProbeMatrix.Translation world
                            child.SetStatic true world
                            child.AutoBounds world
                        | OpenGL.PhysicallyBased.PhysicallyBasedLight light ->
                            let (mountToParent, surnames, group) =
                                match parent with
                                | Left group -> (light.LightNames.Length > 0, light.LightNames, group)
                                | Right entity -> (true, Array.append entity.Surnames light.LightNames, entity.Group)
                            let mountOpt = if mountToParent then Some Address.parent else None
                            let child = World.createEntity<Light3dDispatcher> mountOpt DefaultOverlay (Some surnames) group world
                            child.SetColor light.LightColor world
                            child.SetLightType light.LightType world
                            let (position, rotation, world) =
                                let transform = light.LightMatrix
                                let mutable (scale, rotation, position) = (v3One, quatIdentity, v3Zero)
                                if Matrix4x4.Decompose (transform, &scale, &rotation, &position)
                                then (position, rotation, world)
                                else (transform.Translation, quatIdentity, world) // use translation, even from invalid transform
                            child.SetPositionLocal position world
                            child.SetRotationLocal rotation world
                            child.SetPresence presenceConferred world
                            child.SetStatic true world
                            child.AutoBounds world
                        | OpenGL.PhysicallyBased.PhysicallyBasedSurface surface ->
                            let (mountToParent, surnames, group) =
                                match parent with
                                | Left group -> (surface.SurfaceNames.Length > 0, surface.SurfaceNames, group)
                                | Right entity -> (true, Array.append entity.Surnames surface.SurfaceNames, entity.Group)
                            let mountOpt = if mountToParent then Some Address.parent else None
                            let child =
                                if rigid then
                                    let child = World.createEntity<RigidModelSurfaceDispatcher> mountOpt DefaultOverlay (Some surnames) group world
                                    let surfaceShape =
                                        match child.GetBodyShape world with
                                        | StaticModelSurfaceShape surfaceShape -> surfaceShape
                                        | _ -> failwithumf () // should always be surface shape by default
                                    // TODO: P1: consider implementing this so we can get local concavity from model surface itself.
                                    //let concave = OpenGL.PhysicallyBased.PhysicallyBasedSurfaceFns.extractConcave concave staticModelMetadata.SceneOpt surface
                                    let surfaceShape = { surfaceShape with Profile = profile }
                                    child.SetBodyShape (StaticModelSurfaceShape surfaceShape) world
                                    let navShape = OpenGL.PhysicallyBased.PhysicallyBasedSurfaceFns.extractNavShape StaticModelSurfaceNavShape staticModelMetadata.SceneOpt surface
                                    child.SetNavShape navShape world
                                    child
                                else World.createEntity<StaticModelSurfaceDispatcher> mountOpt DefaultOverlay (Some surnames) group world
                            let (position, rotation, scale, world) =
                                let transform = surface.SurfaceMatrix
                                let mutable (scale, rotation, position) = (v3One, quatIdentity, v3Zero)
                                if Matrix4x4.Decompose (transform, &scale, &rotation, &position)
                                then (position, rotation, scale, world)
                                else (transform.Translation, quatIdentity, transform.Scale, world) // use translation and scale, even from invalid transform
                            let presence = OpenGL.PhysicallyBased.PhysicallyBasedSurfaceFns.extractPresence presenceConferred staticModelMetadata.SceneOpt surface
                            let renderStyle = OpenGL.PhysicallyBased.PhysicallyBasedSurfaceFns.extractRenderStyle Deferred staticModelMetadata.SceneOpt surface
                            let ignoreLightMaps = OpenGL.PhysicallyBased.PhysicallyBasedSurfaceFns.extractIgnoreLightMaps Constants.Render.IgnoreLightMapsDefault staticModelMetadata.SceneOpt surface
                            let opaqueDistance = OpenGL.PhysicallyBased.PhysicallyBasedSurfaceFns.extractOpaqueDistance Constants.Render.OpaqueDistanceDefault staticModelMetadata.SceneOpt surface
                            let finenessOffset = OpenGL.PhysicallyBased.PhysicallyBasedSurfaceFns.extractFinenessOffset Constants.Render.FinenessOffsetDefault staticModelMetadata.SceneOpt surface
                            let scatterType = OpenGL.PhysicallyBased.PhysicallyBasedSurfaceFns.extractScatterType Constants.Render.ScatterTypeDefault staticModelMetadata.SceneOpt surface
                            let specularScalar = OpenGL.PhysicallyBased.PhysicallyBasedSurfaceFns.extractSpecularScalar Constants.Render.SpecularScalarDefault staticModelMetadata.SceneOpt surface
                            let refractiveIndex = OpenGL.PhysicallyBased.PhysicallyBasedSurfaceFns.extractRefractiveIndex Constants.Render.RefractiveIndexDefault staticModelMetadata.SceneOpt surface
                            child.SetPositionLocal position world
                            child.SetRotationLocal rotation world
                            child.SetScaleLocal scale world
                            child.SetPresence presence world
                            child.SetStatic true world
                            child.SetStaticModel staticModel world
                            child.SetSurfaceIndex i world
                            let properties =
                                { AlbedoOpt = ValueSome surface.SurfaceMaterialProperties.Albedo
                                  RoughnessOpt = ValueSome surface.SurfaceMaterialProperties.Roughness
                                  MetallicOpt = ValueSome surface.SurfaceMaterialProperties.Metallic
                                  AmbientOcclusionOpt = ValueSome surface.SurfaceMaterialProperties.AmbientOcclusion
                                  EmissionOpt = ValueSome surface.SurfaceMaterialProperties.Emission
                                  HeightOpt = ValueSome surface.SurfaceMaterialProperties.Height
                                  IgnoreLightMapsOpt = ValueSome ignoreLightMaps
                                  OpaqueDistanceOpt = ValueSome opaqueDistance
                                  FinenessOffsetOpt = ValueSome finenessOffset
                                  ScatterTypeOpt = ValueSome scatterType
                                  SpecularScalarOpt = ValueSome specularScalar
                                  RefractiveIndexOpt = ValueSome refractiveIndex }
                            child.SetMaterialProperties properties world
                            let material =
                                if surfaceMaterialsPopulated then
                                    { AlbedoImageOpt = Metadata.tryGetStaticModelAlbedoImage surface.SurfaceMaterialIndex staticModel
                                      RoughnessImageOpt = Metadata.tryGetStaticModelRoughnessImage surface.SurfaceMaterialIndex staticModel
                                      MetallicImageOpt = Metadata.tryGetStaticModelMetallicImage surface.SurfaceMaterialIndex staticModel
                                      AmbientOcclusionImageOpt = Metadata.tryGetStaticModelAmbientOcclusionImage surface.SurfaceMaterialIndex staticModel
                                      EmissionImageOpt = Metadata.tryGetStaticModelEmissionImage surface.SurfaceMaterialIndex staticModel
                                      NormalImageOpt = Metadata.tryGetStaticModelNormalImage surface.SurfaceMaterialIndex staticModel
                                      HeightImageOpt = Metadata.tryGetStaticModelHeightImage surface.SurfaceMaterialIndex staticModel
                                      SubdermalImageOpt = Metadata.tryGetStaticModelSubdermalImage surface.SurfaceMaterialIndex staticModel
                                      FinenessImageOpt = Metadata.tryGetStaticModelFinenessImage surface.SurfaceMaterialIndex staticModel
                                      ScatterImageOpt = Metadata.tryGetStaticModelScatterImage surface.SurfaceMaterialIndex staticModel
                                      TwoSidedOpt = Metadata.tryGetStaticModelTwoSided surface.SurfaceMaterialIndex staticModel
                                      ClippedOpt = Metadata.tryGetStaticModelClipped surface.SurfaceMaterialIndex staticModel }
                                else Material.empty
                            child.SetMaterial material world
                            child.SetRenderStyle renderStyle world
                            child.AutoBounds world
                            i <- inc i)
            | ValueNone -> ()

        /// Attempt to freeze an entity hierarchy where certain types of children's rendering functionality are baked
        /// into a manually renderable array.
        static member freezeEntityHierarchy surfaceMaterialsPopulated (parent : Entity) world =
            let mutable boundsOpt = Option<Box3>.None // using mutation because I was in a big hurry when I wrote this
            let frozenEntities = List ()
            let frozenPreBatches =
                Dictionary<
                    bool * Material * OpenGL.PhysicallyBased.PhysicallyBasedSurface * DepthTest * RenderType,
                    Guid * StaticModel AssetTag * int * (Matrix4x4 * bool * Presence * Box2 * MaterialProperties * Box3) List> ()
            let frozenShapes = List ()
            let rec getFrozenArtifacts (entity : Entity) =
                if entity <> parent then
                    if entity.GetSurfaceFreezable world then // NOTE: shouldn't matter in practice, but there are O(n^2) calls to GetFreezable implicated here.
                        if getType (entity.GetDispatcher world) = typeof<Entity3dDispatcher> then
                            frozenEntities.Add entity
                        elif entity.Has<StaticModelSurfaceFacet> world then
                            let mutable transform = entity.GetTransform world
                            let castShadow = transform.CastShadow
                            let affineMatrix = transform.AffineMatrix
                            let entityBounds = transform.Bounds3d
                            let presence = transform.Presence
                            let insetOpt = match entity.GetInsetOpt world with Some inset -> Some inset | None -> None // OPTIMIZATION: localize boxed value in memory.
                            let properties = entity.GetMaterialProperties world
                            let material = entity.GetMaterial world
                            let staticModel = entity.GetStaticModel world
                            let surfaceIndex = entity.GetSurfaceIndex world
                            let depthTest = entity.GetDepthTest world
                            let renderType = match entity.GetRenderStyle world with Deferred -> DeferredRenderType | Forward (subsort, sort) -> ForwardRenderType (subsort, sort)
                            boundsOpt <- match boundsOpt with Some bounds -> Some (bounds.Combine entityBounds) | None -> Some entityBounds
                            frozenEntities.Add entity
                            let metadata = Metadata.getStaticModelMetadata staticModel
                            let surface = metadata.Surfaces.[surfaceIndex]
                            let frozenKey = (material.Clipped, material, surface, depthTest, renderType)
                            let frozenValue = (affineMatrix, castShadow, presence, Option.defaultValue box2Zero insetOpt, properties, entityBounds)
                            match frozenPreBatches.TryGetValue frozenKey with
                            | (true, (_, _, _, preBatch)) -> preBatch.Add frozenValue
                            | (false, _) -> frozenPreBatches.Add (frozenKey, (Gen.id, staticModel, surfaceIndex, List [frozenValue]))
                            if entity.GetBodyFreezableWhenSurfaceFreezable world then
                                let affine = Affine.make (entity.GetPosition world) (entity.GetRotation world) (entity.GetScale world)
                                let navShape = entity.GetNavShape world
                                let bodyShape = entity.GetBodyShape world
                                frozenShapes.Add (entityBounds, affineMatrix, staticModel, surfaceIndex, navShape, affine, bodyShape)
                        elif
                            entity.Has<StaticModelFacet> world &&
                            (match Metadata.tryGetStaticModelMetadata (entity.GetStaticModel world) with
                             | ValueSome metadata -> metadata.LightProbes.Length = 0 && metadata.Lights.Length = 0
                             | ValueNone -> false) then
                            let mutable transform = entity.GetTransform world
                            let castShadow = transform.CastShadow
                            let affineMatrix = transform.AffineMatrix
                            let insetOpt = match entity.GetInsetOpt world with Some inset -> Some inset | None -> None // OPTIMIZATION: localize boxed value in memory.
                            let properties = entity.GetMaterialProperties world
                            let staticModel = entity.GetStaticModel world
                            let clipped = entity.GetClipped world
                            let depthTest = entity.GetDepthTest world
                            let metadata = Metadata.getStaticModelMetadata (entity.GetStaticModel world)
                            let mutable surfaceIndex = 0
                            while surfaceIndex < metadata.Surfaces.Length do
                                let surface = metadata.Surfaces.[surfaceIndex]
                                let surfaceMatrix = if surface.SurfaceMatrixIsIdentity then affineMatrix else surface.SurfaceMatrix * affineMatrix
                                let surfaceBounds = surface.SurfaceBounds.Transform surfaceMatrix
                                let presence = OpenGL.PhysicallyBased.PhysicallyBasedSurfaceFns.extractPresence transform.Presence metadata.SceneOpt surface
                                let renderStyle = OpenGL.PhysicallyBased.PhysicallyBasedSurfaceFns.extractRenderStyle (entity.GetRenderStyle world) metadata.SceneOpt surface
                                let renderType = match renderStyle with Deferred -> DeferredRenderType | Forward (subsort, sort) -> ForwardRenderType (subsort, sort)
                                let ignoreLightMaps = OpenGL.PhysicallyBased.PhysicallyBasedSurfaceFns.extractIgnoreLightMaps properties.IgnoreLightMaps metadata.SceneOpt surface
                                let properties = if ignoreLightMaps <> properties.IgnoreLightMaps then { properties with IgnoreLightMapsOpt = ValueSome ignoreLightMaps } else properties
                                let finenessOffset = OpenGL.PhysicallyBased.PhysicallyBasedSurfaceFns.extractFinenessOffset properties.FinenessOffset metadata.SceneOpt surface
                                let properties = if finenessOffset <> properties.FinenessOffset then { properties with FinenessOffsetOpt = ValueSome finenessOffset } else properties
                                let scatterType = OpenGL.PhysicallyBased.PhysicallyBasedSurfaceFns.extractScatterType properties.ScatterType metadata.SceneOpt surface
                                let properties = if scatterType <> properties.ScatterType then { properties with ScatterTypeOpt = ValueSome scatterType } else properties
                                let material =
                                    if surfaceMaterialsPopulated then
                                        { AlbedoImageOpt = Metadata.tryGetStaticModelAlbedoImage surface.SurfaceMaterialIndex staticModel
                                          RoughnessImageOpt = Metadata.tryGetStaticModelRoughnessImage surface.SurfaceMaterialIndex staticModel
                                          MetallicImageOpt = Metadata.tryGetStaticModelMetallicImage surface.SurfaceMaterialIndex staticModel
                                          AmbientOcclusionImageOpt = Metadata.tryGetStaticModelAmbientOcclusionImage surface.SurfaceMaterialIndex staticModel
                                          EmissionImageOpt = Metadata.tryGetStaticModelEmissionImage surface.SurfaceMaterialIndex staticModel
                                          NormalImageOpt = Metadata.tryGetStaticModelNormalImage surface.SurfaceMaterialIndex staticModel
                                          HeightImageOpt = Metadata.tryGetStaticModelHeightImage surface.SurfaceMaterialIndex staticModel
                                          SubdermalImageOpt = Metadata.tryGetStaticModelSubdermalImage surface.SurfaceMaterialIndex staticModel
                                          FinenessImageOpt = Metadata.tryGetStaticModelFinenessImage surface.SurfaceMaterialIndex staticModel
                                          ScatterImageOpt = Metadata.tryGetStaticModelScatterImage surface.SurfaceMaterialIndex staticModel
                                          TwoSidedOpt = Metadata.tryGetStaticModelTwoSided surface.SurfaceMaterialIndex staticModel
                                          ClippedOpt = Metadata.tryGetStaticModelClipped surface.SurfaceMaterialIndex staticModel }
                                    else Material.empty
                                boundsOpt <- match boundsOpt with Some bounds -> Some (bounds.Combine surfaceBounds) | None -> Some surfaceBounds
                                let metadata = Metadata.getStaticModelMetadata staticModel
                                let surface = metadata.Surfaces.[surfaceIndex]
                                let frozenKey = (clipped, material, surface, depthTest, renderType)
                                let frozenValue = (affineMatrix, castShadow, presence, Option.defaultValue box2Zero insetOpt, properties, surfaceBounds)
                                match frozenPreBatches.TryGetValue frozenKey with
                                | (true, (_, _, _, preBatch)) -> preBatch.Add frozenValue
                                | (false, _) -> frozenPreBatches.Add (frozenKey, (Gen.id, staticModel, surfaceIndex, List [frozenValue]))
                                if entity.GetBodyFreezableWhenSurfaceFreezable world then
                                    let affine = Affine.make (entity.GetPosition world) (entity.GetRotation world) (entity.GetScale world)
                                    let navShape = entity.GetNavShape world
                                    let bodyShape = entity.GetBodyShape world
                                    frozenShapes.Add (surfaceBounds, affineMatrix, staticModel, surfaceIndex, navShape, affine, bodyShape)
                                surfaceIndex <- inc surfaceIndex
                            frozenEntities.Add entity
                for child in entity.GetChildren world do
                    getFrozenArtifacts child
            getFrozenArtifacts parent
            for entity in frozenEntities do
                entity.SetVisibleLocal false world
                if entity.GetBodyFreezableWhenSurfaceFreezable world then
                    entity.SetNavEnabled false world
                    entity.SetBodyFrozen true world
            match boundsOpt with
            | Some bounds ->
                if bounds.Size.Magnitude >= Constants.Engine.EnvironmentMagnitudeThreshold then
                    parent.SetPickable false world
                    Log.infoOnce "Presuming large frozen parent contains an environment due to total bounds of children and therfore setting it non-pickable."
                parent.SetSize bounds.Size world
                parent.SetOffset (bounds.Center - parent.GetPosition world) world
            | None ->
                parent.SetSize v3One world
                parent.SetOffset v3Zero world
            let frozenPreBatches =
                frozenPreBatches
                |> Seq.map (fun entry ->
                    let (clipped, material, _, depthTest, renderType) = entry.Key
                    let (preBatchId, staticModel, surfaceIndex, preBatch) = entry.Value
                    { PreBatchId = preBatchId
                      StaticModelSurfaces = Seq.toArray preBatch
                      Material = material
                      StaticModel = staticModel
                      SurfaceIndex = surfaceIndex
                      Clipped = clipped
                      DepthTest = depthTest
                      RenderType = renderType })
                |> Seq.toArray
            (frozenPreBatches, Array.ofSeq frozenShapes, world)

        /// Attempt to thaw an entity hierarchy where certain types of children's rendering functionality were baked
        /// into a manually renderable array.
        static member thawEntityHierarchy presenceConferred (parent : Entity) world =
            let rec showChildren (entity : Entity) =
                if entity <> parent then
                    entity.SetVisibleLocal true world
                    if entity.GetBodyFreezableWhenSurfaceFreezable world then
                        entity.SetNavEnabled true world
                        entity.SetBodyFrozen false world
                for child in entity.GetChildren world do
                    showChildren child
            showChildren parent
            parent.SetPresence presenceConferred world // just choosing a default...
            if (parent.GetSize world).Magnitude >= Constants.Engine.EnvironmentMagnitudeThreshold then
                parent.SetPickable true world
                Log.infoOnce "Presuming large thawed parent contains an environment due to total bounds of children and therfore setting it pickable."
            parent.SetSize v3One world
            parent.SetOffset v3Zero world

[<AutoOpen>]
module Permafreezer3dDispatcherExtensions =

    type Entity with
        member this.GetPermafrozenPreBatches world : StaticModelSurfacePreBatch array = this.Get (nameof this.PermafrozenPreBatches) world
        member this.SetPermafrozenPreBatches (value : StaticModelSurfacePreBatch array) world = this.Set (nameof this.PermafrozenPreBatches) value world
        member this.PermafrozenPreBatches = lens (nameof this.PermafrozenPreBatches) this this.GetPermafrozenPreBatches this.SetPermafrozenPreBatches
        member this.GetPermafrozenShapes world : (Box3 * Matrix4x4 * StaticModel AssetTag * int * NavShape * Affine * BodyShape) array = this.Get (nameof this.PermafrozenShapes) world
        member this.SetPermafrozenShapes (value : (Box3 * Matrix4x4 * StaticModel AssetTag * int * NavShape * Affine * BodyShape) array) world = this.Set (nameof this.PermafrozenShapes) value world
        member this.PermafrozenShapes = lens (nameof this.PermafrozenShapes) this this.GetPermafrozenShapes this.SetPermafrozenShapes
        member this.GetPresenceConferred world : Presence = this.Get (nameof this.PresenceConferred) world
        member this.SetPresenceConferred (value : Presence) world = this.Set (nameof this.PresenceConferred) value world
        member this.PresenceConferred = lens (nameof this.PresenceConferred) this this.GetPresenceConferred this.SetPresenceConferred

        member internal this.RegisterFrozenShapesNav getFrozenShapes world =
            let mutable index = 0
            let frozenShapes = getFrozenShapes this world
            for (bounds, matrix, staticModel, surfaceIndex, navShape, _, _) in frozenShapes do
                let navId = { NavIndex = index; NavEntity = this }
                World.setNav3dBodyOpt (Some (bounds, matrix, staticModel, surfaceIndex, navShape)) navId world
                index <- inc index

        member internal this.RegisterFrozenShapesPhysics getFrozenShapes world =
            let mutable index = 0
            let frozenShapes = getFrozenShapes this world
            for (_, _, _, _, _, affine : Affine, bodyShape) in frozenShapes do
                let bodyId = { BodySource = this; BodyIndex = index }
                let bodyProperties =
                    { Enabled = true
                      Center = affine.Translation
                      Rotation = affine.Rotation
                      Scale = affine.Scale
                      BodyShape = bodyShape
                      BodyType = Static
                      SleepingAllowed = true
                      Friction = Constants.Physics.FrictionDefault
                      Restitution = 0.0f
                      LinearVelocity = v3Zero
                      LinearDamping = 0.0f
                      AngularVelocity = v3Zero
                      AngularDamping = 0.0f
                      AngularFactor = v3Zero
                      Substance = Mass 0.0f
<<<<<<< HEAD
                      Gravity = GravityDefault
=======
                      Gravity = GravityWorld
>>>>>>> d50d0d9c
                      CharacterProperties = CharacterProperties.defaultProperties
                      VehicleProperties = VehiclePropertiesAbsent
                      CollisionGroup = 0
                      CollisionDetection = Discrete
                      CollisionCategories = 1UL
                      CollisionMask = UInt64.MaxValue
                      Sensor = false
                      Awake = false
                      BodyIndex = index }
                if this.GetIs2d world
                then World.createBody2d bodyId bodyProperties world
                else World.createBody3d bodyId bodyProperties world
                index <- inc index

        member internal this.RegisterFrozenShapes getFrozenShapes world =
            this.RegisterFrozenShapesNav getFrozenShapes world
            this.RegisterFrozenShapesPhysics getFrozenShapes world

        member internal this.UnregisterFrozenShapesNav getFrozenShapes world =
            let mutable index = 0
            let frozenShapes = getFrozenShapes this world
            for _ in frozenShapes do
                let navId = { NavIndex = index; NavEntity = this }
                World.setNav3dBodyOpt None navId world
                index <- inc index

        member internal this.UnregisterFrozenShapesPhysics getFrozenShapes world =
            let mutable index = 0
            let frozenShapes = getFrozenShapes this world
            for _ in frozenShapes do
                let bodyId = { BodySource = this; BodyIndex = index }
                World.destroyBody3d bodyId world
                index <- inc index

        member internal this.UnregisterFrozenShapes getFrozenShapes world =
            this.UnregisterFrozenShapesNav getFrozenShapes world
            this.UnregisterFrozenShapesPhysics getFrozenShapes world

        member internal this.RenderFrozenPreBatches (bounds, presenceConferred, getFrozenPreBatches, renderPass, entity, world) =

            // compute intersection function based on render pass
            let intersects =
                let interiorOpt = ValueSome (World.getGameEye3dFrustumInterior Game world)
                let exterior = World.getGameEye3dFrustumExterior Game world
                let imposter = World.getGameEye3dFrustumImposter Game world
                let lightBoxOpt = ValueSome (World.getLight3dViewBox world)
                fun probe light presence (bounds : Box3) ->
                    match renderPass with
                    | LightMapPass (_, lightMapBounds) -> not probe && not light && lightMapBounds.Intersects bounds
                    | ShadowPass (_, _, _, _, frustum) -> not probe && not light && frustum.Intersects bounds
                    | ReflectionPass (_, _) -> false
                    | NormalPass -> Presence.intersects3d interiorOpt exterior imposter lightBoxOpt probe light presence bounds

            // render unculled surfaces
            if intersects false false presenceConferred bounds then
                let preBatches = getFrozenPreBatches entity world
                let message = RenderStaticModelSurfacePreBatches { StaticModelSurfacePreBatches = preBatches; RenderPass = renderPass }
                World.enqueueRenderMessage3d message world

/// Gives an entity the base behavior of a permafrozen hierarchy of potentially-rigid model surfaces.
type Permafreezer3dDispatcher () =
    inherit Entity3dDispatcher (true, false, false)

    static member Properties =
        [define Entity.PermafrozenPreBatches [||]
         define Entity.PermafrozenShapes [||]
         define Entity.PresenceConferred Exterior]

    override this.Render (renderPass, entity, world) =
        let bounds = entity.GetBounds world
        let presenceConferred = entity.GetPresenceConferred world
        let getFrozenPreBatches = fun (entity : Entity) -> entity.GetPermafrozenPreBatches
        entity.RenderFrozenPreBatches (bounds, presenceConferred, getFrozenPreBatches, renderPass, entity, world)

    override this.RegisterPhysics (entity, world) =
        let getFrozenShapes = fun (entity : Entity) -> entity.GetPermafrozenShapes
        entity.RegisterFrozenShapesPhysics getFrozenShapes world

    override this.UnregisterPhysics (entity, world) =
        let getFrozenShapes = fun (entity : Entity) -> entity.GetPermafrozenShapes
        entity.UnregisterFrozenShapesPhysics getFrozenShapes world

    override this.RayCast (ray, entity, world) =
        if entity.GetPickable world then
            let intersectionOpt = ray.Intersects (entity.GetBounds world)
            [|Intersection.ofNullable intersectionOpt|]
        else [|Miss|]

[<AutoOpen>]
module Freezer3dFacetExtensions =

    type Entity with
        member this.GetFrozenPreBatches world : StaticModelSurfacePreBatch array = this.Get (nameof this.FrozenPreBatches) world
        member this.SetFrozenPreBatches (value : StaticModelSurfacePreBatch array) world = this.Set (nameof this.FrozenPreBatches) value world
        member this.FrozenPreBatches = lens (nameof this.FrozenPreBatches) this this.GetFrozenPreBatches this.SetFrozenPreBatches
        member this.GetFrozenShapes world : (Box3 * Matrix4x4 * StaticModel AssetTag * int * NavShape * Affine * BodyShape) array = this.Get (nameof this.FrozenShapes) world
        member this.SetFrozenShapes (value : (Box3 * Matrix4x4 * StaticModel AssetTag * int * NavShape * Affine * BodyShape) array) world = this.Set (nameof this.FrozenShapes) value world
        member this.FrozenShapes = lens (nameof this.FrozenShapes) this this.GetFrozenShapes this.SetFrozenShapes
        member this.GetFrozen world : bool = this.Get (nameof this.Frozen) world
        member this.SetFrozen (value : bool) world = this.Set (nameof this.Frozen) value world
        member this.Frozen = lens (nameof this.Frozen) this this.GetFrozen this.SetFrozen
        member this.GetSurfaceMaterialsPopulated world : bool = this.Get (nameof this.SurfaceMaterialsPopulated) world
        member this.SetSurfaceMaterialsPopulated (value : bool) world = this.Set (nameof this.SurfaceMaterialsPopulated) value world
        member this.SurfaceMaterialsPopulated = lens (nameof this.SurfaceMaterialsPopulated) this this.GetSurfaceMaterialsPopulated this.SetSurfaceMaterialsPopulated
        member this.GetIgnoreGlobalFreezerCommands world : bool = this.Get (nameof this.IgnoreGlobalFreezerCommands) world
        member this.SetIgnoreGlobalFreezerCommands (value : bool) world = this.Set (nameof this.IgnoreGlobalFreezerCommands) value world
        member this.IgnoreGlobalFreezerCommands = lens (nameof this.IgnoreGlobalFreezerCommands) this this.GetIgnoreGlobalFreezerCommands this.SetIgnoreGlobalFreezerCommands

        member internal this.UpdateFrozenHierarchy world =
            let getFrozenShapes = fun (entity : Entity) -> entity.GetFrozenShapes
            if this.GetFrozen world then
                let surfaceMaterialsPopulated = this.GetSurfaceMaterialsPopulated world
                let (frozenPreBatches, frozenShapes, world) = World.freezeEntityHierarchy surfaceMaterialsPopulated this world
                this.SetFrozenPreBatches frozenPreBatches world
                this.SetStatic true world
                if this.GetSelected world then this.UnregisterFrozenShapes getFrozenShapes world
                this.SetFrozenShapes frozenShapes world
                if this.GetSelected world then this.RegisterFrozenShapes getFrozenShapes world
            else
                if this.GetSelected world then this.UnregisterFrozenShapes getFrozenShapes world
                this.SetFrozenShapes [||] world
                this.SetStatic false world
                this.SetFrozenPreBatches [||] world
                World.thawEntityHierarchy (this.GetPresenceConferred world) this world

        /// Permanently freeze a freezer entity's descendents by freezing and then destroying them.
        member this.Permafreeze world =
            this.SetFrozen true world
            let descendents =
                this.GetDescendants world
                |> Array.ofSeq
                |> Array.sortBy (fun descendant -> descendant.Names.Length)
            for descendent in descendents do
                if descendent.GetExists world && descendent.GetSurfaceFreezable world then
                    World.destroyEntityImmediate descendent world

/// Gives an entity the ability to freeze hierarchies of 3D entities.
type Freezer3dFacet () =
    inherit Facet (false, false, false)

    static let handleUpdateFrozenHierarchy evt world =
        let entity = evt.Subscriber : Entity
        entity.UpdateFrozenHierarchy world
        Cascade

    static member Properties =
        [define Entity.StaticModel Assets.Default.StaticModel
         nonPersistent Entity.FrozenPreBatches [||]
         nonPersistent Entity.FrozenShapes [||]
         define Entity.Frozen false
         define Entity.PresenceConferred Exterior
         define Entity.SurfaceMaterialsPopulated false
         define Entity.IgnoreGlobalFreezerCommands false]

    override this.Register (entity, world) =
        entity.SetOffset v3Zero world
        World.defer (entity.UpdateFrozenHierarchy) entity world // children not loaded yet, so freeze at end of frame
        World.sense handleUpdateFrozenHierarchy (entity.ChangeEvent (nameof entity.Frozen)) entity (nameof Freezer3dFacet) world

    override this.Render (renderPass, entity, world) =
        let bounds = entity.GetBounds world
        let presenceConferred = entity.GetPresenceConferred world
        let getFrozenPreBatches = fun (entity : Entity) -> entity.GetFrozenPreBatches
        entity.RenderFrozenPreBatches (bounds, presenceConferred, getFrozenPreBatches, renderPass, entity, world)

    override this.RegisterPhysics (entity, world) =
        let getFrozenShapes = fun (entity : Entity) -> entity.GetFrozenShapes
        entity.RegisterFrozenShapesPhysics getFrozenShapes world

    override this.UnregisterPhysics (entity, world) =
        let getFrozenShapes = fun (entity : Entity) -> entity.GetFrozenShapes
        entity.UnregisterFrozenShapesPhysics getFrozenShapes world

    override this.RayCast (ray, entity, world) =
        if entity.GetPickable world then
            let intersectionOpt = ray.Intersects (entity.GetBounds world)
            [|Intersection.ofNullable intersectionOpt|]
        else [|Miss|]

    override this.Edit (op, entity, world) =
        match op with
        | AppendProperties append ->
            if ImGui.Button "Permafreeze" then
                append.EditContext.Snapshot Permafreeze world
                entity.Permafreeze world
                let frozenPreBatches = entity.GetFrozenPreBatches world
                let frozenShapes = entity.GetFrozenShapes world
                World.changeEntityDispatcher (nameof Permafreezer3dDispatcher) entity world
                entity.SetPermafrozenPreBatches frozenPreBatches world
                entity.SetPermafrozenShapes frozenShapes world
                let getFrozenShapes = fun (entity : Entity) -> entity.GetPermafrozenShapes
                entity.RegisterFrozenShapesPhysics getFrozenShapes world
        | _ -> ()

[<AutoOpen>]
module StaticModelHierarchyDispatcherExtensions =

    type Entity with
        member this.GetLoaded world : bool = this.Get (nameof this.Loaded) world
        member this.SetLoaded (value : bool) world = this.Set (nameof this.Loaded) value world
        member this.Loaded = lens (nameof this.Loaded) this this.GetLoaded this.SetLoaded

/// Gives an entity the base behavior of hierarchy of indexed static models.
type StaticModelHierarchyDispatcher () =
    inherit Entity3dDispatcher (false, false, false)

    static let updateLoadedHierarchy (entity : Entity) world =
        for child in entity.GetChildren world do
            World.destroyEntityImmediate child world
        World.tryImportEntityHierarchy
            (entity.GetPresenceConferred world)
            (entity.GetStaticModel world)
            (entity.GetSurfaceMaterialsPopulated world)
            Convex false (Right entity) world
        entity.UpdateFrozenHierarchy world

    static let handleUpdateLoadedHierarchy evt world =
        let entity = evt.Subscriber : Entity
        updateLoadedHierarchy entity world
        Cascade

    static member Facets =
        [typeof<Freezer3dFacet>]

    static member Properties =
        [define Entity.StaticModel Assets.Default.StaticModel
         define Entity.Loaded false]

    override this.Register (entity, world) =
        if not (entity.GetLoaded world) then
            updateLoadedHierarchy entity world
            entity.SetLoaded true world
        World.monitor handleUpdateLoadedHierarchy (entity.ChangeEvent (nameof entity.StaticModel)) entity world
        World.monitor handleUpdateLoadedHierarchy (entity.ChangeEvent (nameof entity.PresenceConferred)) entity world
        World.monitor handleUpdateLoadedHierarchy (entity.ChangeEvent (nameof entity.SurfaceMaterialsPopulated)) entity world

    override this.Edit (op, _, _) =
        match op with
        | ReplaceProperty replace ->
            if replace.PropertyDescriptor.PropertyName = nameof Entity.Loaded then
                replace.IndicateReplaced ()
        | _ -> ()

[<AutoOpen>]
module RigidModelHierarchyDispatcherExtensions =

    type Entity with
        member this.GetProfile world : Profile = this.Get (nameof this.Profile) world
        member this.SetProfile (value : Profile) world = this.Set (nameof this.Profile) value world
        member this.Profile = lens (nameof this.Profile) this this.GetProfile this.SetProfile

/// Gives an entity the base behavior of a hierarchy of indexed, physics-driven rigid models.
type RigidModelHierarchyDispatcher () =
    inherit Entity3dDispatcher (true, false, false)

    static let updateLoadedHierarchy (entity : Entity) world =
        for child in entity.GetChildren world do
            World.destroyEntityImmediate child world
        World.tryImportEntityHierarchy
            (entity.GetPresenceConferred world)
            (entity.GetStaticModel world)
            (entity.GetSurfaceMaterialsPopulated world)
            (entity.GetProfile world)
            true (Right entity) world
        entity.UpdateFrozenHierarchy world

    static let handleUpdateLoadedHierarchy evt world =
        let entity = evt.Subscriber : Entity
        updateLoadedHierarchy entity world
        Cascade

    static member Facets =
        [typeof<Freezer3dFacet>]

    static member Properties =
        [define Entity.StaticModel Assets.Default.StaticModel
         define Entity.Profile Convex
         define Entity.Loaded false]

    override this.Register (entity, world) =
        if not (entity.GetLoaded world) then
            updateLoadedHierarchy entity world
            entity.SetLoaded true world
        World.monitor handleUpdateLoadedHierarchy (entity.ChangeEvent (nameof entity.StaticModel)) entity world
        World.monitor handleUpdateLoadedHierarchy (entity.ChangeEvent (nameof entity.PresenceConferred)) entity world
        World.monitor handleUpdateLoadedHierarchy (entity.ChangeEvent (nameof entity.SurfaceMaterialsPopulated)) entity world
        World.monitor handleUpdateLoadedHierarchy (entity.ChangeEvent (nameof entity.Profile)) entity world

    override this.Edit (op, _, _) =
        match op with
        | ReplaceProperty replace ->
            if replace.PropertyDescriptor.PropertyName = nameof Entity.Loaded then
                replace.IndicateReplaced ()
        | _ -> ()<|MERGE_RESOLUTION|>--- conflicted
+++ resolved
@@ -352,11 +352,7 @@
                       AngularDamping = 0.0f
                       AngularFactor = v3Zero
                       Substance = Mass 0.0f
-<<<<<<< HEAD
-                      Gravity = GravityDefault
-=======
                       Gravity = GravityWorld
->>>>>>> d50d0d9c
                       CharacterProperties = CharacterProperties.defaultProperties
                       VehicleProperties = VehiclePropertiesAbsent
                       CollisionGroup = 0
