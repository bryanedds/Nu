﻿// Nu Game Engine.
// Copyright (C) Bryan Edds.

namespace Nu
open System
open System.Collections.Generic
open System.Numerics
open Prime

[<AutoOpen>]
module WorldEntityModule =

    /// Mutable clipboard that allows its state to persist beyond undo / redo.
    let mutable private Clipboard : (bool * EntityDescriptor * Entity) option = None

    [<RequireQualifiedAccess>]
    module private Cached =
        let mutable Dispatcher = Unchecked.defaultof<Lens<EntityDispatcher, Entity>>
        let mutable Facets = Unchecked.defaultof<Lens<Facet array, Entity>>
        let mutable Transform = Unchecked.defaultof<Lens<Transform, Entity>>
        let mutable PerimeterCenter = Unchecked.defaultof<Lens<Vector3, Entity>>
        let mutable PerimeterBottom = Unchecked.defaultof<Lens<Vector3, Entity>>
        let mutable PerimeterBottomLeft = Unchecked.defaultof<Lens<Vector3, Entity>>
        let mutable PerimeterMin = Unchecked.defaultof<Lens<Vector3, Entity>>
        let mutable PerimeterMax = Unchecked.defaultof<Lens<Vector3, Entity>>
        let mutable PerimeterCenterLocal = Unchecked.defaultof<Lens<Vector3, Entity>>
        let mutable PerimeterBottomLocal = Unchecked.defaultof<Lens<Vector3, Entity>>
        let mutable PerimeterBottomLeftLocal = Unchecked.defaultof<Lens<Vector3, Entity>>
        let mutable PerimeterMinLocal = Unchecked.defaultof<Lens<Vector3, Entity>>
        let mutable PerimeterMaxLocal = Unchecked.defaultof<Lens<Vector3, Entity>>
        let mutable Position = Unchecked.defaultof<Lens<Vector3, Entity>>
        let mutable PositionLocal = Unchecked.defaultof<Lens<Vector3, Entity>>
        let mutable Rotation = Unchecked.defaultof<Lens<Quaternion, Entity>>
        let mutable RotationLocal = Unchecked.defaultof<Lens<Quaternion, Entity>>
        let mutable Scale = Unchecked.defaultof<Lens<Vector3, Entity>>
        let mutable ScaleLocal = Unchecked.defaultof<Lens<Vector3, Entity>>
        let mutable Offset = Unchecked.defaultof<Lens<Vector3, Entity>>
        let mutable Angles = Unchecked.defaultof<Lens<Vector3, Entity>>
        let mutable AnglesLocal = Unchecked.defaultof<Lens<Vector3, Entity>>
        let mutable Degrees = Unchecked.defaultof<Lens<Vector3, Entity>>
        let mutable DegreesLocal = Unchecked.defaultof<Lens<Vector3, Entity>>
        let mutable Size = Unchecked.defaultof<Lens<Vector3, Entity>>
        let mutable Elevation = Unchecked.defaultof<Lens<single, Entity>>
        let mutable ElevationLocal = Unchecked.defaultof<Lens<single, Entity>>
        let mutable Overflow = Unchecked.defaultof<Lens<single, Entity>>
        let mutable AffineMatrix = Unchecked.defaultof<Lens<Matrix4x4, Entity>>
        let mutable AffineMatrixLocal = Unchecked.defaultof<Lens<Matrix4x4, Entity>>
        let mutable PerimeterUnscaled = Unchecked.defaultof<Lens<Box3, Entity>>
        let mutable Perimeter = Unchecked.defaultof<Lens<Box3, Entity>>
        let mutable Bounds = Unchecked.defaultof<Lens<Box3, Entity>>
        let mutable Presence = Unchecked.defaultof<Lens<Presence, Entity>>
        let mutable Absolute = Unchecked.defaultof<Lens<bool, Entity>>
        let mutable MountOpt = Unchecked.defaultof<Lens<Entity Relation option, Entity>>
        let mutable PropagationSourceOpt = Unchecked.defaultof<Lens<Entity option, Entity>>
        let mutable Enabled = Unchecked.defaultof<Lens<bool, Entity>>
        let mutable EnabledLocal = Unchecked.defaultof<Lens<bool, Entity>>
        let mutable Visible = Unchecked.defaultof<Lens<bool, Entity>>
        let mutable VisibleLocal = Unchecked.defaultof<Lens<bool, Entity>>
        let mutable CastShadow = Unchecked.defaultof<Lens<bool, Entity>>
        let mutable Pickable = Unchecked.defaultof<Lens<bool, Entity>>
        let mutable AlwaysUpdate = Unchecked.defaultof<Lens<bool, Entity>>
        let mutable AlwaysRender = Unchecked.defaultof<Lens<bool, Entity>>
        let mutable Protected = Unchecked.defaultof<Lens<bool, Entity>>
        let mutable Persistent = Unchecked.defaultof<Lens<bool, Entity>>
        let mutable Is2d = Unchecked.defaultof<Lens<bool, Entity>>
        let mutable Is3d = Unchecked.defaultof<Lens<bool, Entity>>
        let mutable Static = Unchecked.defaultof<Lens<bool, Entity>>
        let mutable Physical = Unchecked.defaultof<Lens<bool, Entity>>
        let mutable LightProbe = Unchecked.defaultof<Lens<bool, Entity>>
        let mutable Light = Unchecked.defaultof<Lens<bool, Entity>>
        let mutable Optimized = Unchecked.defaultof<Lens<bool, Entity>>
        let mutable Destroying = Unchecked.defaultof<Lens<bool, Entity>>
        let mutable OverlayNameOpt = Unchecked.defaultof<Lens<string option, Entity>>
        let mutable FacetNames = Unchecked.defaultof<Lens<string Set, Entity>>
        let mutable PropagatedDescriptorOpt = Unchecked.defaultof<Lens<EntityDescriptor option, Entity>>
        let mutable Order = Unchecked.defaultof<Lens<int64, Entity>>
        let mutable Id = Unchecked.defaultof<Lens<uint64, Entity>>

    type Entity with
        member this.GetDispatcher world = World.getEntityDispatcher this world
        member this.Dispatcher = if notNull (this :> obj) then lensReadOnly (nameof this.Dispatcher) this this.GetDispatcher else Cached.Dispatcher
        member this.GetModelGeneric<'a> world = World.getEntityModelGeneric<'a> this world
        member this.SetModelGeneric<'a> value world = World.setEntityModelGeneric<'a> false value this world |> ignore<bool>
        member this.ModelGeneric<'a> () = lens Constants.Engine.ModelPropertyName this this.GetModelGeneric<'a> this.SetModelGeneric<'a>
        member this.GetFacets world = World.getEntityFacets this world
        member this.Facets = if notNull (this :> obj) then lensReadOnly (nameof this.Facets) this this.GetFacets else Cached.Facets
        member this.GetTransform world = World.getEntityTransform this world
        member this.SetTransform value world = let mutable value = value in World.setEntityTransformByRef (&value, World.getEntityState this world, this, world) |> ignore<bool>
        member this.Transform = if notNull (this :> obj) then lens (nameof this.Transform) this this.GetTransform this.SetTransform else Cached.Transform
        member this.SetPerimeterCenter value world = World.setEntityPerimeterCenter value this world |> ignore<bool>
        member this.GetPerimeterCenter world = World.getEntityPerimeterCenter this world
        member this.PerimeterCenter = if notNull (this :> obj) then lens (nameof this.PerimeterCenter) this this.GetPerimeterCenter this.SetPerimeterCenter else Cached.PerimeterCenter
        member this.SetPerimeterBottom value world = World.setEntityPerimeterBottom value this world |> ignore<bool>
        member this.GetPerimeterBottom world = World.getEntityPerimeterBottom this world
        member this.PerimeterBottom = if notNull (this :> obj) then lens (nameof this.PerimeterBottom) this this.GetPerimeterBottom this.SetPerimeterBottom else Cached.PerimeterBottom
        member this.SetPerimeterBottomLeft value world = World.setEntityPerimeterBottomLeft value this world |> ignore<bool>
        member this.GetPerimeterBottomLeft world = World.getEntityPerimeterBottomLeft this world
        member this.PerimeterBottomLeft = if notNull (this :> obj) then lens (nameof this.PerimeterBottomLeft) this this.GetPerimeterBottomLeft this.SetPerimeterBottomLeft else Cached.PerimeterBottomLeft
        member this.SetPerimeterMin value world = World.setEntityPerimeterMin value this world |> ignore<bool>
        member this.GetPerimeterMin world = World.getEntityPerimeterMin this world
        member this.PerimeterMin = if notNull (this :> obj) then lens (nameof this.PerimeterMin) this this.GetPerimeterMin this.SetPerimeterMin else Cached.PerimeterMin
        member this.SetPerimeterMax value world = World.setEntityPerimeterMax value this world |> ignore<bool>
        member this.GetPerimeterMax world = World.getEntityPerimeterMax this world
        member this.PerimeterMax = if notNull (this :> obj) then lens (nameof this.PerimeterMax) this this.GetPerimeterMax this.SetPerimeterMax else Cached.PerimeterMax
        member this.GetPerimeterCenterLocal world = World.getEntityPerimeterCenterLocal this world
        member this.SetPerimeterCenterLocal value world = World.setEntityPerimeterCenterLocal value this world |> ignore<bool>
        member this.PerimeterCenterLocal = if notNull (this :> obj) then lens (nameof this.PerimeterCenterLocal) this this.GetPerimeterCenterLocal this.SetPerimeterCenterLocal else Cached.PerimeterCenterLocal
        member this.GetPerimeterBottomLocal world = World.getEntityPerimeterBottomLocal this world
        member this.SetPerimeterBottomLocal value world = World.setEntityPerimeterBottomLocal value this world |> ignore<bool>
        member this.PerimeterBottomLocal = if notNull (this :> obj) then lens (nameof this.PerimeterBottomLocal) this this.GetPerimeterBottomLocal this.SetPerimeterBottomLocal else Cached.PerimeterBottomLocal
        member this.GetPerimeterBottomLeftLocal world = World.getEntityPerimeterBottomLeftLocal this world
        member this.SetPerimeterBottomLeftLocal value world = World.setEntityPerimeterBottomLeftLocal value this world |> ignore<bool>
        member this.PerimeterBottomLeftLocal = if notNull (this :> obj) then lens (nameof this.PerimeterBottomLeftLocal) this this.GetPerimeterBottomLeftLocal this.SetPerimeterBottomLeftLocal else Cached.PerimeterBottomLeftLocal
        member this.GetPerimeterMinLocal world = World.getEntityPerimeterMinLocal this world
        member this.SetPerimeterMinLocal value world = World.setEntityPerimeterMinLocal value this world |> ignore<bool>
        member this.PerimeterMinLocal = if notNull (this :> obj) then lens (nameof this.PerimeterMinLocal) this this.GetPerimeterMinLocal this.SetPerimeterMinLocal else Cached.PerimeterMinLocal
        member this.GetPerimeterMaxLocal world = World.getEntityPerimeterMaxLocal this world
        member this.SetPerimeterMaxLocal value world = World.setEntityPerimeterMaxLocal value this world |> ignore<bool>
        member this.PerimeterMaxLocal = if notNull (this :> obj) then lens (nameof this.PerimeterMaxLocal) this this.GetPerimeterMaxLocal this.SetPerimeterMaxLocal else Cached.PerimeterMaxLocal
        member this.GetPosition world = World.getEntityPosition this world
        member this.SetPosition value world = World.setEntityPosition value this world |> ignore<bool>
        member this.Position = if notNull (this :> obj) then lens (nameof this.Position) this this.GetPosition this.SetPosition else Cached.Position
        member this.GetPositionLocal world = World.getEntityPositionLocal this world
        member this.SetPositionLocal value world = World.setEntityPositionLocal value this world |> ignore<bool>
        member this.PositionLocal = if notNull (this :> obj) then lens (nameof this.PositionLocal) this this.GetPositionLocal this.SetPositionLocal else Cached.PositionLocal
        member this.GetRotation world = World.getEntityRotation this world
        member this.SetRotation value world = World.setEntityRotation value this world |> ignore<bool>
        member this.Rotation = if notNull (this :> obj) then lens (nameof this.Rotation) this this.GetRotation this.SetRotation else Cached.Rotation
        member this.GetRotationLocal world = World.getEntityRotationLocal this world
        member this.SetRotationLocal value world = World.setEntityRotationLocal value this world |> ignore<bool>
        member this.RotationLocal = if notNull (this :> obj) then lens (nameof this.RotationLocal) this this.GetRotationLocal this.SetRotationLocal else Cached.RotationLocal
        member this.GetScale world = World.getEntityScale this world
        member this.SetScale value world = World.setEntityScale value this world |> ignore<bool>
        member this.Scale = if notNull (this :> obj) then lens (nameof this.Scale) this this.GetScale this.SetScale else Cached.Scale
        member this.GetScaleLocal world = World.getEntityScaleLocal this world
        member this.SetScaleLocal value world = World.setEntityScaleLocal value this world |> ignore<bool>
        member this.ScaleLocal = if notNull (this :> obj) then lens (nameof this.ScaleLocal) this this.GetScaleLocal this.SetScaleLocal else Cached.ScaleLocal
        member this.GetOffset world = World.getEntityOffset this world
        member this.SetOffset value world = World.setEntityOffset value this world |> ignore<bool>
        member this.Offset = if notNull (this :> obj) then lens (nameof this.Offset) this this.GetOffset this.SetOffset else Cached.Offset
        member this.GetAngles world = World.getEntityAngles this world
        member this.SetAngles value world = World.setEntityAngles value this world |> ignore<bool>
        member this.Angles = if notNull (this :> obj) then lens (nameof this.Angles) this this.GetAngles this.SetAngles else Cached.Angles
        member this.GetAnglesLocal world = World.getEntityAnglesLocal this world
        member this.SetAnglesLocal value world = World.setEntityAnglesLocal value this world |> ignore<bool>
        member this.AnglesLocal = if notNull (this :> obj) then lens (nameof this.AnglesLocal) this this.GetAnglesLocal this.SetAnglesLocal else Cached.AnglesLocal
        member this.GetDegrees world = World.getEntityDegrees this world
        member this.SetDegrees value world = World.setEntityDegrees value this world |> ignore<bool>
        member this.Degrees = if notNull (this :> obj) then lens (nameof this.Degrees) this this.GetDegrees this.SetDegrees else Cached.Degrees
        member this.GetDegreesLocal world = World.getEntityDegreesLocal this world
        member this.SetDegreesLocal value world = World.setEntityDegreesLocal value this world |> ignore<bool>
        member this.DegreesLocal = if notNull (this :> obj) then lens (nameof this.DegreesLocal) this this.GetDegreesLocal this.SetDegreesLocal else Cached.DegreesLocal
        member this.GetSize world = World.getEntitySize this world
        member this.SetSize value world = World.setEntitySize value this world |> ignore<bool>
        member this.Size = if notNull (this :> obj) then lens (nameof this.Size) this this.GetSize this.SetSize else Cached.Size
        member this.GetElevation world = World.getEntityElevation this world
        member this.SetElevation value world = World.setEntityElevation value this world |> ignore<bool>
        member this.Elevation = if notNull (this :> obj) then lens (nameof this.Elevation) this this.GetElevation this.SetElevation else Cached.Elevation
        member this.GetElevationLocal world = World.getEntityElevationLocal this world
        member this.SetElevationLocal value world = World.setEntityElevationLocal value this world |> ignore<bool>
        member this.ElevationLocal = if notNull (this :> obj) then lens (nameof this.ElevationLocal) this this.GetElevationLocal this.SetElevationLocal else Cached.ElevationLocal
        member this.GetOverflow world = World.getEntityOverflow this world
        member this.SetOverflow value world = World.setEntityOverflow value this world |> ignore<bool>
        member this.Overflow = if notNull (this :> obj) then lens (nameof this.Overflow) this this.GetOverflow this.SetOverflow else Cached.Overflow
        member this.GetAffineMatrix world = World.getEntityAffineMatrix this world
        member this.AffineMatrix = if notNull (this :> obj) then lensReadOnly (nameof this.AffineMatrix) this this.GetAffineMatrix else Cached.AffineMatrix
        member this.GetAffineMatrixLocal world = World.getEntityAffineMatrixLocal this world
        member this.AffineMatrixLocal = if notNull (this :> obj) then lensReadOnly (nameof this.AffineMatrixLocal) this this.GetAffineMatrixLocal else Cached.AffineMatrixLocal
        member this.SetPerimeterUnscaled value world = World.setEntityPerimeterUnscaled value this world |> ignore<bool>
        member this.GetPerimeterUnscaled world = World.getEntityPerimeterUnscaled this world
        member this.PerimeterUnscaled = if notNull (this :> obj) then lens (nameof this.PerimeterUnscaled) this this.GetPerimeterUnscaled this.SetPerimeterUnscaled else Cached.PerimeterUnscaled
        member this.SetPerimeter value world = World.setEntityPerimeter value this world |> ignore<bool>
        member this.GetPerimeter world = World.getEntityPerimeter this world
        member this.Perimeter = if notNull (this :> obj) then lens (nameof this.Perimeter) this this.GetPerimeter this.SetPerimeter else Cached.Perimeter
        member this.GetBounds world = World.getEntityBounds this world
        member this.Bounds = if notNull (this :> obj) then lensReadOnly (nameof this.Bounds) this this.GetBounds else Cached.Bounds
        member this.GetMountOpt world = World.getEntityMountOpt this world
        member this.SetMountOpt value world = World.setEntityMountOpt value this world |> ignore<bool>
        member this.MountOpt = if notNull (this :> obj) then lens (nameof this.MountOpt) this this.GetMountOpt this.SetMountOpt else Cached.MountOpt
        member this.GetPropagationSourceOpt world = World.getEntityPropagationSourceOpt this world
        member this.SetPropagationSourceOpt value world = World.setEntityPropagationSourceOpt value this world |> ignore<bool>
        member this.PropagationSourceOpt = if notNull (this :> obj) then lens (nameof this.PropagationSourceOpt) this this.GetPropagationSourceOpt this.SetPropagationSourceOpt else Cached.PropagationSourceOpt
        member this.GetPresence world = World.getEntityPresence this world
        member this.SetPresence value world = World.setEntityPresence value this world |> ignore<bool>
        member this.Presence = if notNull (this :> obj) then lens (nameof this.Presence) this this.GetPresence this.SetPresence else Cached.Presence
        member this.GetAbsolute world = World.getEntityAbsolute this world
        member this.SetAbsolute value world = World.setEntityAbsolute value this world |> ignore<bool>
        member this.Absolute = if notNull (this :> obj) then lens (nameof this.Absolute) this this.GetAbsolute this.SetAbsolute else Cached.Absolute
        member this.GetEnabled world = World.getEntityEnabled this world
        member this.SetEnabled value world = World.setEntityEnabled value this world |> ignore<bool>
        member this.Enabled = if notNull (this :> obj) then lens (nameof this.Enabled) this this.GetEnabled this.SetEnabled else Cached.Enabled
        member this.GetEnabledLocal world = World.getEntityEnabledLocal this world
        member this.SetEnabledLocal value world = World.setEntityEnabledLocal value this world |> ignore<bool>
        member this.EnabledLocal = if notNull (this :> obj) then lens (nameof this.EnabledLocal) this this.GetEnabledLocal this.SetEnabledLocal else Cached.EnabledLocal
        member this.GetVisible world = World.getEntityVisible this world
        member this.SetVisible value world = World.setEntityVisible value this world |> ignore<bool>
        member this.Visible = if notNull (this :> obj) then lens (nameof this.Visible) this this.GetVisible this.SetVisible else Cached.Visible
        member this.GetVisibleLocal world = World.getEntityVisibleLocal this world
        member this.SetVisibleLocal value world = World.setEntityVisibleLocal value this world |> ignore<bool>
        member this.VisibleLocal = if notNull (this :> obj) then lens (nameof this.VisibleLocal) this this.GetVisibleLocal this.SetVisibleLocal else Cached.VisibleLocal
        member this.GetCastShadow world = World.getEntityCastShadow this world
        member this.SetCastShadow value world = World.setEntityCastShadow value this world |> ignore<bool>
        member this.CastShadow = if notNull (this :> obj) then lens (nameof this.CastShadow) this this.GetCastShadow this.SetCastShadow else Cached.CastShadow
        member this.GetPickable world = World.getEntityPickable this world
        member this.SetPickable value world = World.setEntityPickable value this world |> ignore<bool>
        member this.Pickable = if notNull (this :> obj) then lens (nameof this.Pickable) this this.GetPickable this.SetPickable else Cached.Pickable
        member this.GetAlwaysUpdate world = World.getEntityAlwaysUpdate this world
        member this.SetAlwaysUpdate value world = World.setEntityAlwaysUpdate value this world |> ignore<bool>
        member this.AlwaysUpdate = if notNull (this :> obj) then lens (nameof this.AlwaysUpdate) this this.GetAlwaysUpdate this.SetAlwaysUpdate else Cached.AlwaysUpdate
        member this.GetAlwaysRender world = World.getEntityAlwaysRender this world
        member this.SetAlwaysRender value world = World.setEntityAlwaysRender value this world |> ignore<bool>
        member this.AlwaysRender = if notNull (this :> obj) then lens (nameof this.AlwaysRender) this this.GetAlwaysRender this.SetAlwaysRender else Cached.AlwaysRender
        member this.GetProtected world = World.getEntityProtected this world
        member this.Protected = if notNull (this :> obj) then lensReadOnly (nameof this.Protected) this this.GetProtected else Cached.Protected
        member this.GetPersistent world = World.getEntityPersistent this world
        member this.SetPersistent value world = World.setEntityPersistent value this world |> ignore<bool>
        member this.Persistent = if notNull (this :> obj) then lens (nameof this.Persistent) this this.GetPersistent this.SetPersistent else Cached.Persistent
        member this.GetIs2d world = World.getEntityIs2d this world
        member this.Is2d = if notNull (this :> obj) then lensReadOnly (nameof this.Is2d) this this.GetIs2d else Cached.Is2d
        member this.GetIs3d world = World.getEntityIs3d this world
        member this.Is3d = if notNull (this :> obj) then lensReadOnly (nameof this.Is3d) this this.GetIs3d else Cached.Is3d
        member this.GetStatic world = World.getEntityStatic this world
        member this.SetStatic value world = World.setEntityStatic value this world |> ignore<bool>
        member this.Static = if notNull (this :> obj) then lens (nameof this.Static) this this.GetStatic this.SetStatic else Cached.Static
        member this.GetPhysical world = World.getEntityPhysical this world
        member this.Physical = if notNull (this :> obj) then lensReadOnly (nameof this.Physical) this this.GetPhysical else Cached.Physical
        member this.GetLightProbe world = World.getEntityLightProbe this world
        member this.LightProbe = if notNull (this :> obj) then lensReadOnly (nameof this.LightProbe) this this.GetLightProbe else Cached.LightProbe
        member this.GetLight world = World.getEntityLight this world
        member this.Light = if notNull (this :> obj) then lensReadOnly (nameof this.Light) this this.GetLight else Cached.Light
        member this.GetDestroying world = World.getEntityDestroying this world
        member this.Destroying = if notNull (this :> obj) then lensReadOnly (nameof this.Destroying) this this.GetDestroying else Cached.Destroying
        member this.GetOverlayNameOpt world = World.getEntityOverlayNameOpt this world
        member this.OverlayNameOpt = if notNull (this :> obj) then lensReadOnly (nameof this.OverlayNameOpt) this this.GetOverlayNameOpt else Cached.OverlayNameOpt
        member this.GetFacetNames world = World.getEntityFacetNames this world
        member this.FacetNames = if notNull (this :> obj) then lensReadOnly (nameof this.FacetNames) this this.GetFacetNames else Cached.FacetNames
        member this.GetPropagatedDescriptorOpt world = World.getEntityPropagatedDescriptorOpt this world
        member this.SetPropagatedDescriptorOpt value world = World.setEntityPropagatedDescriptorOpt value this world |> ignore<bool>
        member this.PropagatedDescriptorOpt = if notNull (this :> obj) then lens (nameof this.PropagatedDescriptorOpt) this this.GetPropagatedDescriptorOpt this.SetPropagatedDescriptorOpt else Cached.PropagatedDescriptorOpt
        member this.GetOrder world = World.getEntityOrder this world
        member this.SetOrder value world = World.setEntityOrder value this world |> ignore<bool>
        member this.Order = if notNull (this :> obj) then lens (nameof this.Order) this this.GetOrder this.SetOrder else Cached.Order
        member this.GetId world = World.getEntityId this world
        member this.Id = if notNull (this :> obj) then lensReadOnly (nameof this.Id) this this.GetId else Cached.Id
        static member internal init () =
            Cached.Dispatcher <- lensReadOnly (nameof Cached.Dispatcher) Unchecked.defaultof<_> Unchecked.defaultof<_>
            Cached.Facets <- lensReadOnly (nameof Cached.Facets) Unchecked.defaultof<_> Unchecked.defaultof<_>
            Cached.Transform <- lens (nameof Cached.Transform) Unchecked.defaultof<_> Unchecked.defaultof<_> Unchecked.defaultof<_>
            Cached.PerimeterUnscaled <- lens (nameof Cached.PerimeterUnscaled) Unchecked.defaultof<_> Unchecked.defaultof<_> Unchecked.defaultof<_>
            Cached.Perimeter <- lens (nameof Cached.Perimeter) Unchecked.defaultof<_> Unchecked.defaultof<_> Unchecked.defaultof<_>
            Cached.Bounds <- lensReadOnly (nameof Cached.Bounds) Unchecked.defaultof<_> Unchecked.defaultof<_>
            Cached.PerimeterCenter <- lens (nameof Cached.PerimeterCenter) Unchecked.defaultof<_> Unchecked.defaultof<_> Unchecked.defaultof<_>
            Cached.PerimeterBottom <- lens (nameof Cached.PerimeterBottom) Unchecked.defaultof<_> Unchecked.defaultof<_> Unchecked.defaultof<_>
            Cached.PerimeterBottomLeft <- lens (nameof Cached.PerimeterBottomLeft) Unchecked.defaultof<_> Unchecked.defaultof<_> Unchecked.defaultof<_>
            Cached.PerimeterMin <- lens (nameof Cached.PerimeterMin) Unchecked.defaultof<_> Unchecked.defaultof<_> Unchecked.defaultof<_>
            Cached.PerimeterMax <- lens (nameof Cached.PerimeterMax) Unchecked.defaultof<_> Unchecked.defaultof<_> Unchecked.defaultof<_>
            Cached.PerimeterCenterLocal <- lens (nameof Cached.PerimeterCenterLocal) Unchecked.defaultof<_> Unchecked.defaultof<_> Unchecked.defaultof<_>
            Cached.PerimeterBottomLocal <- lens (nameof Cached.PerimeterBottomLocal) Unchecked.defaultof<_> Unchecked.defaultof<_> Unchecked.defaultof<_>
            Cached.PerimeterBottomLeftLocal <- lens (nameof Cached.PerimeterBottomLeftLocal) Unchecked.defaultof<_> Unchecked.defaultof<_> Unchecked.defaultof<_>
            Cached.PerimeterMinLocal <- lens (nameof Cached.PerimeterMinLocal) Unchecked.defaultof<_> Unchecked.defaultof<_> Unchecked.defaultof<_>
            Cached.PerimeterMaxLocal <- lens (nameof Cached.PerimeterMaxLocal) Unchecked.defaultof<_> Unchecked.defaultof<_> Unchecked.defaultof<_>
            Cached.Position <- lens (nameof Cached.Position) Unchecked.defaultof<_> Unchecked.defaultof<_> Unchecked.defaultof<_>
            Cached.PositionLocal <- lens (nameof Cached.PositionLocal) Unchecked.defaultof<_> Unchecked.defaultof<_> Unchecked.defaultof<_>
            Cached.Rotation <- lens (nameof Cached.Rotation) Unchecked.defaultof<_> Unchecked.defaultof<_> Unchecked.defaultof<_>
            Cached.RotationLocal <- lens (nameof Cached.RotationLocal) Unchecked.defaultof<_> Unchecked.defaultof<_> Unchecked.defaultof<_>
            Cached.Scale <- lens (nameof Cached.Scale) Unchecked.defaultof<_> Unchecked.defaultof<_> Unchecked.defaultof<_>
            Cached.ScaleLocal <- lens (nameof Cached.ScaleLocal) Unchecked.defaultof<_> Unchecked.defaultof<_> Unchecked.defaultof<_>
            Cached.Offset <- lens (nameof Cached.Offset) Unchecked.defaultof<_> Unchecked.defaultof<_> Unchecked.defaultof<_>
            Cached.Angles <- lens (nameof Cached.Angles) Unchecked.defaultof<_> Unchecked.defaultof<_> Unchecked.defaultof<_>
            Cached.AnglesLocal <- lens (nameof Cached.AnglesLocal) Unchecked.defaultof<_> Unchecked.defaultof<_> Unchecked.defaultof<_>
            Cached.Degrees <- lens (nameof Cached.Degrees) Unchecked.defaultof<_> Unchecked.defaultof<_> Unchecked.defaultof<_>
            Cached.DegreesLocal <- lens (nameof Cached.DegreesLocal) Unchecked.defaultof<_> Unchecked.defaultof<_> Unchecked.defaultof<_>
            Cached.Size <- lens (nameof Cached.Size) Unchecked.defaultof<_> Unchecked.defaultof<_> Unchecked.defaultof<_>
            Cached.Elevation <- lens (nameof Cached.Elevation) Unchecked.defaultof<_> Unchecked.defaultof<_> Unchecked.defaultof<_>
            Cached.ElevationLocal <- lens (nameof Cached.ElevationLocal) Unchecked.defaultof<_> Unchecked.defaultof<_> Unchecked.defaultof<_>
            Cached.Overflow <- lens (nameof Cached.Overflow) Unchecked.defaultof<_> Unchecked.defaultof<_> Unchecked.defaultof<_>
            Cached.AffineMatrix <- lensReadOnly (nameof Cached.AffineMatrix) Unchecked.defaultof<_> Unchecked.defaultof<_>
            Cached.AffineMatrixLocal <- lensReadOnly (nameof Cached.AffineMatrixLocal) Unchecked.defaultof<_> Unchecked.defaultof<_>
            Cached.Presence <- lens (nameof Cached.Presence) Unchecked.defaultof<_> Unchecked.defaultof<_> Unchecked.defaultof<_>
            Cached.Absolute <- lens (nameof Cached.Absolute) Unchecked.defaultof<_> Unchecked.defaultof<_> Unchecked.defaultof<_>
            Cached.MountOpt <- lens (nameof Cached.MountOpt) Unchecked.defaultof<_> Unchecked.defaultof<_> Unchecked.defaultof<_>
            Cached.PropagationSourceOpt <- lens (nameof Cached.PropagationSourceOpt) Unchecked.defaultof<_> Unchecked.defaultof<_> Unchecked.defaultof<_>
            Cached.Enabled <- lens (nameof Cached.Enabled) Unchecked.defaultof<_> Unchecked.defaultof<_> Unchecked.defaultof<_>
            Cached.EnabledLocal <- lens (nameof Cached.EnabledLocal) Unchecked.defaultof<_> Unchecked.defaultof<_> Unchecked.defaultof<_>
            Cached.Visible <- lens (nameof Cached.Visible) Unchecked.defaultof<_> Unchecked.defaultof<_> Unchecked.defaultof<_>
            Cached.VisibleLocal <- lens (nameof Cached.VisibleLocal) Unchecked.defaultof<_> Unchecked.defaultof<_> Unchecked.defaultof<_>
            Cached.CastShadow <- lens (nameof Cached.CastShadow) Unchecked.defaultof<_> Unchecked.defaultof<_> Unchecked.defaultof<_>
            Cached.Pickable <- lens (nameof Cached.Pickable) Unchecked.defaultof<_> Unchecked.defaultof<_> Unchecked.defaultof<_>
            Cached.AlwaysUpdate <- lens (nameof Cached.AlwaysUpdate) Unchecked.defaultof<_> Unchecked.defaultof<_> Unchecked.defaultof<_>
            Cached.AlwaysRender <- lens (nameof Cached.AlwaysRender) Unchecked.defaultof<_> Unchecked.defaultof<_> Unchecked.defaultof<_>
            Cached.Persistent <- lens (nameof Cached.Persistent) Unchecked.defaultof<_> Unchecked.defaultof<_> Unchecked.defaultof<_>
            Cached.Is2d <- lensReadOnly (nameof Cached.Is2d) Unchecked.defaultof<_> Unchecked.defaultof<_>
            Cached.Is3d <- lensReadOnly (nameof Cached.Is3d) Unchecked.defaultof<_> Unchecked.defaultof<_>
            Cached.Static <- lens (nameof Cached.Static) Unchecked.defaultof<_> Unchecked.defaultof<_> Unchecked.defaultof<_>
            Cached.Physical <- lensReadOnly (nameof Cached.Physical) Unchecked.defaultof<_> Unchecked.defaultof<_>
            Cached.LightProbe <- lens (nameof Cached.LightProbe) Unchecked.defaultof<_> Unchecked.defaultof<_> Unchecked.defaultof<_>
            Cached.Light <- lens (nameof Cached.Light) Unchecked.defaultof<_> Unchecked.defaultof<_> Unchecked.defaultof<_>
            Cached.Optimized <- lensReadOnly (nameof Cached.Optimized) Unchecked.defaultof<_> Unchecked.defaultof<_>
            Cached.Destroying <- lensReadOnly (nameof Cached.Destroying) Unchecked.defaultof<_> Unchecked.defaultof<_>
            Cached.OverlayNameOpt <- lensReadOnly (nameof Cached.OverlayNameOpt) Unchecked.defaultof<_> Unchecked.defaultof<_>
            Cached.FacetNames <- lensReadOnly (nameof Cached.FacetNames) Unchecked.defaultof<_> Unchecked.defaultof<_>
            Cached.PropagatedDescriptorOpt <- lensReadOnly (nameof Cached.PropagatedDescriptorOpt) Unchecked.defaultof<_> Unchecked.defaultof<_>
            Cached.Order <- lensReadOnly (nameof Cached.Order) Unchecked.defaultof<_> Unchecked.defaultof<_>
            Cached.Id <- lensReadOnly (nameof Cached.Id) Unchecked.defaultof<_> Unchecked.defaultof<_>

        member this.RegisterEvent = Events.RegisterEvent --> this
        member this.UnregisteringEvent = Events.UnregisteringEvent --> this
        member this.ChangeEvent propertyName = Events.ChangeEvent propertyName --> this
        member this.UpdateEvent = Events.UpdateEvent --> this
        member this.MountEvent = Events.MountEvent --> this
        member this.UnmountEvent = Events.UnmountEvent --> this
        member this.BodyPenetrationEvent = Events.BodyPenetrationEvent --> this
        member this.BodySeparationExplicitEvent = Events.BodySeparationExplicitEvent --> this
        member this.BodySeparationImplicitEvent = Events.BodySeparationImplicitEvent --> Game.Handle
        member this.BodyTransformEvent = Events.BodyTransformEvent --> this

        /// Get the optional presence override.
        member this.GetPresenceOverride world =
            World.getEntityPresenceOverride this world

        /// Set the transform of an entity.
        member this.SetTransformByRef (value : Transform byref, world) =
            World.setEntityTransformByRef (&value, World.getEntityState this world, this, world)

        /// Set the transform of an entity without generating any change events.
        member this.SetTransformByRefWithoutEvent (value : Transform inref, world) =
            World.setEntityTransformByRefWithoutEvent (&value, World.getEntityState this world, this, world)

        /// Set the transform of an entity without generating any change events.
        member this.SetTransformWithoutEvent value world =
            World.setEntityTransformByRefWithoutEvent (&value, World.getEntityState this world, this, world)

        /// Set the transform of an entity snapped to the give position and rotation snaps.
        member this.SetTransformPositionSnapped positionSnap (value : Transform) world =
            let mutable transform = value
            Transform.snapPosition (positionSnap, &transform)
            this.SetTransform transform world

        /// Try to get a property value and type.
        member this.TryGetProperty propertyName world =
            let mutable property = Unchecked.defaultof<_>
            let found = World.tryGetEntityProperty (propertyName, this, world, &property)
            if found then Some property else None

        /// Get a property value and type.
        member this.GetProperty propertyName world =
            World.getEntityProperty propertyName this world

        /// Try to get an xtension property value.
        member this.TryGet<'a> propertyName world : 'a voption =
            World.tryGetEntityXtensionValue<'a> propertyName this world

        /// Get an xtension property value.
        member this.Get<'a> propertyName world : 'a =
            World.getEntityXtensionValue<'a> propertyName this world

        /// Try to set a property value with explicit type.
        member this.TrySetProperty propertyName property world =
            World.trySetEntityProperty propertyName property this world

        /// Set a property value with explicit type.
        member this.SetProperty propertyName property world =
            World.setEntityProperty propertyName property this world |> ignore<bool>

        /// To try set an xtension property value.
        member this.TrySet<'a> propertyName (value : 'a) world =
            World.trySetEntityXtensionValue propertyName value this world

        /// Set an xtension property value.
        member this.Set<'a> propertyName (value : 'a) world =
            World.setEntityXtensionValue<'a> propertyName value this world

        /// Set an xtension property value without publishing an event.
        member internal this.SetXtensionPropertyWithoutEvent<'a> propertyName (value : 'a) world =
            let property = { PropertyType = typeof<'a>; PropertyValue = value }
            World.setEntityXtensionPropertyWithoutEvent propertyName property this world |> ignore<struct (bool * bool)>

        /// Get an entity's sorting priority in 2d.
        member this.GetSortingPriority2d world = World.getEntitySortingPriority2d this world

        /// Get an entity's inferred attributes.
        member this.GetAttributesInferred world = World.getEntityAttributesInferred this world

        /// Check that an entity is in view irrespective of eye center.
        member this.GetInView2dAbsolute world = World.getEntityInView2dAbsolute this world

        /// Check that an entity is in relative to eye center.
        member this.GetInView2dRelative world = World.getEntityInView2dRelative this world

        /// Check that an entity is in the play area irrespective of eye center.
        member this.GetInPlay2dAbsolute world = World.getEntityInPlay2dAbsolute this world

        /// Check that an entity is in the play area relative to eye center.
        member this.GetInPlay2dRelative world = World.getEntityInPlay2dRelative this world

        /// Check that an entity is in the eye's view.
        member this.GetInView3d world = World.getEntityInView3d this world

        /// Check that an entity exists in the world.
        member this.GetExists world = World.getEntityExists this world

        /// Check that an entity is selected.
        member this.GetSelected world = World.getEntitySelected this world

        /// Check that this entity is mounted by another entity.
        member this.GetMounted world = World.getEntityMounted this world

        /// Attempt to get an entity on which this entity is mounted.
        member this.TryGetMountee world = Option.bind (tryResolve this) (this.GetMountOpt world)

        /// Check that this entity is mounted on another entity.
        member this.HasMountee world = Option.isSome (this.TryGetMountee world)

        /// Check that this entity is mounted on another entity.
        member this.IsMounter world = this.HasMountee world

        /// Check that an entity is intersected by a ray.
        member this.RayCast ray world = World.rayCastEntity ray this world

        /// Automatically change an entity's bounds using its inferred attributes.
        member this.AutoBounds world = World.autoBoundsEntity this world

        /// Set an entity's mount while adjusting its mount properties such that they do not change.
        member this.SetMountOptWithAdjustment (value : Entity Relation option) world =
            match (Option.bind (tryResolve this) (this.GetMountOpt world), Option.bind (tryResolve this) value) with
            | (Some mountOld, Some mountNew) ->
                if mountOld <> mountNew && mountOld.GetExists world && mountNew.GetExists world then
                    let affineMatrixMount = World.getEntityAffineMatrix mountNew world
                    let affineMatrixMounter = World.getEntityAffineMatrix this world
                    let affineMatrixLocal = affineMatrixMounter * affineMatrixMount.Inverted
                    let mutable positionLocal = Unchecked.defaultof<_>
                    let mutable rotationLocal = Unchecked.defaultof<_>
                    let mutable scaleLocal = Unchecked.defaultof<_>
                    Matrix4x4.Decompose (affineMatrixLocal, &scaleLocal, &rotationLocal, &positionLocal) |> ignore<bool>
                    this.SetPositionLocal positionLocal world
                    this.SetRotationLocal rotationLocal world
                    this.SetScaleLocal scaleLocal world
                    let elevationLocal = this.GetElevation world - mountNew.GetElevation world
                    this.SetElevationLocal elevationLocal world
                    this.SetEnabled (this.GetEnabledLocal world && mountNew.GetEnabled world) world
                    this.SetVisible (this.GetVisibleLocal world && mountNew.GetVisible world) world
                    this.SetMountOpt value world
            | (Some mountOld, None) ->
                if mountOld.GetExists world then
                    this.SetMountOpt value world
                    let position = this.GetPosition world
                    let rotation = this.GetRotation world
                    let scale = this.GetScale world
                    this.SetPositionLocal v3Zero world
                    this.SetRotationLocal quatIdentity world
                    this.SetScaleLocal v3One world
                    this.SetPosition position world
                    this.SetRotation rotation world
                    this.SetScale scale world
                    let elevation = this.GetElevation world
                    this.SetElevationLocal 0.0f world
                    this.SetElevation elevation world
                    this.SetEnabled (this.GetEnabledLocal world) world
                    this.SetVisible (this.GetVisibleLocal world) world
            | (None, Some mountNew) ->
                if mountNew.GetExists world then
                    let affineMatrixMount = World.getEntityAffineMatrix mountNew world
                    let affineMatrixMounter = World.getEntityAffineMatrix this world
                    let affineMatrixLocal = affineMatrixMounter * affineMatrixMount.Inverted
                    let mutable positionLocal = Unchecked.defaultof<_>
                    let mutable rotationLocal = Unchecked.defaultof<_>
                    let mutable scaleLocal = Unchecked.defaultof<_>
                    Matrix4x4.Decompose (affineMatrixLocal, &scaleLocal, &rotationLocal, &positionLocal) |> ignore<bool>
                    this.SetPositionLocal positionLocal world
                    this.SetRotationLocal rotationLocal world
                    this.SetScaleLocal scaleLocal world
                    let elevationLocal = this.GetElevation world - mountNew.GetElevation world
                    this.SetElevationLocal elevationLocal world
                    this.SetEnabledLocal (this.GetEnabled world && mountNew.GetEnabled world) world
                    this.SetVisibleLocal (this.GetVisible world && mountNew.GetVisible world) world
                    this.SetMountOpt value world
            | (None, None) -> this.SetMountOpt value world

        /// Check whether the entity's mount exists.
        member this.MountExists world =
            match Option.bind (tryResolve this) (this.GetMountOpt world) with
            | Some mount -> mount.GetExists world
            | None -> false

        /// Check than an entity has any other entitiese mounted on it.
        member this.HasMounters world = World.getEntityHasMounters this world

        /// Get an entity's mounters.
        member this.GetMounters world = World.getEntityMounters this world

        /// Traverse an entity's mounters.
        member this.TraverseMounters effect world = World.traverseEntityMounters effect this world

        /// Check that an entity has children.
        member this.HasChildren world = World.getEntityHasChildren this world

        /// Get an entity's children.
        member this.GetChildren world = World.getEntityChildren this world

        /// Traverse an entity's children.
        member this.TraverseChildren effect world = World.traverseEntityChildren effect this world

        /// Get an entity's descendants.
        member this.GetDescendants world = World.getEntityDescendants this world

        /// Check that entity has entities to propagate its structure to.
        member this.HasPropagationTargets world = World.hasPropagationTargets this world

        /// Find all the entities to which an entity may propagate its structure.
        member this.GetPropagationTargets world = World.getPropagationTargets this world

        /// Apply physics changes to an entity.
        member this.Physics (center : Vector3) rotation linearVelocity angularVelocity world =
            let mutable transformOld = this.GetTransform world
            let mutable transformNew = transformOld
            if this.GetIs2d world then
                if  v3Neq transformOld.PerimeterCenter center ||
                    quatNeq transformOld.Rotation rotation then
                    transformNew.PerimeterCenter <- center
                    transformNew.Rotation <- rotation
                    this.SetTransformByRefWithoutEvent (&transformNew, world)
            else
                if  v3Neq transformOld.Position center ||
                    quatNeq transformOld.Rotation rotation then
                    transformNew.Position <- center
                    transformNew.Rotation <- rotation
                    this.SetTransformByRefWithoutEvent (&transformNew, world)
            this.SetXtensionPropertyWithoutEvent "LinearVelocity" linearVelocity world
            this.SetXtensionPropertyWithoutEvent "AngularVelocity" angularVelocity world
            let dispatcher = this.GetDispatcher world
            dispatcher.Physics (center, rotation, linearVelocity, angularVelocity, this, world)

        /// Propagate entity physics properties into the physics system.
        member this.PropagatePhysics world =
            if WorldModule.getSelected this world then
                World.propagateEntityPhysics this world

        /// Check that an entity uses a facet of the given type.
        member this.Has (facetType, world) = Array.exists (fun facet -> getType facet = facetType) (this.GetFacets world)

        /// Check that an entity uses a facet of the given type.
        member this.Has<'a> world = this.Has (typeof<'a>, world)

        /// Check that an entity dispatches in the same manner as the dispatcher with the given type.
        member this.Is (dispatcherType, world) = Reflection.dispatchesAs dispatcherType (this.GetDispatcher world)

        /// Check that an entity dispatches in the same manner as the dispatcher with the given type.
        member this.Is<'a> world = this.Is (typeof<'a>, world)

        /// Send a signal to an entity.
        member this.Signal<'message, 'command> (signal : Signal) world = (this.GetDispatcher world).Signal (signal, this, world)

        /// Notify the engine that an entity's MMCC model has changed in some automatically undetectable way (such as being mutated directly by user code).
        member this.NotifyModelChange world = World.notifyEntityModelChange this world

    type World with

        /// Rename an entity. Note that since this destroys the renamed entity immediately, you should not call this
        /// inside an event handler that involves the reassigned entity itself. Note this also renames all of its
        /// descendents accordingly.
        static member renameEntityImmediate source (destination : Entity) world =
            let entityStateOpt = World.getEntityStateOpt source world
            match entityStateOpt :> obj with
            | null -> ()
            | _ ->

                // transfer entity state to destination
                let entityState = { entityStateOpt with Id = Gen.id64; Surnames = destination.Surnames; Content = EntityContent.empty }
                let children = World.getEntityChildren source world
                let order = World.getEntityOrder source world
                World.destroyEntityImmediateInternal false source world
                World.addEntity entityState destination world

                // update order
                World.setEntityOrder order destination world |> ignore<bool>

                // rename children
                for child in children do
                    let destination = destination / child.Name
                    World.renameEntityImmediate child destination world

                // update publish update flag
                World.updateEntityPublishUpdateFlag destination world |> ignore<bool>

                // update presence property from override
                World.updateEntityPresenceOverride destination world

                // process if needed
                if WorldModule.UpdatingSimulants && World.getEntitySelected destination world then
                    WorldModule.tryProcessEntity true destination world

                // update propagation sources
                for target in World.getPropagationTargets source world do
                    if World.getEntityExists target world then
                        World.setEntityPropagationSourceOpt (Some destination) target world |> ignore<bool>

                // insert a propagated descriptor if needed
                match World.getEntityPropagatedDescriptorOpt destination world with
                | None when World.hasPropagationTargets destination world ->
                    let propagatedDescriptor = World.writeEntity false false EntityDescriptor.empty destination world
                    World.setEntityPropagatedDescriptorOpt (Some propagatedDescriptor) destination world |> ignore<bool>
                | Some _ | None -> ()

                // mount
                let mountOpt = World.getEntityMountOpt destination world
                if  source.Parent <> destination.Parent &&
                    Option.isSome mountOpt &&
                    World.getEntityAllowedToMount destination world then
                    destination.SetMountOptWithAdjustment None world // NOTE: we have to set mount to none in order to convince the engine it's changing.
                    destination.SetMountOptWithAdjustment mountOpt world

        /// Rename an entity.
        static member renameEntity source destination world =
            World.defer (World.renameEntityImmediate source destination) Game.Handle world

        static member internal updateEntity (entity : Entity) world =
            let facets = entity.GetFacets world
            if Array.notEmpty facets then // OPTIMIZATION: eliding iteration setup for speed.
                for facet in facets do
                    facet.Update (entity, world)
            let dispatcher = entity.GetDispatcher world
            dispatcher.Update (entity, world)
            if World.getEntityPublishUpdates entity world then
                let eventTrace = EventTrace.debug "World" "updateEntity" "" EventTrace.empty
                World.publishPlus () entity.UpdateEvent eventTrace entity false false world

        static member internal renderEntity renderPass (entity : Entity) world =
            let facets = entity.GetFacets world
            for facet in facets do
                facet.Render (renderPass, entity, world)
            let dispatcher = entity.GetDispatcher world
            dispatcher.Render (renderPass, entity, world)

        /// Edit an entity with the given operation using the ImGui APIs.
        /// Intended only to be called by editors like Gaia.
        static member editEntity operation (entity : Entity) world =
            let facets = entity.GetFacets world
            if Array.notEmpty facets then // OPTIMIZATION: iteration setup.
                for facet in facets do
                    facet.Edit (operation, entity, world)
            let dispatcher = entity.GetDispatcher world
            dispatcher.Edit (operation, entity, world)

        /// Attempt to truncate an entity model.
        static member tryTruncateEntityModel<'model> (model : 'model) (entity : Entity) world =
            let dispatcher = entity.GetDispatcher world
            dispatcher.TryTruncateModel<'model> model

        /// Attempt to untruncate an entity model.
        static member tryUntruncateEntityModel<'model> (model : 'model) (entity : Entity) world =
            let dispatcher = entity.GetDispatcher world
            dispatcher.TryUntruncateModel<'model> (model, entity, world)

        /// Get all the entities in a group with the given dispatcher type.
        static member getEntitiesAs<'d when 'd :> EntityDispatcher> (group : Group) (world : World) : Entity USet =
            match world.EntitiesIndexed.TryGetValue struct (group, typeof<'d>) with
            | (true, entities) -> entities
            | (false, _) -> USet.makeEmpty HashIdentity.Structural (World.getCollectionConfig world)

        /// Get all the entities in a group that have a given facet type.
        static member getEntitiesWith<'f when 'f :> Facet> (group : Group) (world : World) : Entity USet =
            match world.EntitiesIndexed.TryGetValue struct (group, typeof<'f>) with
            | (true, entities) -> entities
            | (false, _) -> USet.makeEmpty HashIdentity.Structural (World.getCollectionConfig world)

        /// Get all the entities in a group.
<<<<<<< HEAD
        static member getEntities (group : Group) world =
=======
        static member getEntities (group : Group) (world : World) : Entity USet =
            match world.EntitiesIndexed.TryGetValue struct (group, typeof<EntityDispatcher>) with
            | (true, entities) -> entities
            | (false, _) -> USet.makeEmpty HashIdentity.Structural (World.getCollectionConfig world)

        /// Get all the entities in a group in depth-first order.
        static member getEntitiesDepthFirst (group : Group) (world : World) =
>>>>>>> 1b804c68
            match world.Simulants.TryGetValue group with
            | (true, childrenOpt) ->
                match childrenOpt with
                | Some children ->
                    seq {
                        for child in children do
                            let childEntity = child :?> Entity
                            yield childEntity
                            yield! childEntity.GetDescendants world }
                | None -> Seq.empty
            | (false, _) -> Seq.empty

        /// Get all the entities directly parented by the group.
        static member getSovereignEntities (group : Group) world =
            let simulants = World.getSimulants world
            match simulants.TryGetValue (group :> Simulant) with
            | (true, childrenOpt) ->
                match childrenOpt with
                | Some children -> children |> Seq.map cast<Entity>
                | None -> Seq.empty
            | (false, _) -> Seq.empty

        /// Destroy an entity in the world at the end of the current update.
        static member destroyEntity (entity : Entity) world =
            World.addSimulantToDestruction entity world

        /// Destroy multiple entities in the world immediately. Can be dangerous if existing in-flight publishing
        /// depends on any of the entities' existences. Consider using World.destroyEntities instead.
        static member destroyEntitiesImmediate (entities : Entity seq) world =
            for entity in entities |> Seq.rev |> List.ofSeq do
                World.destroyEntityImmediate entity world

        /// Destroy multiple entities in the world at the end of the current update.
        static member destroyEntities entities world =
            World.defer (World.destroyEntitiesImmediate entities) Game.Handle world

        /// Sort the given entities by 2d sorting priority.
        /// If there are a lot of entities, this may allocate in the LOH.
        static member sortEntities2d entities world =
            entities
            |> Array.ofSeq
            |> Array.rev
            |> Array.map (fun (entity : Entity) -> entity.GetSortingPriority2d world)
            |> Array.sortStableWith SortPriority.compare
            |> Array.map (fun p -> p.SortTarget :?> Entity)

        /// Attempt to pick an entity at the given position.
        static member tryPickEntity2d position entities world =
            let entitiesSorted = World.sortEntities2d entities world
            Array.tryFind (fun (entity : Entity) ->
                if entity.GetPickable world then
                    let absolute = entity.GetAbsolute world
                    let positionWorld = Viewport.mouseToWorld2d absolute world.Eye2dCenter world.Eye2dSize position world.RasterViewport
                    let bounds = (entity.GetBounds world).Box2
                    bounds.Intersects positionWorld
                else false)
                entitiesSorted

        /// Attempt to pick a 3d entity with the given ray.
        static member tryPickEntity3d position entities (world : World) =
            let intersectionses =
                Seq.map (fun (entity : Entity) ->
                    if entity.GetPickable world then
                        let rayWorld = Viewport.mouseToWorld3d world.Eye3dCenter world.Eye3dRotation world.Eye3dFieldOfView position world.RasterViewport
                        let bounds = entity.GetBounds world
                        let intersectionOpt = rayWorld.Intersects bounds
                        if intersectionOpt.HasValue then
                            entity.RayCast rayWorld world
                            |> Seq.filter _.IsHit
                            |> Seq.map (function Hit intersection -> (intersection, entity) | _ -> failwithumf ())
                            |> Seq.toArray
                        else [||]
                    else [||])
                    entities
            let intersections = intersectionses |> Seq.concat |> Seq.toArray
            let sorted = Array.sortBy fst intersections
            Array.tryHead sorted

        /// Try to find the entity among the given entity's peers with the closest previous order.
        static member tryGetPreviousEntity (entity : Entity) world =
            match entity.Parent with
            | :? Entity as parent ->
                let order = World.getEntityOrder entity world
                World.getEntityChildren parent world
                |> Seq.map (fun child -> (child.GetOrder world, child))
                |> Array.ofSeq
                |> Array.sortBy fst
                |> Array.rev
                |> Array.tryFind (fun (order', _) -> order' < order)
                |> Option.map snd
            | :? Group as parent ->
                let order = World.getEntityOrder entity world
                World.getSovereignEntities parent world
                |> Seq.map (fun child -> (child.GetOrder world, child))
                |> Array.ofSeq
                |> Array.sortBy fst
                |> Array.rev
                |> Array.tryFind (fun (order', _) -> order' < order)
                |> Option.map snd
            | _ -> failwithumf ()

        /// Try to find the entity among the given entity's peers with the closest next order.
        static member tryGetNextEntity (entity : Entity) world =
            match entity.Parent with
            | :? Entity as parent ->
                let order = World.getEntityOrder entity world
                World.getEntityChildren parent world
                |> Seq.map (fun child -> (child.GetOrder world, child))
                |> Array.ofSeq
                |> Array.sortBy fst
                |> Array.tryFind (fun (order', _) -> order' > order)
                |> Option.map snd
            | :? Group as parent ->
                let order = World.getEntityOrder entity world
                World.getSovereignEntities parent world
                |> Seq.map (fun child -> (child.GetOrder world, child))
                |> Array.ofSeq
                |> Array.sortBy fst
                |> Array.tryFind (fun (order', _) -> order' > order)
                |> Option.map snd
            | _ -> None

        /// Swap the orders of two entities.
        static member swapEntityOrders entity entity2 world =
            let order = World.getEntityOrder entity world
            World.setEntityOrder (World.getEntityOrder entity2 world) entity world |> ignore<bool>
            World.setEntityOrder order entity2 world |> ignore<bool>

        /// Insert an entity's order between optional previous entity and next entity.
        static member insertEntityOrder (entity : Entity) (previousOpt : Entity option) (next : Entity) world =
            let order = 
                match previousOpt with
                | Some previous -> (previous.GetOrder world + next.GetOrder world) / 2L
                | None -> next.GetOrder world / 2L
            World.setEntityOrder order entity world |> ignore<bool>

        static member private generateEntitySequentialName2 dispatcherName (entityNames : string HashSet) =
            let mutable name = Gen.nameForEditor dispatcherName
            if entityNames.Contains name 
            then World.generateEntitySequentialName2 dispatcherName entityNames
            else name

        /// Generate a sequential, editor-friendly entity name.
        static member generateEntitySequentialName dispatcherName group world =
            let entityNames =
<<<<<<< HEAD
                world.EntityStates |> // OPTIMIZATION: this approach is faster than World.getEntities in big scenes.
                Seq.filter (fun entry -> entry.Key.Group = group) |>
                Seq.map (fun entry -> entry.Key.Name) |>
                hashSetPlus StringComparer.Ordinal
=======
                World.getEntities group world
                |> Seq.map _.Name
                |> hashSetPlus StringComparer.Ordinal
>>>>>>> 1b804c68
            World.generateEntitySequentialName2 dispatcherName entityNames

        /// Clear any entity on the world's clipboard.
        static member clearEntityFromClipboard (_ : World) =
            Clipboard <- None

        /// Copy an entity to the world's clipboard.
        static member copyEntityToClipboard entity world =
            let entityDescriptor = World.writeEntity false false EntityDescriptor.empty entity world
            Clipboard <- Some (false, entityDescriptor, entity)

        /// Cut an entity to the world's clipboard.
        static member cutEntityToClipboard (entity : Entity) world =
            let entityDescriptor = World.writeEntity false true EntityDescriptor.empty entity world
            Clipboard <- Some (true, entityDescriptor, entity)
            World.destroyEntityImmediate entity world

        /// Check that there's an entity on the world's clipboard to paste.
        static member canPasteEntityFromClipboard (_ : World) =
            Clipboard.IsSome
        
        /// Paste an entity from the given entity descriptor.
        static member pasteEntityFromDescriptor (distance : single) rightClickPosition positionSnapEir pasteType cut entityDescriptor (entitySource : Entity) (parent : Simulant) world =
            let nameOpt =
                if cut then // try to preserve name only if cut
                    match entityDescriptor.EntityProperties.TryGetValue Constants.Engine.NamePropertyName with
                    | (true, nameSymbol) ->
                        let name = symbolToValue nameSymbol
                        let entityProposed = parent.Names |> Array.add name |> Entity
                        if World.getEntityExists entityProposed world
                        then Some (World.generateEntitySequentialName entityDescriptor.EntityDispatcherName entityProposed.Group world)
                        else Some name
                    | (_, _) -> Log.info "EntityDescriptor missing its Name property."; None
                else
                    let group = Group (Array.take 3 parent.Names)
                    Some (World.generateEntitySequentialName entityDescriptor.EntityDispatcherName group world) // otherwise use generated name
            let entity = World.readEntity false false entityDescriptor nameOpt parent world
            let (position, positionSnapOpt) =
                let absolute = entity.GetAbsolute world
                if entity.GetIs2d world then
                    let position =
                        match pasteType with
                        | PasteAtMouse -> (Viewport.mouseToWorld2d absolute world.Eye2dCenter world.Eye2dSize rightClickPosition world.RasterViewport).V3
                        | PasteAtLook -> world.Eye2dCenter.V3
                        | PasteAt position -> position
                    match positionSnapEir with
                    | Left positionSnap -> (position, Some positionSnap)
                    | Right _ -> (position, None)
                else
                    let position =
                        match pasteType with
                        | PasteAtMouse ->
                            let ray = Viewport.mouseToWorld3d world.Eye3dCenter world.Eye3dRotation world.Eye3dFieldOfView rightClickPosition world.RasterViewport
                            let forward = world.Eye3dRotation.Forward
                            let plane = plane3 (world.Eye3dCenter + forward * distance) -forward
                            let intersectionOpt = ray.Intersection plane
                            intersectionOpt.Value
                        | PasteAtLook -> world.Eye3dCenter + v3Forward.Transform world.Eye3dRotation * distance
                        | PasteAt position -> position
                    match positionSnapEir with
                    | Right positionSnap -> (position, Some positionSnap)
                    | Left _ -> (position, None)
            let mutable transform = entity.GetTransform world
            transform.Position <- position
            match positionSnapOpt with Some positionSnap -> Transform.snapPosition (positionSnap, &transform) | None -> ()
            entity.SetTransform transform world
            if not cut then
                match entity.GetPropagationSourceOpt world with
                | None -> if entitySource.GetExists world then entity.SetPropagationSourceOpt (Some entitySource) world
                | Some _ -> ()
            else entity.SetPropagationSourceOpt None world
            let rec getDescendantPairs source entity world =
                [for child in World.getEntityChildren entity world do
                    let childSource = source / child.Name
                    yield (childSource, child)
                    yield! getDescendantPairs childSource child world]
            for (descendantSource, descendentEntity) in getDescendantPairs entitySource entity world do
                if descendentEntity.GetExists world then
                    World.setEntityPropagatedDescriptorOpt None descendentEntity world |> ignore<bool>
                    if descendantSource.GetExists world && descendantSource.HasPropagationTargets world then
                        World.setEntityPropagationSourceOpt (Some descendantSource) descendentEntity world |> ignore<bool>
            let mountOpt = match parent with :? Entity -> Some (Relation.makeParent ()) | _ -> None
            entity.SetMountOptWithAdjustment mountOpt world
            entity

        /// Paste an entity.
        static member pasteEntity (distance : single) rightClickPosition positionSnapEir pasteType entity (parent : Simulant) world =
            let entityDescriptor = World.writeEntity false false EntityDescriptor.empty entity world
            World.pasteEntityFromDescriptor distance rightClickPosition positionSnapEir pasteType false entityDescriptor entity parent world

        /// Paste an entity from the world's clipboard.
        static member tryPasteEntityFromClipboard distance rightClickPosition positionSnapEir pasteType parent world =
            match Clipboard with
            | Some (cut, entityDescriptor, entitySource) ->
                let entity = World.pasteEntityFromDescriptor distance rightClickPosition positionSnapEir pasteType cut entityDescriptor entitySource parent world
                Some entity
            | None -> None<|MERGE_RESOLUTION|>--- conflicted
+++ resolved
@@ -652,29 +652,25 @@
             dispatcher.TryUntruncateModel<'model> (model, entity, world)
 
         /// Get all the entities in a group with the given dispatcher type.
-        static member getEntitiesAs<'d when 'd :> EntityDispatcher> (group : Group) (world : World) : Entity USet =
+        static member getEntitiesAs<'d when 'd :> EntityDispatcher> (group : Group) (world : World) : Entity ReadOnlySet =
             match world.EntitiesIndexed.TryGetValue struct (group, typeof<'d>) with
-            | (true, entities) -> entities
-            | (false, _) -> USet.makeEmpty HashIdentity.Structural (World.getCollectionConfig world)
+            | (true, entities) -> ReadOnlySet entities
+            | (false, _) -> ReadOnlySet ()
 
         /// Get all the entities in a group that have a given facet type.
-        static member getEntitiesWith<'f when 'f :> Facet> (group : Group) (world : World) : Entity USet =
+        static member getEntitiesWith<'f when 'f :> Facet> (group : Group) (world : World) : Entity ReadOnlySet =
             match world.EntitiesIndexed.TryGetValue struct (group, typeof<'f>) with
-            | (true, entities) -> entities
-            | (false, _) -> USet.makeEmpty HashIdentity.Structural (World.getCollectionConfig world)
+            | (true, entities) -> ReadOnlySet entities
+            | (false, _) -> ReadOnlySet ()
 
         /// Get all the entities in a group.
-<<<<<<< HEAD
-        static member getEntities (group : Group) world =
-=======
-        static member getEntities (group : Group) (world : World) : Entity USet =
+        static member getEntities (group : Group) (world : World) : Entity ReadOnlySet =
             match world.EntitiesIndexed.TryGetValue struct (group, typeof<EntityDispatcher>) with
-            | (true, entities) -> entities
-            | (false, _) -> USet.makeEmpty HashIdentity.Structural (World.getCollectionConfig world)
+            | (true, entities) -> ReadOnlySet entities
+            | (false, _) -> ReadOnlySet ()
 
         /// Get all the entities in a group in depth-first order.
         static member getEntitiesDepthFirst (group : Group) (world : World) =
->>>>>>> 1b804c68
             match world.Simulants.TryGetValue group with
             | (true, childrenOpt) ->
                 match childrenOpt with
@@ -820,16 +816,9 @@
         /// Generate a sequential, editor-friendly entity name.
         static member generateEntitySequentialName dispatcherName group world =
             let entityNames =
-<<<<<<< HEAD
-                world.EntityStates |> // OPTIMIZATION: this approach is faster than World.getEntities in big scenes.
-                Seq.filter (fun entry -> entry.Key.Group = group) |>
-                Seq.map (fun entry -> entry.Key.Name) |>
-                hashSetPlus StringComparer.Ordinal
-=======
                 World.getEntities group world
                 |> Seq.map _.Name
                 |> hashSetPlus StringComparer.Ordinal
->>>>>>> 1b804c68
             World.generateEntitySequentialName2 dispatcherName entityNames
 
         /// Clear any entity on the world's clipboard.
