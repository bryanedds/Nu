﻿// Nu Game Engine.
// Copyright (C) Bryan Edds.

namespace Nu
open System
open System.Numerics
open Prime

/// Physics functions for the world.
[<AutoOpen>]
module WorldPhysics =

    type World with

        static member internal getPhysicsEngine2d world =
            world.Subsystems.PhysicsEngine2d

        static member internal getPhysicsEngine3d world =
            world.Subsystems.PhysicsEngine3d

<<<<<<< HEAD
        static member internal getRendererPhysics3d world =
            world.Subsystems.RendererPhysics3d
=======
        static member internal getRendererPhysics3dOpt (world : World) =
            world.Subsystems.RendererPhysics3dOpt
>>>>>>> 2dab9599

        /// Localize a primitive body shape to a specific size; non-primitive body shapes are unaffected.
        static member localizePrimitiveBodyShape (size : Vector3) (bodyShape : BodyShape) =
            Physics.localizePrimitiveBodyShape size bodyShape

        /// Handle a 2d physics message in the world.
        static member handlePhysicsMessage2d (message : PhysicsMessage) world =
            match message with
            | CreateBodyMessage message ->
                let eventTrace = EventTrace.debug "World" "handlePhysicsMessage2d" "CreateBodyMessage" EventTrace.empty
                World.publishPlus message.BodyId Game.Handle.BodyAddingEvent eventTrace Game.Handle false false world
            | CreateBodiesMessage message ->
                let eventTrace = EventTrace.debug "World" "handlePhysicsMessage2d" "CreateBodiesMessage" EventTrace.empty
                for bodyProperties in message.BodiesProperties do
                    let bodyId = { BodySource = message.BodySource; BodyIndex = bodyProperties.BodyIndex }
                    World.publishPlus bodyId Game.Handle.BodyAddingEvent eventTrace Game.Handle false false world
            | DestroyBodyMessage message ->
                let eventTrace = EventTrace.debug "World" "handlePhysicsMessage2d" "DestroyBodyMessage" EventTrace.empty
                World.publishPlus { BodyId = message.BodyId } Game.Handle.BodySeparationImplicitEvent eventTrace Game.Handle false false world
                World.publishPlus message.BodyId Game.Handle.BodyRemovingEvent eventTrace Game.Handle false false world
            | DestroyBodiesMessage message ->
                let eventTrace = EventTrace.debug "World" "handlePhysicsMessage2d" "DestroyBodiesMessage" EventTrace.empty
                for bodyId in message.BodyIds do
                    World.publishPlus { BodyId = bodyId } Game.Handle.BodySeparationImplicitEvent eventTrace Game.Handle false false world
                    World.publishPlus bodyId Game.Handle.BodyRemovingEvent eventTrace Game.Handle false false world
            | SetBodyEnabledMessage message ->
                if not message.Enabled then
                    let eventTrace = EventTrace.debug "World" "handlePhysicsMessage2d" "SetBodyEnabledMessage" EventTrace.empty
                    World.publishPlus { BodyId = message.BodyId } Game.Handle.BodySeparationImplicitEvent eventTrace Game.Handle false false world
            | _ -> ()
            (World.getPhysicsEngine2d world).HandleMessage message

        /// Send multiple 2d physics messages to the world.
        static member handlePhysicsMessages2d (messages : PhysicsMessage seq) world =
            for message in messages do
                World.handlePhysicsMessage2d message world

        /// Send a 3d physics message in the world.
        static member handlePhysicsMessage3d (message : PhysicsMessage) world =
            match message with
            | CreateBodyMessage message ->
                let eventTrace = EventTrace.debug "World" "handlePhysicsMessage3d" "CreateBodyMessage" EventTrace.empty
                World.publishPlus message.BodyId Game.Handle.BodyAddingEvent eventTrace Game.Handle false false world
            | CreateBodiesMessage message ->
                let eventTrace = EventTrace.debug "World" "handlePhysicsMessage3d" "CreateBodiesMessage" EventTrace.empty
                for bodyProperties in message.BodiesProperties do
                    let bodyId = { BodySource = message.BodySource; BodyIndex = bodyProperties.BodyIndex }
                    World.publishPlus bodyId Game.Handle.BodyAddingEvent eventTrace Game.Handle false false world
            | DestroyBodyMessage message ->
                let eventTrace = EventTrace.debug "World" "handlePhysicsMessage3d" "DestroyBodyMessage" EventTrace.empty
                World.publishPlus { BodyId = message.BodyId } Game.Handle.BodySeparationImplicitEvent eventTrace Game.Handle false false world
                World.publishPlus message.BodyId Game.Handle.BodyRemovingEvent eventTrace Game.Handle false false world
            | DestroyBodiesMessage message ->
                let eventTrace = EventTrace.debug "World" "handlePhysicsMessage3d" "DestroyBodiesMessage" EventTrace.empty
                for bodyId in message.BodyIds do
                    World.publishPlus { BodyId = bodyId } Game.Handle.BodySeparationImplicitEvent eventTrace Game.Handle false false world
                    World.publishPlus bodyId Game.Handle.BodyRemovingEvent eventTrace Game.Handle false false world
            | SetBodyEnabledMessage message ->
                if not message.Enabled then
                    match message.BodyId.BodySource with
                    | :? Entity ->
                        let eventTrace = EventTrace.debug "World" "handlePhysicsMessage3d" "SetBodyEnabledMessage" EventTrace.empty
                        World.publishPlus { BodyId = message.BodyId } Game.Handle.BodySeparationImplicitEvent eventTrace Game.Handle false false world
                    | _ -> ()
            | _ -> ()
            (World.getPhysicsEngine3d world).HandleMessage message

        /// Send multiple 3d physics messages to the world.
        static member handlePhysicsMessages3d (messages : PhysicsMessage seq) world =
            for message in messages do
                World.handlePhysicsMessage3d message world

        /// Check that the world contains a body with the given body id.
        static member getBodyExists bodyId world =
            world.Subsystems.PhysicsEngine3d.GetBodyExists bodyId ||
            world.Subsystems.PhysicsEngine2d.GetBodyExists bodyId

        /// Get the contact normals of the body with the given body id.
        static member getBodyContactNormals bodyId world =
            if world.Subsystems.PhysicsEngine3d.GetBodyExists bodyId then
                world.Subsystems.PhysicsEngine3d.GetBodyContactNormals bodyId
            elif world.Subsystems.PhysicsEngine2d.GetBodyExists bodyId then
                world.Subsystems.PhysicsEngine2d.GetBodyContactNormals bodyId
            else
                Log.info ("Body for '" + scstring bodyId + "' not found.")
                [||]

        /// Get the linear velocity of the body with the given body id.
        static member getBodyLinearVelocity bodyId world =
            if world.Subsystems.PhysicsEngine3d.GetBodyExists bodyId then
                world.Subsystems.PhysicsEngine3d.GetBodyLinearVelocity bodyId
            elif world.Subsystems.PhysicsEngine2d.GetBodyExists bodyId then
                world.Subsystems.PhysicsEngine2d.GetBodyLinearVelocity bodyId
            else
                Log.info ("Body for '" + scstring bodyId + "' not found.")
                v3Zero

        /// Get the angular velocity of the body with the given body id.
        static member getBodyAngularVelocity bodyId world =
            if world.Subsystems.PhysicsEngine3d.GetBodyExists bodyId then
                world.Subsystems.PhysicsEngine3d.GetBodyAngularVelocity bodyId
            elif world.Subsystems.PhysicsEngine2d.GetBodyExists bodyId then
                world.Subsystems.PhysicsEngine2d.GetBodyAngularVelocity bodyId
            else
                Log.info ("Body for '" + scstring bodyId + "' not found.")
                v3Zero

        /// Get the contact normals where the body with the given body id is touching the ground.
        static member getBodyToGroundContactNormals bodyId world =
            if world.Subsystems.PhysicsEngine3d.GetBodyExists bodyId then
                world.Subsystems.PhysicsEngine3d.GetBodyToGroundContactNormals bodyId
            elif world.Subsystems.PhysicsEngine2d.GetBodyExists bodyId then
                world.Subsystems.PhysicsEngine2d.GetBodyToGroundContactNormals bodyId
            else
                Log.info ("Body for '" + scstring bodyId + "' not found.")
                [||]

        /// Get a contact normal where the body with the given body id is touching the ground (if one exists).
        static member getBodyToGroundContactNormalOpt bodyId world =
            if world.Subsystems.PhysicsEngine3d.GetBodyExists bodyId then
                world.Subsystems.PhysicsEngine3d.GetBodyToGroundContactNormalOpt bodyId
            elif world.Subsystems.PhysicsEngine2d.GetBodyExists bodyId then
                world.Subsystems.PhysicsEngine2d.GetBodyToGroundContactNormalOpt bodyId
            else
                Log.info ("Body for '" + scstring bodyId + "' not found.")
                None

        /// Get a contact tangent where the body with the given body id is touching the ground (if one exists).
        static member getBodyToGroundContactTangentOpt bodyId world =
            if world.Subsystems.PhysicsEngine3d.GetBodyExists bodyId then
                world.Subsystems.PhysicsEngine3d.GetBodyToGroundContactTangentOpt bodyId
            elif world.Subsystems.PhysicsEngine2d.GetBodyExists bodyId then
                world.Subsystems.PhysicsEngine2d.GetBodyToGroundContactTangentOpt bodyId
            else
                Log.info ("Body for '" + scstring bodyId + "' not found.")
                None

        /// Check that the body with the given body id is on the ground.
        static member getBodyGrounded bodyId world =
            if world.Subsystems.PhysicsEngine3d.GetBodyExists bodyId then
                world.Subsystems.PhysicsEngine3d.GetBodyGrounded bodyId
            elif world.Subsystems.PhysicsEngine2d.GetBodyExists bodyId then
                world.Subsystems.PhysicsEngine2d.GetBodyGrounded bodyId
            else
                Log.info ("Body for '" + scstring bodyId + "' not found.")
                false

        /// Check that the body with the given body id is a sensor.
        static member getBodySensor bodyId world =
            if world.Subsystems.PhysicsEngine3d.GetBodyExists bodyId then
                world.Subsystems.PhysicsEngine3d.GetBodySensor bodyId
            elif world.Subsystems.PhysicsEngine2d.GetBodyExists bodyId then
                world.Subsystems.PhysicsEngine2d.GetBodySensor bodyId
            else
                Log.info ("Body for '" + scstring bodyId + "' not found.")
                false

        static member getBodyWheelSpeedAtClutch bodyId (world : World) =
            if world.Subsystems.PhysicsEngine3d.GetBodyExists bodyId then
                world.Subsystems.PhysicsEngine3d.GetWheelSpeedAtClutch bodyId
            elif world.Subsystems.PhysicsEngine2d.GetBodyExists bodyId then
                world.Subsystems.PhysicsEngine2d.GetWheelSpeedAtClutch bodyId
            else
                Log.info ("Body for '" + scstring bodyId + "' not found.")
                0.0f

        static member getBodyWheelModelMatrix wheelModelRight wheelModelUp wheelIndex bodyId (world : World) =
            if world.Subsystems.PhysicsEngine3d.GetBodyExists bodyId then
                world.Subsystems.PhysicsEngine3d.GetWheelModelMatrix (wheelModelRight, wheelModelUp, wheelIndex, bodyId)
            elif world.Subsystems.PhysicsEngine2d.GetBodyExists bodyId then
                world.Subsystems.PhysicsEngine2d.GetWheelModelMatrix (wheelModelRight, wheelModelUp, wheelIndex, bodyId)
            else
                Log.info ("Body for '" + scstring bodyId + "' not found.")
                m4Identity

        static member getBodyWheelAngularVelocity wheelIndex bodyId (world : World) =
            if world.Subsystems.PhysicsEngine3d.GetBodyExists bodyId then
                world.Subsystems.PhysicsEngine3d.GetWheelAngularVelocity (wheelIndex, bodyId)
            elif world.Subsystems.PhysicsEngine2d.GetBodyExists bodyId then
                world.Subsystems.PhysicsEngine2d.GetWheelAngularVelocity (wheelIndex, bodyId)
            else
                Log.info ("Body for '" + scstring bodyId + "' not found.")
                0.0f

        /// Ray cast against 3d physics bodies.
        static member rayCast3dBodies ray collisionMask closestOnly world =
            world.Subsystems.PhysicsEngine3d.RayCast (ray, collisionMask, closestOnly)

        /// Ray cast against 2d physics bodies.
        static member rayCast2dBodies ray collisionMask closestOnly world =
            world.Subsystems.PhysicsEngine2d.RayCast (ray, collisionMask, closestOnly)

        /// Send a physics message to create a physics body.
        static member createBody is2d bodyId (bodyProperties : BodyProperties) world =
            let createBodyMessage = CreateBodyMessage { BodyId = bodyId; BodyProperties = bodyProperties }
            if not is2d
            then World.handlePhysicsMessage3d createBodyMessage world
            else World.handlePhysicsMessage2d createBodyMessage world

        /// Send a physics message to create several physics bodies.
        static member createBodies is2d bodySource bodiesProperties world =
            let createBodiesMessage = CreateBodiesMessage { BodySource = bodySource; BodiesProperties = bodiesProperties }
            if not is2d
            then World.handlePhysicsMessage3d createBodiesMessage world
            else World.handlePhysicsMessage2d createBodiesMessage world

        /// Send a physics message to destroy a physics body.
        static member destroyBody is2d bodyId world =
            let destroyBodyMessage = DestroyBodyMessage { BodyId = bodyId }
            if not is2d
            then World.handlePhysicsMessage3d destroyBodyMessage world
            else World.handlePhysicsMessage2d destroyBodyMessage world

        /// Send a physics message to destroy several physics bodies.
        static member destroyBodies is2d bodyIds world =
            let destroyBodiesMessage = DestroyBodiesMessage { BodyIds = bodyIds }
            if not is2d
            then World.handlePhysicsMessage3d destroyBodiesMessage world
            else World.handlePhysicsMessage2d destroyBodiesMessage world

        /// Send a physics message to create a physics joint.
        static member createBodyJoint is2d bodyJointSource bodyJointProperties world =
            let createBodyJointMessage = CreateBodyJointMessage { BodyJointSource = bodyJointSource; BodyJointProperties = bodyJointProperties }
            if not is2d
            then World.handlePhysicsMessage3d createBodyJointMessage world
            else World.handlePhysicsMessage2d createBodyJointMessage world

        /// Send a physics message to destroy a physics joint.
        static member destroyBodyJoint is2d bodyJointTarget bodyJointTarget2Opt bodyJointId world =
            let destroyBodyJointMessage = DestroyBodyJointMessage { BodyJointId = bodyJointId; BodyJointTarget = bodyJointTarget; BodyJointTarget2Opt = bodyJointTarget2Opt }
            if not is2d
            then World.handlePhysicsMessage3d destroyBodyJointMessage world
            else World.handlePhysicsMessage2d destroyBodyJointMessage world

        /// Send a physics message to set the enabled-ness of a body with the given body id.
        static member setBodyEnabled enabled bodyId world =
            let setBodyEnabledMessage = SetBodyEnabledMessage { BodyId = bodyId; Enabled = enabled }
            World.handlePhysicsMessage3d setBodyEnabledMessage world
            World.handlePhysicsMessage2d setBodyEnabledMessage world

        /// Send a physics message to set the position of a body with the given body id.
        static member setBodyCenter center bodyId world =
            let setBodyCenterMessage = SetBodyCenterMessage { BodyId = bodyId; Center = center }
            World.handlePhysicsMessage3d setBodyCenterMessage world
            World.handlePhysicsMessage2d setBodyCenterMessage world

        /// Send a physics message to set the rotation of a body with the given body id.
        static member setBodyRotation rotation bodyId world =
            let setBodyRotationMessage = SetBodyRotationMessage { BodyId = bodyId; Rotation = rotation }
            World.handlePhysicsMessage3d setBodyRotationMessage world
            World.handlePhysicsMessage2d setBodyRotationMessage world

        /// Send a physics message to set the linear velocity of a body with the given body id.
        static member setBodyLinearVelocity linearVelocity bodyId world =
            let setBodyLinearVelocityMessage = SetBodyLinearVelocityMessage { BodyId = bodyId; LinearVelocity = linearVelocity }
            World.handlePhysicsMessage3d setBodyLinearVelocityMessage world
            World.handlePhysicsMessage2d setBodyLinearVelocityMessage world

        /// Send a physics message to set the angular velocity of a body with the given body id.
        static member setBodyAngularVelocity angularVelocity bodyId world =
            let setBodyAngularVelocityMessage = SetBodyAngularVelocityMessage { BodyId = bodyId; AngularVelocity = angularVelocity }
            World.handlePhysicsMessage3d setBodyAngularVelocityMessage world
            World.handlePhysicsMessage2d setBodyAngularVelocityMessage world

        /// Send a physics message to set the forward input of a vehicle body with the given body id.
        static member setBodyVehicleForwardInput forwardInput bodyId world =
            let setBodyVehicleForwardInputMessage = SetBodyVehicleForwardInputMessage { BodyId = bodyId; ForwardInput = forwardInput }
            World.handlePhysicsMessage3d setBodyVehicleForwardInputMessage world
            World.handlePhysicsMessage2d setBodyVehicleForwardInputMessage world

        /// Send a physics message to set the right input of a vehicle body with the given body id.
        static member setBodyVehicleRightInput rightInput bodyId world =
            let setBodyVehicleRightInputMessage = SetBodyVehicleRightInputMessage { BodyId = bodyId; RightInput = rightInput }
            World.handlePhysicsMessage3d setBodyVehicleRightInputMessage world
            World.handlePhysicsMessage2d setBodyVehicleRightInputMessage world

        /// Send a physics message to set the brake input of a vehicle body with the given body id.
        static member setBodyVehicleBrakeInput brakeInput bodyId world =
            let setBodyVehicleBrakeInputMessage = SetBodyVehicleBrakeInputMessage { BodyId = bodyId; BrakeInput = brakeInput }
            World.handlePhysicsMessage3d setBodyVehicleBrakeInputMessage world
            World.handlePhysicsMessage2d setBodyVehicleBrakeInputMessage world

        /// Send a physics message to set the hand brake input of a vehicle body with the given body id.
        static member setBodyVehicleHandBrakeInput handBrakeInput bodyId world =
            let setBodyVehicleHandBrakeInputMessage = SetBodyVehicleHandBrakeInputMessage { BodyId = bodyId; HandBrakeInput = handBrakeInput }
            World.handlePhysicsMessage3d setBodyVehicleHandBrakeInputMessage world
            World.handlePhysicsMessage2d setBodyVehicleHandBrakeInputMessage world

        /// Send a physics message to apply linear impulse to a body with the given body id.
        static member applyBodyLinearImpulse linearImpulse originWorldOpt bodyId world =
            let applyBodyLinearImpulseMessage = ApplyBodyLinearImpulseMessage { BodyId = bodyId; LinearImpulse = linearImpulse; OriginWorldOpt = originWorldOpt }
            World.handlePhysicsMessage3d applyBodyLinearImpulseMessage world
            World.handlePhysicsMessage2d applyBodyLinearImpulseMessage world

        /// Send a physics message to apply angular impulse to a body with the given body id.
        static member applyBodyAngularImpulse angularImpulse bodyId world =
            let applyBodyAngularImpulseMessage = ApplyBodyAngularImpulseMessage { BodyId = bodyId; AngularImpulse = angularImpulse }
            World.handlePhysicsMessage3d applyBodyAngularImpulseMessage world
            World.handlePhysicsMessage2d applyBodyAngularImpulseMessage world

        /// Send a physics message to apply force to a body with the given body id.
        static member applyBodyForce force originWorldOpt bodyId world =
            let applyBodyForceMessage = ApplyBodyForceMessage { BodyId = bodyId; Force = force; OriginWorldOpt = originWorldOpt }
            World.handlePhysicsMessage3d applyBodyForceMessage world
            World.handlePhysicsMessage2d applyBodyForceMessage world

        /// Send a physics message to apply torque to a body with the given body id.
        static member applyBodyTorque torque bodyId world =
            let applyBodyTorqueMessage = ApplyBodyTorqueMessage { BodyId = bodyId; Torque = torque }
            World.handlePhysicsMessage3d applyBodyTorqueMessage world
            World.handlePhysicsMessage2d applyBodyTorqueMessage world

        /// Send a physics message to jump to a body with the given body id (KinematicCharacter only).
        static member jumpBody canJumpInAir jumpSpeed bodyId world =
            let jumpBodyMessage = JumpBodyMessage { BodyId = bodyId; CanJumpInAir = canJumpInAir; JumpSpeed = jumpSpeed }
            World.handlePhysicsMessage3d jumpBodyMessage world
            World.handlePhysicsMessage2d jumpBodyMessage world

        /// Reregister all currently selected 3d physics.
        static member reregisterPhysics world =
            match World.getSelectedScreenOpt world with
            | Some selectedScreen ->
                WorldModule.unregisterScreenPhysics selectedScreen world
                WorldModule.registerScreenPhysics selectedScreen world
            | None -> ()

        /// Reload all currently selected physics assets.
        static member reloadPhysicsAssets world =
            World.reregisterPhysics world<|MERGE_RESOLUTION|>--- conflicted
+++ resolved
@@ -18,13 +18,8 @@
         static member internal getPhysicsEngine3d world =
             world.Subsystems.PhysicsEngine3d
 
-<<<<<<< HEAD
-        static member internal getRendererPhysics3d world =
-            world.Subsystems.RendererPhysics3d
-=======
         static member internal getRendererPhysics3dOpt (world : World) =
             world.Subsystems.RendererPhysics3dOpt
->>>>>>> 2dab9599
 
         /// Localize a primitive body shape to a specific size; non-primitive body shapes are unaffected.
         static member localizePrimitiveBodyShape (size : Vector3) (bodyShape : BodyShape) =
