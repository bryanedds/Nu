﻿// Nu Game Engine.
// Copyright (C) Bryan Edds.

namespace Nu
open System
open System.Collections.Generic
open System.Diagnostics
open System.Numerics
open SDL2
open TiledSharp
open DotRecast.Core.Collections
open DotRecast.Core.Numerics
open DotRecast.Recast
open DotRecast.Recast.Geom
open Prime

/// The result of an intersection-detecting operation.
type [<Struct>] Intersection =
    | Hit of single
    | Miss

    /// Convert from nullable intersection value.
    static member ofNullable (intersection : single Nullable) =
        if intersection.HasValue
        then Hit intersection.Value
        else Miss

/// The inferred attributes of an entity that are used to construct its bounds.
/// HACK: added Unimportant field to allow attributes to be marked as unimportant.
/// TODO: see if we can refactor this type to make its representation and algo less hacky.
type AttributesInferred =
    { Unimportant : bool
      SizeInferred : Vector3
      OffsetInferred : Vector3 }

    static member important size offset =
        { Unimportant = false
          SizeInferred = size
          OffsetInferred = offset }

    static member unimportant =
        { Unimportant = true
          SizeInferred = v3Zero
          OffsetInferred = v3Zero }

    static member choose (left : AttributesInferred) (right : AttributesInferred) =
        if left.Unimportant then right
        elif right.Unimportant then left
        elif right.OffsetInferred.MagnitudeSquared >= left.OffsetInferred.MagnitudeSquared then right // HACK: picking the attribute whose offset is more impactful...
        else left

/// Describes a Tiled tile.
type [<Struct>] TileDescriptor =
    { mutable Tile : TmxLayerTile
      mutable TileI : int
      mutable TileJ : int
      mutable TilePositionI : Vector2i
      mutable TilePositionF : Vector2
      mutable TileSetTileOpt : TmxTilesetTile option }

/// Describes a Tiled tile animation.
type [<Struct>] TileAnimationDescriptor =
    { TileAnimationRun : int
      TileAnimationStride : int
      TileAnimationDelay : GameTime }

/// Describes a Tiled tile map.
type TileMapDescriptor =
    { TileMap : TmxMap
      TileSizeI : Vector2i
      TileSizeF : Vector2
      TileMapSizeM : Vector2i
      TileMapSizeI : Vector2i
      TileMapSizeF : Vector2
      TileMapPosition : Vector2 }

/// Describes a Spine animation for a given track.
type [<DefaultValue "[idle Loop]">] SpineAnimation =
    { SpineAnimationName : string
      SpineAnimationPlayback : Playback }

/// Represents the mutable backing state of an animating Spine skeleton.
/// NOTE: this is inherently imperative and therefore currently unsupported by undo / redo.
type SpineSkeletonState =
    { SpineSkeleton : Spine.Skeleton
      SpineAnimationState : Spine.AnimationState }

/// The timing with which an effect should be evaluated in a frame.
type RunMode =
    | RunEarly
    | RunLate

/// Configure the construction of 3d navigation meshes.
type [<SymbolicExpansion>] Nav3dConfig =
    { CellSize : single
      CellHeight : single
      AgentHeight : single
      AgentRadius : single
      AgentClimbMax : single
      AgentSlopeMax : single
      RegionSizeMin : int
      RegionSizeMerge : int
      EdgeLengthMax : single
      EdgeErrorMax : single
      VertsPerPolygon : int
      DetailSampleDistance : single
      DetailSampleErrorMax : single
      FilterLowHangingObstacles : bool
      FilterLedgeSpans : bool
      FilterWalkableLowHeightSpans : bool
      PartitionType : RcPartition }

    /// The default 3d navigation configuration.
    static member defaultConfig =
        { CellSize = 0.1f
          CellHeight = 0.1f
          AgentHeight = 1.5f
          AgentRadius = 0.3f
          AgentClimbMax = 0.4f
          AgentSlopeMax = 45.0f
          RegionSizeMin = 8
          RegionSizeMerge = 20
          EdgeLengthMax = 6.0f
          EdgeErrorMax = 1.3f
          VertsPerPolygon = 6
          DetailSampleDistance = 6.0f
          DetailSampleErrorMax = 1.0f
          FilterLowHangingObstacles = true
          FilterLedgeSpans = true
          FilterWalkableLowHeightSpans = true
          PartitionType = RcPartition.LAYERS }

/// 3d navigation input geometry provider.
type Nav3dInputGeomProvider (vertices, indices, bounds : Box3) =
    let triMesh = RcTriMesh (vertices, indices)
    let meshes = RcImmutableArray.Create triMesh
    let offMeshConnections = List ()
    let convexVolumes = List ()
    interface IInputGeomProvider with
        member this.GetMesh () = triMesh
        member this.GetMeshBoundsMin () = RcVec3f (bounds.Min.X, bounds.Min.Y, bounds.Min.Z)
        member this.GetMeshBoundsMax () = RcVec3f (bounds.Max.X, bounds.Max.Y, bounds.Max.Z)
        member this.Meshes () = meshes
        member this.AddConvexVolume convexVolume = convexVolumes.Add convexVolume
        member this.ConvexVolumes () = convexVolumes
        member this.GetOffMeshConnections () = offMeshConnections
        member this.AddOffMeshConnection (start, end_, radius, bidir, area, flags) = offMeshConnections.Add (RcOffMeshConnection (start, end_, radius, bidir, area, flags))
        member this.RemoveOffMeshConnections filter = offMeshConnections.RemoveAll filter |> ignore<int>
        end

/// The result of a navigation computation.
type NavOutput =
    { NavPosition : Vector3
      NavRotation : Quaternion
      NavLinearVelocity : Vector3
      NavAngularVelocity : Vector3 }

/// The data collected from a navigation builder result.
type [<SymbolicExpansion>] NavBuilderResultData =
    { NavEdgesMinY : single
      NavEdgesMaxY : single
      NavInteriorEdges : Segment3 array
      NavExteriorEdges : Segment3 array }

    /// Make from an RcBuilderResult.
    static member make (builderResult : RcBuilderResult) =

        // compute interior edges
        let dmesh = builderResult.MeshDetail
        let mutable edgesMinY = Single.MaxValue
        let mutable edgesMaxY = Single.MinValue
        let interiorEdges =
            [|for i in 0 .. dec dmesh.nmeshes do
                let m = i * 4
                let bverts = dmesh.meshes.[m]
                let btris = dmesh.meshes.[m + 2]
                let ntris = dmesh.meshes.[m + 3]
                let verts = bverts * 3
                let tris = btris * 4
                for j in 0 .. dec ntris do
                    let t = tris + j * 4
                    let mutable k = 0
                    let mutable kp = 2
                    while k < 3 do
                        let ef = (dmesh.tris.[t + 3] >>> (kp * 2)) &&& 0x3
                        if ef = 0 then
                            let start =
                                v3
                                    dmesh.verts.[verts + dmesh.tris.[t + kp] * 3]
                                    dmesh.verts.[verts + dmesh.tris.[t + kp] * 3 + 1]
                                    dmesh.verts.[verts + dmesh.tris.[t + kp] * 3 + 2]
                            let stop =
                                v3
                                    dmesh.verts.[verts + dmesh.tris.[t + k] * 3]
                                    dmesh.verts.[verts + dmesh.tris.[t + k] * 3 + 1]
                                    dmesh.verts.[verts + dmesh.tris.[t + k] * 3 + 2]
                            segment3 start stop
                        kp <- k
                        k <- inc k|]

        // compute exterior edges
        let exteriorEdges =
            [|for i in 0 .. dec dmesh.nmeshes do
                let m = i * 4
                let bverts = dmesh.meshes.[m]
                let btris = dmesh.meshes.[m + 2]
                let ntris = dmesh.meshes.[m + 3]
                let verts = bverts * 3
                let tris = btris * 4
                for j in 0 .. dec ntris do
                    let t = tris + j * 4
                    let mutable k = 0
                    let mutable kp = 2
                    while k < 3 do
                        let ef = (dmesh.tris.[t + 3] >>> (kp * 2)) &&& 0x3
                        if ef <> 0 then
                            let start =
                                v3
                                    dmesh.verts.[verts + dmesh.tris.[t + kp] * 3]
                                    dmesh.verts.[verts + dmesh.tris.[t + kp] * 3 + 1]
                                    dmesh.verts.[verts + dmesh.tris.[t + kp] * 3 + 2]
                            let stop =
                                v3
                                    dmesh.verts.[verts + dmesh.tris.[t + k] * 3]
                                    dmesh.verts.[verts + dmesh.tris.[t + k] * 3 + 1]
                                    dmesh.verts.[verts + dmesh.tris.[t + k] * 3 + 2]
                            if edgesMinY > start.Y then edgesMinY <- start.Y
                            if edgesMaxY < start.Y then edgesMaxY <- start.Y
                            if edgesMinY > stop.Y then edgesMinY <- stop.Y
                            if edgesMaxY < stop.Y then edgesMaxY <- stop.Y
                            segment3 start stop
                        kp <- k
                        k <- inc k|]

        // fin
        { NavEdgesMinY = edgesMinY
          NavEdgesMaxY = edgesMaxY
          NavInteriorEdges = interiorEdges
          NavExteriorEdges = exteriorEdges }

/// The manner in which a gui entity may be docked by a parent entity.
type DockType =
    | DockCenter
    | DockTop
    | DockRight
    | DockBottom
    | DockLeft

/// The manner in which a layout limits the flow its children.
type FlowLimit =
    | FlowParent
    | FlowUnlimited
    | FlowTo of single

/// The direction in which a layout flows its children.
type FlowDirection =
    | FlowRightward
    | FlowDownward
    | FlowLeftward
    | FlowUpward

/// A gui layout.
type Layout =
    | Flow of FlowDirection : FlowDirection * FlowLimit : FlowLimit
    | Dock of Bounds : Vector4 * PercentageBased : bool * ResizeChildren : bool
    | Grid of Dims : Vector2i * FlowDirectionOpt : FlowDirection option * ResizeChildren : bool
    | Manual

/// The type of a screen transition. Incoming means a new screen is being shown and Outgoing
/// means an existing screen being hidden.
type TransitionType =
    | Incoming
    | Outgoing

/// The state of a screen's transition.
type TransitionState =
    | IncomingState of GameTime
    | OutgoingState of GameTime
    | IdlingState of GameTime
    member this.TransitionTime =
        match this with
        | IncomingState time -> time
        | OutgoingState time -> time
        | IdlingState time -> time

/// Describes one of a screen's transition processes.
type [<SymbolicExpansion>] Transition =
    { TransitionType : TransitionType
      TransitionLifeTime : GameTime
      DissolveImageOpt : Image AssetTag option
      SongOpt : SongDescriptor option }

    /// Make a screen transition.
    static member make transitionType =
        let lifeTime = GameTime.zero
        { TransitionType = transitionType
          TransitionLifeTime = lifeTime
          DissolveImageOpt = None
          SongOpt = None }

/// The manner in which an entity paste operation should be executed.
type PasteType =
    | PasteAtLook
    | PasteAtMouse
    | PasteAt of Vector3

/// Describes the behavior of the screen dissolving algorithm.
type DissolveDescriptor =
    { IncomingTime : GameTime
      OutgoingTime : GameTime
      DissolveImage : Image AssetTag }

/// Describes the behavior of the screen slide algorithm.
type SlideDescriptor =
    { DissolveDescriptor : DissolveDescriptor
      IdlingTime : GameTime
      SlideImageOpt : Image AssetTag option }

/// Describes the shape of a desired overlay.
type OverlayNameDescriptor =
    | NoOverlay
    | RoutedOverlay
    | DefaultOverlay
    | ExplicitOverlay of string

/// A tasklet to be completed at the scheduled update time.
type [<ReferenceEquality>] 'w Tasklet =
    { ScheduledTime : GameTime
      ScheduledOp : 'w -> unit }

/// Configuration parameters for the world.
type [<ReferenceEquality>] WorldConfig =
    { Accompanied : bool
      Advancing : bool
      FramePacing : bool
      ModeOpt : string option
      SdlConfig : SdlConfig }

    /// That Nu is to run unaccompanied.
    member this.Unaccompanied =
        not this.Accompanied

    /// The default configuration of the world.
    static member defaultConfig =
        { Accompanied = false
          Advancing = true
          FramePacing = false
          ModeOpt = None
          SdlConfig = SdlConfig.defaultConfig }

/// Engine timing objects.
type Timers =
    { InputTimer : Stopwatch
      PhysicsTimer : Stopwatch
      PreUpdateTimer : Stopwatch
      PreUpdateGatherTimer : Stopwatch
      PreUpdateGameTimer : Stopwatch
      PreUpdateScreensTimer : Stopwatch
      PreUpdateGroupsTimer : Stopwatch
      UpdateTimer : Stopwatch
      UpdateGatherTimer : Stopwatch
      UpdateGameTimer : Stopwatch
      UpdateScreensTimer : Stopwatch
      UpdateGroupsTimer : Stopwatch
      UpdateEntitiesTimer : Stopwatch
      PostUpdateTimer : Stopwatch
      PostUpdateGatherTimer : Stopwatch
      PostUpdateGameTimer : Stopwatch
      PostUpdateScreensTimer : Stopwatch
      PostUpdateGroupsTimer : Stopwatch
      CoroutinesTimer : Stopwatch
      TaskletsTimer : Stopwatch
      DestructionTimer : Stopwatch
      PerProcessTimer : Stopwatch
      PreProcessTimer : Stopwatch
      PostProcessTimer : Stopwatch
      RenderGatherTimer : Stopwatch
      RenderEntityMessagesTimer : Stopwatch
      RenderMessagesTimer : Stopwatch
      AudioTimer : Stopwatch
      FrameTimer : Stopwatch
      MainThreadTimer : Stopwatch
      mutable MainThreadTime : TimeSpan
      ImGuiTimer : Stopwatch
      mutable ImGuiTime : TimeSpan
      mutable GcTotalTime : TimeSpan
      mutable GcFrameTime : TimeSpan }

    /// Make timers.
    static member make () =
        let gcTime = GC.GetTotalPauseDuration ()
        { InputTimer = Stopwatch ()
          PhysicsTimer = Stopwatch ()
          PreUpdateTimer = Stopwatch ()
          PreUpdateGatherTimer = Stopwatch ()
          PreUpdateGameTimer = Stopwatch ()
          PreUpdateScreensTimer = Stopwatch ()
          PreUpdateGroupsTimer = Stopwatch ()
          UpdateTimer = Stopwatch ()
          UpdateGatherTimer = Stopwatch ()
          UpdateGameTimer = Stopwatch ()
          UpdateScreensTimer = Stopwatch ()
          UpdateGroupsTimer = Stopwatch ()
          UpdateEntitiesTimer = Stopwatch ()
          PostUpdateTimer = Stopwatch ()
          PostUpdateGatherTimer = Stopwatch ()
          PostUpdateGameTimer = Stopwatch ()
          PostUpdateScreensTimer = Stopwatch ()
          PostUpdateGroupsTimer = Stopwatch ()
          CoroutinesTimer = Stopwatch ()
          TaskletsTimer = Stopwatch ()
          DestructionTimer = Stopwatch ()
          PerProcessTimer = Stopwatch ()
          PreProcessTimer = Stopwatch ()
          PostProcessTimer = Stopwatch ()
          RenderGatherTimer = Stopwatch ()
          RenderEntityMessagesTimer = Stopwatch ()
          RenderMessagesTimer = Stopwatch ()
          AudioTimer = Stopwatch ()
          FrameTimer = Stopwatch ()
          MainThreadTimer = Stopwatch ()
          MainThreadTime = TimeSpan.Zero
          ImGuiTimer = Stopwatch ()
          ImGuiTime = TimeSpan.Zero
          GcTotalTime = gcTime
          GcFrameTime = gcTime }

[<AutoOpen>]
module AmbientState =

    let [<Literal>] private AccompaniedMask =           0b0001u
    let [<Literal>] private AdvancingMask =             0b0010u
    let [<Literal>] private FramePacingMask =           0b0100u
    let [<Literal>] private AdvancementClearedMask =    0b1000u

    /// The ambient state of the world.
    type [<ReferenceEquality>] 'w AmbientState =
        private
            { // cache line 1 (assuming 16 byte header)
              mutable Flags : uint
              mutable Liveness : Liveness
              mutable UpdateDelta : int64
              mutable UpdateTime : int64
              mutable ClockDelta : single
              mutable ClockTime : single
              // cache line 2
              mutable TickDelta : int64
              KeyValueStore : SDictionary<string, obj>
              mutable TickTime : int64
              TickWatch : Stopwatch
              mutable DateDelta : TimeSpan
              // cache line 3
<<<<<<< HEAD
              mutable TickDeltaPrevious : int64
              mutable DateTime : DateTimeOffset
              mutable Tasklets : OMap<Simulant, 'w Tasklet UList>
              mutable SdlDepsOpt : SdlDeps option
=======
              TickDeltaPrevious : int64
              DateTime : DateTimeOffset
              Coroutines : OMap<uint64, ('w -> bool) * 'w Coroutine>
              Tasklets : OMap<Simulant, 'w Tasklet UList>
              SdlDepsOpt : SdlDeps option
>>>>>>> 1b804c68
              Symbolics : Symbolics
              mutable Overlayer : Overlayer
              Timers : Timers
              // cache line 4
              mutable LightMapRenderRequested : bool }

        member this.Accompanied = this.Flags &&& AccompaniedMask <> 0u
        member this.Advancing = this.Flags &&& AdvancingMask <> 0u
        member this.FramePacing = this.Flags &&& FramePacingMask <> 0u
        member this.AdvancementCleared = this.Flags &&& AdvancementClearedMask <> 0u

    /// Get the the liveness state of the engine.
    let getLiveness state =
        state.Liveness

    /// Set whether the world's state is advancing.
    let setAdvancing advancing (state : _ AmbientState) =
        if advancing <> state.Advancing then
            if advancing then state.TickWatch.Start () else state.TickWatch.Stop ()
            state.Flags <- if advancing then state.Flags ||| AdvancingMask else state.Flags &&& ~~~AdvancingMask

    /// Set whether the world's frame rate is being explicitly paced based on clock progression.
    let setFramePacing framePacing (state : _ AmbientState) =
        state.Flags <- if framePacing then state.Flags ||| FramePacingMask else state.Flags &&& ~~~FramePacingMask

    let internal clearAdvancement (state : _ AmbientState) =
        state.Flags <- state.Flags &&& ~~~AdvancingMask ||| AdvancementClearedMask
        state.UpdateDelta <- 0L
        state.ClockDelta <- 0.0f
        state.TickDelta <- 0L

    let internal restoreAdvancement advancing advancementCleared updateDelta clockDelta tickDelta (state : _ AmbientState) =
        let flags = state.Flags
        let flags = if advancing then flags ||| AdvancingMask else flags &&& ~~~AdvancingMask
        let flags = if advancementCleared then flags ||| AdvancementClearedMask else flags &&& ~~~AdvancementClearedMask
        state.Flags <- flags
        state.UpdateDelta <- updateDelta
        state.ClockDelta <- clockDelta
        state.TickDelta <- tickDelta

    /// Get the update delta.
    let getUpdateDelta state =
        state.UpdateDelta

    /// Get the update time.
    let getUpdateTime state =
        state.UpdateTime

    /// Get the clock delta as a number of seconds.
    let getClockDelta state =
        state.ClockDelta

    /// Get the clock time as a number of seconds.
    let getClockTime state =
        state.ClockTime

    /// Get the tick delta as a number of environment ticks.
    let getTickDelta state =
        state.TickDelta

    /// Get the tick time as a number of environment ticks.
    let getTickTime state =
        state.TickTime

    /// Get the polymorphic engine time delta.
    let getGameDelta (state : 'w AmbientState) =
        match Constants.GameTime.DesiredFrameRate with
        | StaticFrameRate _ -> UpdateTime (if state.Advancing then 1L else 0L)
        | DynamicFrameRate _ -> TickTime (getTickDelta state)

    /// Get the polymorphic engine time.
    let getGameTime state =
        match Constants.GameTime.DesiredFrameRate with
        | StaticFrameRate _ -> UpdateTime (getUpdateTime state)
        | DynamicFrameRate _ -> TickTime (getTickTime state)

    /// Get the date delta as a TimeSpan.
    let getDateDelta state =
        state.DateDelta

    /// Get the date time as a DateTimeOffset.
    let getDateTime state =
        state.DateTime

    /// Update the update and clock times.
    let updateTime (state : 'w AmbientState) =
        let tickDeltaCurrent =
            if state.Advancing
            then min state.TickWatch.ElapsedTicks Constants.Engine.TickDeltaMax
            else 0L
        state.TickWatch.Restart ()
        let updateDelta = if state.Advancing then 1L else 0L
        let tickDelta =
            if Constants.Engine.TickDeltaAveraging
            then (tickDeltaCurrent + state.TickDeltaPrevious) / 2L
            else tickDeltaCurrent
        let tickTime = state.TickTime + tickDelta
        let dateTimeOld = state.DateTime
        let dateTime = DateTimeOffset.Now
        state.UpdateDelta <- updateDelta
        state.UpdateTime <- state.UpdateTime + updateDelta
        state.ClockDelta <- single tickDelta / single Stopwatch.Frequency
        state.ClockTime <- single tickTime / single Stopwatch.Frequency
        state.TickDelta <- tickDelta
        state.TickDeltaPrevious <- tickDeltaCurrent
        state.TickTime <- tickTime
        state.DateTime <- dateTime
        state.DateDelta <- dateTime - dateTimeOld

    /// Switch simulation to use this ambient state.
    let switch (state : 'w AmbientState) =
        if state.Advancing
        then state.TickWatch.Start ()
        else state.TickWatch.Stop ()
        state

    /// Place the engine into a state such that the app will exit at the end of the current frame.
    let exit state =
        state.Liveness <- Dead

    /// Get the key-value store.
    let getKeyValueStore state =
        state.KeyValueStore

<<<<<<< HEAD
=======
    /// Get the key-value store with the by map.
    let getKeyValueStoreBy by state =
        by state.KeyValueStore

    /// Set the key-value store.
    let setKeyValueStore store state =
        { state with KeyValueStore = store }

    /// Update the key-value store.
    let mapKeyValueStore mapper state =
        let store = mapper (getKeyValueStore state)
        { state with KeyValueStore = store }

    /// Get the active coroutines.
    let getCoroutines state =
        state.Coroutines

    /// Set the active coroutines.
    let setCoroutines coroutines state =
        { state with Coroutines = coroutines }

    /// Add a coroutine to the active coroutines.
    let addCoroutine coroutine state =
        let id = Gen.id64
        let coroutines = OMap.add id coroutine state.Coroutines
        { state with Coroutines = coroutines }

>>>>>>> 1b804c68
    /// Get the tasklets scheduled for future processing.
    let getTasklets state =
        state.Tasklets

    /// Remove all tasklets associated with a simulant.
    let removeTasklets simulant state =
        state.Tasklets <- OMap.remove simulant state.Tasklets

    /// Clear the tasklets from future processing.
    let clearTasklets state =
        state.Tasklets <- OMap.makeEmpty HashIdentity.Structural (OMap.getConfig state.Tasklets)

    /// Restore the given tasklets from future processing.
    let restoreTasklets tasklets state =
        state.Tasklets <- tasklets

    /// Add a tasklet to be executed at the scheduled time.
    let addTasklet simulant tasklet state =
        state.Tasklets <-
            match state.Tasklets.TryGetValue simulant with
            | (true, taskletList) -> OMap.add simulant (UList.add tasklet taskletList) state.Tasklets
            | (false, _) -> OMap.add simulant (UList.singleton (OMap.getConfig state.Tasklets) tasklet) state.Tasklets

    /// Attempt to get the window flags.
    let tryGetWindowFlags state =
        match Option.flatten (Option.map SdlDeps.getWindowOpt state.SdlDepsOpt) with
        | Some (SglWindow window) -> Some (SDL.SDL_GetWindowFlags window.SglWindow)
        | _ -> None

    /// Attempt to check that the window is minimized.
    let tryGetWindowMinimized state =
        Option.map (fun flags -> flags &&& uint32 SDL.SDL_WindowFlags.SDL_WINDOW_MINIMIZED <> 0u) (tryGetWindowFlags state)

    /// Attempt to check that the window is maximized.
    let tryGetWindowMaximized state =
        Option.map (fun flags -> flags &&& uint32 SDL.SDL_WindowFlags.SDL_WINDOW_MAXIMIZED <> 0u) (tryGetWindowFlags state)

    /// Attempt to check that the window is in a full screen state.
    let tryGetWindowFullScreen state =
        match Option.flatten (Option.map SdlDeps.getWindowOpt state.SdlDepsOpt) with
        | Some (SglWindow window) ->            
            let (width, height) = (ref 0, ref 0)
            SDL.SDL_GetWindowSize (window.SglWindow, width, height) |> ignore
            let mutable displayMode = Unchecked.defaultof<_>
            SDL.SDL_GetDesktopDisplayMode (0, &displayMode) |> ignore<int>
            Some (width.Value = displayMode.w || height.Value = displayMode.h)
        | _ -> None

    /// Attempt to set the window's full screen state.
    let trySetWindowFullScreen fullScreen state =
        match state.SdlDepsOpt with
        | Some deps -> SdlDeps.trySetWindowFullScreen fullScreen deps
        | None -> ()

    /// Attempt to toggle the window's full screen state.
    let tryToggleWindowFullScreen state =
        match tryGetWindowFullScreen state with
        | Some fullScreen -> trySetWindowFullScreen (not fullScreen) state
        | None -> ()

    /// Attempt to get the window position.
    let tryGetWindowPosition state =
        match Option.flatten (Option.map SdlDeps.getWindowOpt state.SdlDepsOpt) with
        | Some (SglWindow window) ->
            let (x, y) = (ref 0, ref 0)
            SDL.SDL_GetWindowPosition (window.SglWindow, x, y) |> ignore
            Some (v2i x.Value y.Value)
        | _ -> None

    /// Attempt to set the window's position.
    let trySetWindowPosition (position : Vector2i) state =
        match Option.flatten (Option.map SdlDeps.getWindowOpt state.SdlDepsOpt) with
        | Some (SglWindow window) -> SDL.SDL_SetWindowPosition (window.SglWindow, position.X, position.Y) |> ignore
        | None -> ()

    /// Attempt to get the window size.
    let tryGetWindowSize state =
        match Option.flatten (Option.map SdlDeps.getWindowOpt state.SdlDepsOpt) with
        | Some (SglWindow window) ->
            let (width, height) = (ref 0, ref 0)
            SDL.SDL_GetWindowSize (window.SglWindow, width, height) |> ignore
            Some (v2i width.Value height.Value)
        | _ -> None

    /// Attempt to set the window's size.
    let trySetWindowSize (size : Vector2i) state =
        match Option.flatten (Option.map SdlDeps.getWindowOpt state.SdlDepsOpt) with
        | Some (SglWindow window) -> SDL.SDL_SetWindowSize (window.SglWindow, size.X, size.Y) |> ignore
        | None -> ()

    /// Get symbolics.
    let getSymbolics state =
        state.Symbolics

    /// Get the overlayer.
    let getOverlayer state =
        state.Overlayer

    /// Set the overlayer.
    let setOverlayer overlayer state =
        state.Overlayer <- overlayer

    /// Get the timers.
    let getTimers state =
        state.Timers

    /// Acknowledge a light map render request.
    let acknowledgeLightMapRenderRequest state =
        state.LightMapRenderRequested <- false

    /// Get whether a light map render was requested.
    let getLightMapRenderRequested state =
        state.LightMapRenderRequested

    /// Request a light map render for the current frame.
    let requestLightMapRender state =
        state.LightMapRenderRequested <- true

    /// Make an ambient state value.
    let make accompanied advancing framePacing symbolics overlayer timers sdlDepsOpt =
        let flags =
            (if accompanied then AccompaniedMask else 0u) |||
            (if advancing then AdvancingMask else 0u) |||
            (if framePacing then FramePacingMask else 0u)
        { Flags = flags
          Liveness = Live
          UpdateDelta = 0L
          UpdateTime = 0L
          ClockDelta = 0.0f
          ClockTime = 0.0f
          TickDelta = 0L
          KeyValueStore = SDictionary.make StringComparer.Ordinal
          TickTime = 0L
          TickWatch = if advancing then Stopwatch.StartNew () else Stopwatch ()
          DateDelta = TimeSpan.Zero
          TickDeltaPrevious = 0L
          DateTime = DateTime.Now
<<<<<<< HEAD
          Tasklets = OMap.makeEmpty HashIdentity.Structural Imperative
=======
          Coroutines = OMap.makeEmpty HashIdentity.Structural config
          Tasklets = OMap.makeEmpty HashIdentity.Structural config
>>>>>>> 1b804c68
          SdlDepsOpt = sdlDepsOpt
          Symbolics = symbolics
          Overlayer = overlayer
          Timers = timers
          LightMapRenderRequested = false }

/// The ambient state of the world.
type 'w AmbientState = 'w AmbientState.AmbientState<|MERGE_RESOLUTION|>--- conflicted
+++ resolved
@@ -450,18 +450,11 @@
               TickWatch : Stopwatch
               mutable DateDelta : TimeSpan
               // cache line 3
-<<<<<<< HEAD
               mutable TickDeltaPrevious : int64
               mutable DateTime : DateTimeOffset
+              mutable Coroutines : OMap<uint64, ('w -> bool) * 'w Coroutine>
               mutable Tasklets : OMap<Simulant, 'w Tasklet UList>
               mutable SdlDepsOpt : SdlDeps option
-=======
-              TickDeltaPrevious : int64
-              DateTime : DateTimeOffset
-              Coroutines : OMap<uint64, ('w -> bool) * 'w Coroutine>
-              Tasklets : OMap<Simulant, 'w Tasklet UList>
-              SdlDepsOpt : SdlDeps option
->>>>>>> 1b804c68
               Symbolics : Symbolics
               mutable Overlayer : Overlayer
               Timers : Timers
@@ -586,36 +579,19 @@
     let getKeyValueStore state =
         state.KeyValueStore
 
-<<<<<<< HEAD
-=======
-    /// Get the key-value store with the by map.
-    let getKeyValueStoreBy by state =
-        by state.KeyValueStore
-
-    /// Set the key-value store.
-    let setKeyValueStore store state =
-        { state with KeyValueStore = store }
-
-    /// Update the key-value store.
-    let mapKeyValueStore mapper state =
-        let store = mapper (getKeyValueStore state)
-        { state with KeyValueStore = store }
-
     /// Get the active coroutines.
     let getCoroutines state =
         state.Coroutines
 
     /// Set the active coroutines.
     let setCoroutines coroutines state =
-        { state with Coroutines = coroutines }
+        state.Coroutines <- coroutines
 
     /// Add a coroutine to the active coroutines.
     let addCoroutine coroutine state =
         let id = Gen.id64
-        let coroutines = OMap.add id coroutine state.Coroutines
-        { state with Coroutines = coroutines }
-
->>>>>>> 1b804c68
+        state.Coroutines <- OMap.add id coroutine state.Coroutines
+
     /// Get the tasklets scheduled for future processing.
     let getTasklets state =
         state.Tasklets
@@ -753,12 +729,8 @@
           DateDelta = TimeSpan.Zero
           TickDeltaPrevious = 0L
           DateTime = DateTime.Now
-<<<<<<< HEAD
+          Coroutines = OMap.makeEmpty HashIdentity.Structural Imperative
           Tasklets = OMap.makeEmpty HashIdentity.Structural Imperative
-=======
-          Coroutines = OMap.makeEmpty HashIdentity.Structural config
-          Tasklets = OMap.makeEmpty HashIdentity.Structural config
->>>>>>> 1b804c68
           SdlDepsOpt = sdlDepsOpt
           Symbolics = symbolics
           Overlayer = overlayer
