﻿// Nu Game Engine.
// Copyright (C) Bryan Edds.

namespace Nu
open System
open System.Collections.Generic
open System.Diagnostics
open System.Reflection
open System.Threading
open SDL2
open Prime

[<AbstractClass; Sealed>]
type Nu () =

    static let mutable Initialized = false

    // NOTE: extracted from Nu.initPlus to shorten stack trace.
    [<DebuggerHidden>]
    static member private worldModuleSignal (signalObj : obj) (simulant : Simulant) world =
        World.signal (signalObj :?> Signal) simulant world

    /// Initialize the Nu game engine, allowing for additional user-defined initialization after setting up logging
    /// and function / lens references but before performing initialization involving values stored in constants.
    static member initPlus userInit =

        // init only if needed
        if not Initialized then

            // ensure the current culture is invariate
            Thread.CurrentThread.CurrentCulture <- Globalization.CultureInfo.InvariantCulture

            // init logging
            Log.init (Some Constants.Paths.LogFilePath)

            // init math module
            Math.Init ()

            // init reflection module
            Reflection.init ()

            // init simulant modules
            WorldModuleGame.init ()
            WorldModuleScreen.init ()
            WorldModuleGroup.init ()
            WorldModuleEntity.init ()

            // init simulant types
            Nu.Entity.init ()

            // init WorldTypes variables
            WorldTypes.EmptyGameContent <- GameContent.empty
            WorldTypes.EmptyScreenContent <- ScreenContent.empty
            WorldTypes.EmptyGroupContent <- GroupContent.empty
            WorldTypes.EmptyEntityContent <- EntityContent.empty

            // init WorldTypes F# reach-arounds
            WorldTypes.viewGame <- fun game world -> World.viewGameProperties (game :?> Game) (world :?> World)
            WorldTypes.viewScreen <- fun screen world -> World.viewScreenProperties (screen :?> Screen) (world :?> World)
            WorldTypes.viewGroup <- fun group world -> World.viewGroupProperties (group :?> Group) (world :?> World)
            WorldTypes.viewEntity <- fun entity world -> World.viewEntityProperties (entity :?> Entity) (world :?> World)
            WorldTypes.getSelectedScreenIdling <- fun worldObj -> World.getSelectedScreenIdling (worldObj :?> World)
            WorldTypes.getSelectedScreenTransitioning <- fun worldObj -> World.getSelectedScreenTransitioning (worldObj :?> World)
            WorldTypes.handleSubscribeAndUnsubscribeEvent <- fun subscribing eventAddress subscriber worldObj -> World.handleSubscribeAndUnsubscribeEvent subscribing eventAddress subscriber (worldObj :?> World)
            WorldTypes.getEntityIs2d <- fun entityObj worldObj -> World.getEntityIs2d (entityObj :?> Entity) (worldObj :?> World)

            // init WorldModule F# reach-arounds
            WorldModule.getSelected <- fun simulant world -> World.getSelected simulant world
            WorldModule.sortSubscriptionsByElevation <- fun subscriptions worldObj -> World.sortSubscriptionsByElevation subscriptions (worldObj :?> World)
            WorldModule.admitScreenElements <- fun screen world -> World.admitScreenElements screen world
            WorldModule.evictScreenElements <- fun screen world -> World.evictScreenElements screen world
            WorldModule.registerScreenPhysics <- fun screen world -> World.registerScreenPhysics screen world
            WorldModule.unregisterScreenPhysics <- fun screen world -> World.unregisterScreenPhysics screen world
            WorldModule.register <- fun simulant world -> World.register simulant world
            WorldModule.unregister <- fun simulant world -> World.unregister simulant world
            WorldModule.tryProcessGame <- fun game world -> World.tryProcessGame game world
            WorldModule.tryProcessScreen <- fun screen world -> World.tryProcessScreen screen world
            WorldModule.tryProcessGroup <- fun group world -> World.tryProcessGroup group world
            WorldModule.tryProcessEntity <- fun entity world -> World.tryProcessEntity entity world
            WorldModule.signal <- Nu.worldModuleSignal
            WorldModule.destroyImmediate <- fun simulant world -> World.destroyImmediate simulant world
            WorldModule.destroy <- fun simulant world -> World.destroy simulant world
            WorldModule.getEmptyEffect <- fun () -> Effect.empty :> obj

            // init entity module
            WorldModuleEntity.LayoutFacetType <- typeof<LayoutFacet>

            // init user-defined initialization process
            let result = userInit ()

            // init vsync
            Vsync.Init Constants.Engine.RunSynchronously

            // init OpenGL assert mechanism
            OpenGL.Hl.InitAssert Constants.OpenGL.HlDebug

            // mark init flag
            Initialized <- true

            // fin
            result

        // already init'd
        else userInit ()

    /// Initialize the Nu game engine.
    static member init () =
        Nu.initPlus (fun () -> ())

[<AutoOpen>]
module WorldModule3 =

    type World with

        static member private pairWithName source =
            (getTypeName source, source)

        static member private makeDefaultGameDispatcher () =
            World.pairWithName (GameDispatcher ())

        static member private makeDefaultScreenDispatchers () =
            Map.ofList [World.pairWithName (ScreenDispatcher ())]

        static member private makeDefaultGroupDispatchers () =
            Map.ofList [World.pairWithName (GroupDispatcher ())]

        static member private makeDefaultEntityDispatchers () =
            // TODO: consider if we should reflectively generate most of these.
            Map.ofListBy World.pairWithName $
                [EntityDispatcher (true, false, false, false)
                 Entity2dDispatcher (false, false, false)
                 Entity3dDispatcher (false, false, false)
                 StaticSpriteDispatcher ()
                 AnimatedSpriteDispatcher ()
                 GuiDispatcher ()
                 TextDispatcher ()
                 LabelDispatcher ()
                 ButtonDispatcher ()
                 ToggleButtonDispatcher ()
                 RadioButtonDispatcher ()
                 FillBarDispatcher ()
                 FeelerDispatcher ()
                 TextBoxDispatcher ()
                 FpsDispatcher ()
                 PanelDispatcher ()
                 BasicStaticSpriteEmitterDispatcher ()
                 Effect2dDispatcher ()
                 Block2dDispatcher ()
                 Box2dDispatcher ()
                 Sphere2dDispatcher ()
                 Ball2dDispatcher ()
                 Character2dDispatcher ()
                 BodyJoint2dDispatcher ()
                 TileMapDispatcher ()
                 TmxMapDispatcher ()
                 SpineSkeletonDispatcher ()
                 Lighting3dConfigDispatcher ()
                 LightProbe3dDispatcher ()
                 Light3dDispatcher ()
                 SkyBoxDispatcher ()
                 StaticBillboardDispatcher ()
                 AnimatedBillboardDispatcher ()
                 StaticModelDispatcher ()
                 AnimatedModelDispatcher ()
                 SensorModelDispatcher ()
                 RigidModelDispatcher ()
                 StaticModelSurfaceDispatcher ()
                 SensorModelSurfaceDispatcher ()
                 RigidModelSurfaceDispatcher ()
                 BasicStaticBillboardEmitterDispatcher ()
                 Effect3dDispatcher ()
                 Block3dDispatcher ()
                 Box3dDispatcher ()
                 Sphere3dDispatcher ()
                 Ball3dDispatcher ()
                 Character3dDispatcher ()
                 BodyJoint3dDispatcher ()
                 TerrainDispatcher ()
                 Nav3dConfigDispatcher ()
                 EditVolumeDispatcher ()
                 StaticModelHierarchyDispatcher ()
                 RigidModelHierarchyDispatcher ()]

        static member private makeDefaultFacets () =
            // TODO: consider if we should reflectively generate most of these.
            Map.ofListBy World.pairWithName $
                [Facet (false, false, false)
                 StaticSpriteFacet ()
                 AnimatedSpriteFacet ()
                 TextFacet ()
                 BackdroppableFacet ()
                 ButtonFacet ()
                 ToggleButtonFacet ()
                 RadioButtonFacet ()
                 FillBarFacet ()
                 FeelerFacet ()
                 TextBoxFacet ()
                 BasicStaticSpriteEmitterFacet ()
                 EffectFacet ()
                 RigidBodyFacet ()
                 BodyJointFacet ()
                 TileMapFacet ()
                 TmxMapFacet ()
                 SpineSkeletonFacet ()
                 LayoutFacet ()
                 LightProbe3dFacet ()
                 Light3dFacet ()
                 SkyBoxFacet ()
                 StaticBillboardFacet ()
                 AnimatedBillboardFacet ()
                 BasicStaticBillboardEmitterFacet ()
                 StaticModelFacet ()
                 StaticModelSurfaceFacet ()
                 AnimatedModelFacet ()
                 TerrainFacet ()
                 EditVolumeFacet ()
                 TraversalInterpoledFacet ()
                 NavBodyFacet ()
                 FollowerFacet ()
                 Freezer3dFacet ()]

        /// Update late bindings internally stored by the engine from types found in the given assemblies.
        static member updateLateBindings (assemblies : Assembly array) world =

            // prepare for late-bound type updating
            WorldImSim.Reinitializing <- true
            Content.UpdateLateBindingsCount <- inc Content.UpdateLateBindingsCount
            World.clearEntityFromClipboard world // HACK: clear what's on the clipboard rather than changing its dispatcher instance.
            world.WorldExtension.Plugin.CleanUp ()

            // update late-bound types
            let pluginType =
                assemblies
                |> Array.map (fun assembly -> assembly.GetTypes ())
                |> Array.concat
                |> Array.filter (fun ty -> ty.IsSubclassOf typeof<NuPlugin>)
                |> Array.filter (fun ty -> not ty.IsAbstract)
                |> Array.filter (fun ty -> ty.GetConstructors () |> Seq.exists (fun ctor -> ctor.GetParameters().Length = 0))
                |> Array.head
            let plugin = Activator.CreateInstance pluginType :?> NuPlugin
            let pluginFacets = plugin.Birth<Facet> assemblies
            let pluginEntityDispatchers = plugin.Birth<EntityDispatcher> assemblies
            let pluginGroupDispatchers = plugin.Birth<GroupDispatcher> assemblies
            let pluginScreenDispatchers = plugin.Birth<ScreenDispatcher> assemblies
            let pluginGameDispatchers = plugin.Birth<GameDispatcher> assemblies
            world.WorldExtension.Plugin <- plugin
            world.WorldExtension.Dispatchers.Facets.Clear ()
            world.WorldExtension.Dispatchers.EntityDispatchers.Clear ()
            world.WorldExtension.Dispatchers.GroupDispatchers.Clear ()
            world.WorldExtension.Dispatchers.ScreenDispatchers.Clear ()
            world.WorldExtension.Dispatchers.GameDispatchers.Clear ()
            for (facetName, facet) in pluginFacets do
                world.WorldExtension.Dispatchers.Facets.[facetName] <- facet
            for (entityDispatcherName, entityDispatcher) in pluginEntityDispatchers do
                world.WorldExtension.Dispatchers.EntityDispatchers.[entityDispatcherName] <- entityDispatcher
            for (groupDispatcherName, groupDispatcher) in pluginGroupDispatchers do
                world.WorldExtension.Dispatchers.GroupDispatchers.[groupDispatcherName] <- groupDispatcher
            for (screenDispatcherName, screenDispatcher) in pluginScreenDispatchers do
                world.WorldExtension.Dispatchers.ScreenDispatchers.[screenDispatcherName] <- screenDispatcher
            for (gameDispatcherName, gameDispatcher) in pluginGameDispatchers do
                world.WorldExtension.Dispatchers.GameDispatchers.[gameDispatcherName] <- gameDispatcher

            // update late bindings for all simulants
            let lateBindingses =
                Array.concat
<<<<<<< HEAD
            for simulant in (World.getSimulants world).Keys do
=======
                    [|Array.map (snd >> cast<LateBindings>) pluginFacets
                      Array.map (snd >> cast<LateBindings>) pluginEntityDispatchers
                      Array.map (snd >> cast<LateBindings>) pluginGroupDispatchers
                      Array.map (snd >> cast<LateBindings>) pluginScreenDispatchers
                      Array.map (snd >> cast<LateBindings>) pluginGameDispatchers|]
            for (simulant, _) in world.Simulants do
>>>>>>> 1b804c68
                for lateBindings in lateBindingses do
                    World.updateLateBindings3 lateBindings simulant world
            for simulant in (World.getSimulants world).Keys do
                World.trySynchronize true simulant world

        /// Make the world.
        static member makePlus plugin eventGraph jobGraph geometryViewport rasterViewport outerViewport dispatchers quadtree octree ambientState imGui physicsEngine2d physicsEngine3d rendererProcess audioPlayer activeGameDispatcher =
            Nu.init () // ensure game engine is initialized
            let entityStates = SDictionary.make HashIdentity.Structural
            let groupStates = Dictionary HashIdentity.Structural
            let screenStates = Dictionary HashIdentity.Structural
            let gameState = GameState.make activeGameDispatcher
            let rendererPhysics3d = new RendererPhysics3d ()
            let subsystems =
                { ImGui = imGui
                  PhysicsEngine2d = physicsEngine2d
                  PhysicsEngine3d = physicsEngine3d
                  RendererProcess = rendererProcess
                  RendererPhysics3d = rendererPhysics3d
                  AudioPlayer = audioPlayer }
<<<<<<< HEAD
            let simulants = Dictionary.singleton HashIdentity.Structural (Game :> Simulant) None
=======
            let simulants = UMap.singleton HashIdentity.Structural config (Game :> Simulant) None
            let entitiesIndexed = UMap.makeEmpty HashIdentity.Structural config
>>>>>>> 1b804c68
            let worldExtension =
                { ContextImSim = Address.empty
                  DeclaredImSim = Address.empty
                  SimulantsImSim = SDictionary.make HashIdentity.Structural
                  SubscriptionsImSim = SDictionary.make HashIdentity.Structural
                  JobGraph = jobGraph
                  GeometryViewport = geometryViewport
                  RasterViewport = rasterViewport
                  OuterViewport = outerViewport
                  DestructionList = List ()
                  Dispatchers = dispatchers
                  Plugin = plugin
                  PropagationTargets = Dictionary HashIdentity.Structural }
            let world =
                { EventGraph = eventGraph
                  EntityStates = entityStates
                  GroupStates = groupStates
                  ScreenStates = screenStates
                  GameState = gameState
                  EntityMounts = Dictionary HashIdentity.Structural
                  Quadtree = quadtree
                  Octree = octree
                  AmbientState = ambientState
                  Subsystems = subsystems
                  Simulants = simulants
                  EntitiesIndexed = entitiesIndexed
                  WorldExtension = worldExtension }
            Reflection.attachProperties gameState.Dispatcher gameState world
            World.choose world

        /// Make a world with stub dependencies.
        static member makeStub config (plugin : NuPlugin) =

            // make the world's event delegate
            let eventGraph =
                let eventTracing = Constants.Engine.EventTracing
                let eventTracerOpt = if eventTracing then Some (Log.custom "Event") else None // NOTE: lambda expression is duplicated in multiple places...
                let eventFilter = Constants.Engine.EventFilter
                let globalSimulantGeneralized = { GsgAddress = atoa Game.GameAddress }
                EventGraph.make eventTracerOpt eventFilter globalSimulantGeneralized

            // make the default game dispatcher
            let defaultGameDispatcher = World.makeDefaultGameDispatcher ()

            // make the default job graph
            let jobGraph = JobGraphInline ()

            // make the default viewports
            let outerViewport = Viewport.makeOuter Constants.Render.DisplayVirtualResolution
            let rasterViewport = Viewport.makeRaster outerViewport.Bounds
            let geometryViewport = Viewport.makeGeometry outerViewport.Bounds.Size

            // make the world's dispatchers
            let dispatchers =
                { Facets = World.makeDefaultFacets () |> Map.toSeq |> dictPlus StringComparer.Ordinal
                  EntityDispatchers = World.makeDefaultEntityDispatchers () |> Map.toSeq |> dictPlus StringComparer.Ordinal
                  GroupDispatchers = World.makeDefaultGroupDispatchers () |> Map.toSeq |> dictPlus StringComparer.Ordinal
                  ScreenDispatchers = World.makeDefaultScreenDispatchers () |> Map.toSeq |> dictPlus StringComparer.Ordinal
                  GameDispatchers = Map.ofList [defaultGameDispatcher] |> Map.toSeq |> dictPlus StringComparer.Ordinal }

            // make the world's subsystems
            let imGui = ImGui (true, outerViewport.Bounds.Size)
            let physicsEngine2d = StubPhysicsEngine.make ()
            let physicsEngine3d = StubPhysicsEngine.make ()
            let rendererProcess = RendererInline () :> RendererProcess
            rendererProcess.Start imGui.Fonts None geometryViewport rasterViewport outerViewport // params implicate stub renderers
            let audioPlayer = StubAudioPlayer.make ()

            // make the world's ambient state
            let symbolics = Symbolics.makeEmpty ()
            let timers = Timers.make ()
            let ambientState = AmbientState.make config.Accompanied true false symbolics Overlayer.empty timers None

            // make the world's spatial trees
            let quadtree = Quadtree.make Constants.Engine.QuadtreeDepth Constants.Engine.QuadtreeSize
            let octree = Octree.make Constants.Engine.OctreeDepth Constants.Engine.OctreeSize

            // make the world
            let world = World.makePlus plugin eventGraph jobGraph geometryViewport rasterViewport outerViewport dispatchers quadtree octree ambientState imGui physicsEngine2d physicsEngine3d rendererProcess audioPlayer (snd defaultGameDispatcher)

            // register the game
            World.registerGame Game world

            // fin
            world

<<<<<<< HEAD
        /// Attempt to make the world, returning either a Right World on success, or a Left string
        /// (with an error message) on failure.
        static member tryMake sdlDeps config geometryViewport rasterViewport (outerViewport : Viewport) (plugin : NuPlugin) =

            // attempt to create asset graph
            match AssetGraph.tryMakeFromFile Assets.Global.AssetGraphFilePath with
            | Right assetGraph ->

                // compute initial pacakges
                let initialPackages = Assets.Default.PackageName :: plugin.InitialPackages

                // initialize metadata and load initial package
                Metadata.init assetGraph
                for package in initialPackages do
                    Metadata.loadMetadataPackage package

                // make the world's event graph
                let eventGraph =
                    let eventTracing = Constants.Engine.EventTracing
                    let eventTracerOpt = if eventTracing then Some (Log.custom "Event") else None
                    let eventFilter = Constants.Engine.EventFilter
                    let globalSimulant = Game
                    let globalSimulantGeneralized = { GsgAddress = atoa globalSimulant.GameAddress }
                    EventGraph.make eventTracerOpt eventFilter globalSimulantGeneralized 
                    
                // make plug-in facets and dispatchers
                let pluginAssemblies = [|plugin.GetType().Assembly|]
                let pluginFacets = plugin.Birth<Facet> pluginAssemblies
                let pluginEntityDispatchers = plugin.Birth<EntityDispatcher> pluginAssemblies
                let pluginGroupDispatchers = plugin.Birth<GroupDispatcher> pluginAssemblies
                let pluginScreenDispatchers = plugin.Birth<ScreenDispatcher> pluginAssemblies
                let pluginGameDispatchers = plugin.Birth<GameDispatcher> pluginAssemblies

                // make the default game dispatcher
                let defaultGameDispatcher = World.makeDefaultGameDispatcher ()

                // make the job graph
                let jobGraph =
                    if Constants.Engine.RunSynchronously
                    then JobGraphInline () :> JobGraph
                    else JobGraphParallel (TimeSpan.FromSeconds 0.5) :> JobGraph

                // make the world's dispatchers
                let dispatchers =
                    { Facets = World.makeDefaultFacets () |> Map.addMany pluginFacets |> Map.toSeq |> dictPlus StringComparer.Ordinal
                      EntityDispatchers = World.makeDefaultEntityDispatchers () |> Map.addMany pluginEntityDispatchers |> Map.toSeq |> dictPlus StringComparer.Ordinal
                      GroupDispatchers = World.makeDefaultGroupDispatchers () |> Map.addMany pluginGroupDispatchers |> Map.toSeq |> dictPlus StringComparer.Ordinal
                      ScreenDispatchers = World.makeDefaultScreenDispatchers () |> Map.addMany pluginScreenDispatchers |> Map.toSeq |> dictPlus StringComparer.Ordinal
                      GameDispatchers = Map.ofList [defaultGameDispatcher] |> Map.addMany pluginGameDispatchers |> Map.toSeq |> dictPlus StringComparer.Ordinal }

                // get the first game dispatcher
                let activeGameDispatcher =
                    match Array.tryHead pluginGameDispatchers with
                    | Some (_, dispatcher) -> dispatcher
                    | None -> GameDispatcher ()

                // make the world's subsystems, loading initial packages where applicable
                let imGui = ImGui (false, outerViewport.Bounds.Size)
                let physicsEngine2d = PhysicsEngine2d.make (Constants.Physics.GravityDefault * Constants.Engine.Meter2d)
                let physicsEngine3d = PhysicsEngine3d.make Constants.Physics.GravityDefault
                let rendererProcess =
                    if Constants.Engine.RunSynchronously
                    then RendererInline () :> RendererProcess
                    else RendererThread () :> RendererProcess
                rendererProcess.Start imGui.Fonts (SdlDeps.getWindowOpt sdlDeps) geometryViewport rasterViewport outerViewport
                for package in initialPackages do
                    rendererProcess.EnqueueMessage2d (LoadRenderPackage2d package)
                for package in initialPackages do
                    rendererProcess.EnqueueMessage3d (LoadRenderPackage3d package)
                let audioPlayer =
                    if SDL.SDL_WasInit SDL.SDL_INIT_AUDIO <> 0u
                    then SdlAudioPlayer.make () :> AudioPlayer
                    else StubAudioPlayer.make () :> AudioPlayer
                for package in initialPackages do
                    audioPlayer.EnqueueMessage (LoadAudioPackageMessage package)
                let symbolics = Symbolics.makeEmpty ()

                // attempt to make the overlayer
                let intrinsicOverlays = World.makeIntrinsicOverlays dispatchers.Facets dispatchers.EntityDispatchers
                match Overlayer.tryMakeFromFile intrinsicOverlays Assets.Global.OverlayerFilePath with
                | Right overlayer ->

                    // make the world's ambient state
                    let timers = Timers.make ()
                    let ambientState = AmbientState.make config.Accompanied config.Advancing config.FramePacing symbolics overlayer timers (Some sdlDeps)

                    // make the world's spatial trees
                    let quadtree = Quadtree.make Constants.Engine.QuadtreeDepth Constants.Engine.QuadtreeSize
                    let octree = Octree.make Constants.Engine.OctreeDepth Constants.Engine.OctreeSize

                    // make the world
                    let world = World.make plugin eventGraph jobGraph geometryViewport rasterViewport outerViewport dispatchers quadtree octree ambientState imGui physicsEngine2d physicsEngine3d rendererProcess audioPlayer activeGameDispatcher

                    // add the keyed values
                    for (key, value) in plugin.MakeKeyedValues world do
                        World.addKeyedValue key value world

                    // register the game
                    World.registerGame Game world
                    Right world

                // forward error messages
                | Left error -> Left error
            | Left error -> Left error
=======
        /// Make the world with the given dependencies.
        static member make sdlDeps config geometryViewport rasterViewport (outerViewport : Viewport) (plugin : NuPlugin) =

            // create asset graph
            let assetGraph = AssetGraph.makeFromFileOpt Assets.Global.AssetGraphFilePath

            // compute initial pacakges
            let initialPackages = Assets.Default.PackageName :: plugin.InitialPackages

            // initialize metadata and load initial package
            Metadata.init assetGraph
            for package in initialPackages do
                Metadata.loadMetadataPackage package

            // make the world's event graph
            let eventGraph =
                let eventTracing = Constants.Engine.EventTracing
                let eventTracerOpt = if eventTracing then Some (Log.custom "Event") else None
                let eventFilter = Constants.Engine.EventFilter
                let globalSimulant = Game
                let globalSimulantGeneralized = { GsgAddress = atoa globalSimulant.GameAddress }
                let eventConfig = if config.Imperative then Imperative else Functional
                EventGraph.make eventTracerOpt eventFilter globalSimulantGeneralized eventConfig
                    
            // make plug-in facets and dispatchers
            let pluginAssemblies = [|plugin.GetType().Assembly|]
            let pluginFacets = plugin.Birth<Facet> pluginAssemblies
            let pluginEntityDispatchers = plugin.Birth<EntityDispatcher> pluginAssemblies
            let pluginGroupDispatchers = plugin.Birth<GroupDispatcher> pluginAssemblies
            let pluginScreenDispatchers = plugin.Birth<ScreenDispatcher> pluginAssemblies
            let pluginGameDispatchers = plugin.Birth<GameDispatcher> pluginAssemblies

            // make the default game dispatcher
            let defaultGameDispatcher = World.makeDefaultGameDispatcher ()

            // make the job graph
            let jobGraph =
                if Constants.Engine.RunSynchronously
                then JobGraphInline () :> JobGraph
                else JobGraphParallel (TimeSpan.FromSeconds 0.5) :> JobGraph

            // make the world's dispatchers
            let dispatchers =
                { Facets = Map.addMany pluginFacets (World.makeDefaultFacets ())
                  EntityDispatchers = Map.addMany pluginEntityDispatchers (World.makeDefaultEntityDispatchers ())
                  GroupDispatchers = Map.addMany pluginGroupDispatchers (World.makeDefaultGroupDispatchers ())
                  ScreenDispatchers = Map.addMany pluginScreenDispatchers (World.makeDefaultScreenDispatchers ())
                  GameDispatchers = Map.addMany pluginGameDispatchers (Map.ofList [defaultGameDispatcher]) }

            // get the first game dispatcher
            let activeGameDispatcher =
                match Array.tryHead pluginGameDispatchers with
                | Some (_, dispatcher) -> dispatcher
                | None -> GameDispatcher ()

            // make the world's subsystems, loading initial packages where applicable
            let imGui = ImGui (false, outerViewport.Bounds.Size)
            let physicsEngine2d = PhysicsEngine2d.make (Constants.Physics.GravityDefault * Constants.Engine.Meter2d)
            let physicsEngine3d = PhysicsEngine3d.make Constants.Physics.GravityDefault
            let rendererProcess =
                if Constants.Engine.RunSynchronously
                then RendererInline () :> RendererProcess
                else RendererThread () :> RendererProcess
            rendererProcess.Start imGui.Fonts (SdlDeps.getWindowOpt sdlDeps) geometryViewport rasterViewport outerViewport
            for package in initialPackages do
                rendererProcess.EnqueueMessage2d (LoadRenderPackage2d package)
            for package in initialPackages do
                rendererProcess.EnqueueMessage3d (LoadRenderPackage3d package)
            let audioPlayer =
                if SDL.SDL_WasInit SDL.SDL_INIT_AUDIO <> 0u
                then SdlAudioPlayer.make () :> AudioPlayer
                else StubAudioPlayer.make () :> AudioPlayer
            for package in initialPackages do
                audioPlayer.EnqueueMessage (LoadAudioPackageMessage package)
            let symbolics = Symbolics.makeEmpty ()

            // attempt to make the overlayer
            let intrinsicOverlays = World.makeIntrinsicOverlays dispatchers.Facets dispatchers.EntityDispatchers
            let overlayer = Overlayer.makeFromFileOpt intrinsicOverlays Assets.Global.OverlayerFilePath

            // make the world's ambient state
            let timers = Timers.make ()
            let ambientState = AmbientState.make config.Imperative config.Accompanied config.Advancing config.FramePacing symbolics overlayer timers (Some sdlDeps)

            // make the world's spatial trees
            let quadtree = Quadtree.make Constants.Engine.QuadtreeDepth Constants.Engine.QuadtreeSize
            let octree = Octree.make Constants.Engine.OctreeDepth Constants.Engine.OctreeSize

            // make the world
            let world = World.makePlus plugin eventGraph jobGraph geometryViewport rasterViewport outerViewport dispatchers quadtree octree ambientState imGui physicsEngine2d physicsEngine3d rendererProcess audioPlayer activeGameDispatcher

            // add the keyed values
            for (key, value) in plugin.MakeKeyedValues world do
                World.addKeyedValue key value world

            // register the game
            World.registerGame Game world
            world
>>>>>>> 1b804c68

        /// Run the game engine, initializing dependencies as indicated by WorldConfig, and returning exit code upon
        /// termination.
        static member runPlus runWhile preProcess perProcess postProcess imGuiProcess imGuiPostProcess worldConfig windowSize geometryViewport rasterViewport outerViewport plugin =
            match SdlDeps.tryMake worldConfig.SdlConfig worldConfig.Accompanied windowSize with
            | Right sdlDeps ->
                use sdlDeps = sdlDeps // bind explicitly to dispose automatically
                let world = World.make sdlDeps worldConfig geometryViewport rasterViewport outerViewport plugin
                World.runWithCleanUp runWhile preProcess perProcess postProcess imGuiProcess imGuiPostProcess true world
            | Left error -> Log.error error; Constants.Engine.ExitCodeFailure

        /// Run the game engine, initializing dependencies as indicated by WorldConfig, and returning exit code upon
        /// termination.
        static member run worldConfig plugin =
            let windowSize = Constants.Render.DisplayVirtualResolution * Globals.Render.DisplayScalar
            let outerViewport = Viewport.makeOuter windowSize
            let rasterViewport = Viewport.makeRaster outerViewport.Bounds
            let geometryViewport = Viewport.makeGeometry outerViewport.Bounds.Size
            World.runPlus tautology ignore ignore ignore ignore ignore worldConfig outerViewport.Bounds.Size geometryViewport rasterViewport outerViewport plugin<|MERGE_RESOLUTION|>--- conflicted
+++ resolved
@@ -262,17 +262,13 @@
 
             // update late bindings for all simulants
             let lateBindingses =
-                Array.concat
-<<<<<<< HEAD
+                [|Array.map (snd >> cast<LateBindings>) pluginFacets
+                  Array.map (snd >> cast<LateBindings>) pluginEntityDispatchers
+                  Array.map (snd >> cast<LateBindings>) pluginGroupDispatchers
+                  Array.map (snd >> cast<LateBindings>) pluginScreenDispatchers
+                  Array.map (snd >> cast<LateBindings>) pluginGameDispatchers|]
+                |> Array.concat
             for simulant in (World.getSimulants world).Keys do
-=======
-                    [|Array.map (snd >> cast<LateBindings>) pluginFacets
-                      Array.map (snd >> cast<LateBindings>) pluginEntityDispatchers
-                      Array.map (snd >> cast<LateBindings>) pluginGroupDispatchers
-                      Array.map (snd >> cast<LateBindings>) pluginScreenDispatchers
-                      Array.map (snd >> cast<LateBindings>) pluginGameDispatchers|]
-            for (simulant, _) in world.Simulants do
->>>>>>> 1b804c68
                 for lateBindings in lateBindingses do
                     World.updateLateBindings3 lateBindings simulant world
             for simulant in (World.getSimulants world).Keys do
@@ -293,12 +289,8 @@
                   RendererProcess = rendererProcess
                   RendererPhysics3d = rendererPhysics3d
                   AudioPlayer = audioPlayer }
-<<<<<<< HEAD
             let simulants = Dictionary.singleton HashIdentity.Structural (Game :> Simulant) None
-=======
-            let simulants = UMap.singleton HashIdentity.Structural config (Game :> Simulant) None
-            let entitiesIndexed = UMap.makeEmpty HashIdentity.Structural config
->>>>>>> 1b804c68
+            let entitiesIndexed = Dictionary HashIdentity.Structural
             let worldExtension =
                 { ContextImSim = Address.empty
                   DeclaredImSim = Address.empty
@@ -385,112 +377,6 @@
             // fin
             world
 
-<<<<<<< HEAD
-        /// Attempt to make the world, returning either a Right World on success, or a Left string
-        /// (with an error message) on failure.
-        static member tryMake sdlDeps config geometryViewport rasterViewport (outerViewport : Viewport) (plugin : NuPlugin) =
-
-            // attempt to create asset graph
-            match AssetGraph.tryMakeFromFile Assets.Global.AssetGraphFilePath with
-            | Right assetGraph ->
-
-                // compute initial pacakges
-                let initialPackages = Assets.Default.PackageName :: plugin.InitialPackages
-
-                // initialize metadata and load initial package
-                Metadata.init assetGraph
-                for package in initialPackages do
-                    Metadata.loadMetadataPackage package
-
-                // make the world's event graph
-                let eventGraph =
-                    let eventTracing = Constants.Engine.EventTracing
-                    let eventTracerOpt = if eventTracing then Some (Log.custom "Event") else None
-                    let eventFilter = Constants.Engine.EventFilter
-                    let globalSimulant = Game
-                    let globalSimulantGeneralized = { GsgAddress = atoa globalSimulant.GameAddress }
-                    EventGraph.make eventTracerOpt eventFilter globalSimulantGeneralized 
-                    
-                // make plug-in facets and dispatchers
-                let pluginAssemblies = [|plugin.GetType().Assembly|]
-                let pluginFacets = plugin.Birth<Facet> pluginAssemblies
-                let pluginEntityDispatchers = plugin.Birth<EntityDispatcher> pluginAssemblies
-                let pluginGroupDispatchers = plugin.Birth<GroupDispatcher> pluginAssemblies
-                let pluginScreenDispatchers = plugin.Birth<ScreenDispatcher> pluginAssemblies
-                let pluginGameDispatchers = plugin.Birth<GameDispatcher> pluginAssemblies
-
-                // make the default game dispatcher
-                let defaultGameDispatcher = World.makeDefaultGameDispatcher ()
-
-                // make the job graph
-                let jobGraph =
-                    if Constants.Engine.RunSynchronously
-                    then JobGraphInline () :> JobGraph
-                    else JobGraphParallel (TimeSpan.FromSeconds 0.5) :> JobGraph
-
-                // make the world's dispatchers
-                let dispatchers =
-                    { Facets = World.makeDefaultFacets () |> Map.addMany pluginFacets |> Map.toSeq |> dictPlus StringComparer.Ordinal
-                      EntityDispatchers = World.makeDefaultEntityDispatchers () |> Map.addMany pluginEntityDispatchers |> Map.toSeq |> dictPlus StringComparer.Ordinal
-                      GroupDispatchers = World.makeDefaultGroupDispatchers () |> Map.addMany pluginGroupDispatchers |> Map.toSeq |> dictPlus StringComparer.Ordinal
-                      ScreenDispatchers = World.makeDefaultScreenDispatchers () |> Map.addMany pluginScreenDispatchers |> Map.toSeq |> dictPlus StringComparer.Ordinal
-                      GameDispatchers = Map.ofList [defaultGameDispatcher] |> Map.addMany pluginGameDispatchers |> Map.toSeq |> dictPlus StringComparer.Ordinal }
-
-                // get the first game dispatcher
-                let activeGameDispatcher =
-                    match Array.tryHead pluginGameDispatchers with
-                    | Some (_, dispatcher) -> dispatcher
-                    | None -> GameDispatcher ()
-
-                // make the world's subsystems, loading initial packages where applicable
-                let imGui = ImGui (false, outerViewport.Bounds.Size)
-                let physicsEngine2d = PhysicsEngine2d.make (Constants.Physics.GravityDefault * Constants.Engine.Meter2d)
-                let physicsEngine3d = PhysicsEngine3d.make Constants.Physics.GravityDefault
-                let rendererProcess =
-                    if Constants.Engine.RunSynchronously
-                    then RendererInline () :> RendererProcess
-                    else RendererThread () :> RendererProcess
-                rendererProcess.Start imGui.Fonts (SdlDeps.getWindowOpt sdlDeps) geometryViewport rasterViewport outerViewport
-                for package in initialPackages do
-                    rendererProcess.EnqueueMessage2d (LoadRenderPackage2d package)
-                for package in initialPackages do
-                    rendererProcess.EnqueueMessage3d (LoadRenderPackage3d package)
-                let audioPlayer =
-                    if SDL.SDL_WasInit SDL.SDL_INIT_AUDIO <> 0u
-                    then SdlAudioPlayer.make () :> AudioPlayer
-                    else StubAudioPlayer.make () :> AudioPlayer
-                for package in initialPackages do
-                    audioPlayer.EnqueueMessage (LoadAudioPackageMessage package)
-                let symbolics = Symbolics.makeEmpty ()
-
-                // attempt to make the overlayer
-                let intrinsicOverlays = World.makeIntrinsicOverlays dispatchers.Facets dispatchers.EntityDispatchers
-                match Overlayer.tryMakeFromFile intrinsicOverlays Assets.Global.OverlayerFilePath with
-                | Right overlayer ->
-
-                    // make the world's ambient state
-                    let timers = Timers.make ()
-                    let ambientState = AmbientState.make config.Accompanied config.Advancing config.FramePacing symbolics overlayer timers (Some sdlDeps)
-
-                    // make the world's spatial trees
-                    let quadtree = Quadtree.make Constants.Engine.QuadtreeDepth Constants.Engine.QuadtreeSize
-                    let octree = Octree.make Constants.Engine.OctreeDepth Constants.Engine.OctreeSize
-
-                    // make the world
-                    let world = World.make plugin eventGraph jobGraph geometryViewport rasterViewport outerViewport dispatchers quadtree octree ambientState imGui physicsEngine2d physicsEngine3d rendererProcess audioPlayer activeGameDispatcher
-
-                    // add the keyed values
-                    for (key, value) in plugin.MakeKeyedValues world do
-                        World.addKeyedValue key value world
-
-                    // register the game
-                    World.registerGame Game world
-                    Right world
-
-                // forward error messages
-                | Left error -> Left error
-            | Left error -> Left error
-=======
         /// Make the world with the given dependencies.
         static member make sdlDeps config geometryViewport rasterViewport (outerViewport : Viewport) (plugin : NuPlugin) =
 
@@ -512,8 +398,7 @@
                 let eventFilter = Constants.Engine.EventFilter
                 let globalSimulant = Game
                 let globalSimulantGeneralized = { GsgAddress = atoa globalSimulant.GameAddress }
-                let eventConfig = if config.Imperative then Imperative else Functional
-                EventGraph.make eventTracerOpt eventFilter globalSimulantGeneralized eventConfig
+                EventGraph.make eventTracerOpt eventFilter globalSimulantGeneralized 
                     
             // make plug-in facets and dispatchers
             let pluginAssemblies = [|plugin.GetType().Assembly|]
@@ -534,11 +419,11 @@
 
             // make the world's dispatchers
             let dispatchers =
-                { Facets = Map.addMany pluginFacets (World.makeDefaultFacets ())
-                  EntityDispatchers = Map.addMany pluginEntityDispatchers (World.makeDefaultEntityDispatchers ())
-                  GroupDispatchers = Map.addMany pluginGroupDispatchers (World.makeDefaultGroupDispatchers ())
-                  ScreenDispatchers = Map.addMany pluginScreenDispatchers (World.makeDefaultScreenDispatchers ())
-                  GameDispatchers = Map.addMany pluginGameDispatchers (Map.ofList [defaultGameDispatcher]) }
+                { Facets = World.makeDefaultFacets () |> Map.addMany pluginFacets |> Map.toSeq |> dictPlus StringComparer.Ordinal
+                  EntityDispatchers = World.makeDefaultEntityDispatchers () |> Map.addMany pluginEntityDispatchers |> Map.toSeq |> dictPlus StringComparer.Ordinal
+                  GroupDispatchers = World.makeDefaultGroupDispatchers () |> Map.addMany pluginGroupDispatchers |> Map.toSeq |> dictPlus StringComparer.Ordinal
+                  ScreenDispatchers = World.makeDefaultScreenDispatchers () |> Map.addMany pluginScreenDispatchers |> Map.toSeq |> dictPlus StringComparer.Ordinal
+                  GameDispatchers = Map.ofList [defaultGameDispatcher] |> Map.addMany pluginGameDispatchers |> Map.toSeq |> dictPlus StringComparer.Ordinal }
 
             // get the first game dispatcher
             let activeGameDispatcher =
@@ -573,7 +458,7 @@
 
             // make the world's ambient state
             let timers = Timers.make ()
-            let ambientState = AmbientState.make config.Imperative config.Accompanied config.Advancing config.FramePacing symbolics overlayer timers (Some sdlDeps)
+            let ambientState = AmbientState.make config.Accompanied config.Advancing config.FramePacing symbolics overlayer timers (Some sdlDeps)
 
             // make the world's spatial trees
             let quadtree = Quadtree.make Constants.Engine.QuadtreeDepth Constants.Engine.QuadtreeSize
@@ -589,7 +474,6 @@
             // register the game
             World.registerGame Game world
             world
->>>>>>> 1b804c68
 
         /// Run the game engine, initializing dependencies as indicated by WorldConfig, and returning exit code upon
         /// termination.
