﻿// Nu Game Engine.
// Copyright (C) Bryan Edds.

namespace Nu
open System
open System.Collections.Generic
open System.Diagnostics
open System.Numerics
open System.Reflection
open System.Threading
open SDL2
open Prime

/// Nu initialization functions.
/// NOTE: this is a type in order to avoid creating a module name that may clash with the namespace name in an
/// interactive environment.
[<AbstractClass; Sealed>]
type Nu () =

    static let mutable Initialized = false

    // NOTE: extracted from Nu.initPlus to shorten stack trace.
    [<DebuggerHidden>]
    static member private worldModuleSignal (signalObj : obj) (simulant : Simulant) world =
        World.signal (signalObj :?> Signal) simulant world

    /// Initialize the Nu game engine, allowing for additional user-defined initialization after setting up logging
    /// and function / lens references but before performing initialization involving values stored in constants.
    static member initPlus userInit =

        // init only if needed
        if not Initialized then

            // ensure the current culture is invariate
            Thread.CurrentThread.CurrentCulture <- Globalization.CultureInfo.InvariantCulture

            // init logging
            Log.init (Some Constants.Paths.LogFilePath)

            // init math module
            Math.Init ()

            // init reflection module
            Reflection.init ()

            // init simulant modules
            WorldModuleGame.init ()
            WorldModuleScreen.init ()
            WorldModuleGroup.init ()
            WorldModuleEntity.init ()

            // init simulant types
            Nu.Entity.init ()

            // init WorldTypes variables
            WorldTypes.EmptyGameContent <- GameContent.empty
            WorldTypes.EmptyScreenContent <- ScreenContent.empty
            WorldTypes.EmptyGroupContent <- GroupContent.empty
            WorldTypes.EmptyEntityContent <- EntityContent.empty

            // init WorldTypes F# reach-arounds
            WorldTypes.viewGame <- fun game world -> World.viewGameProperties (game :?> Game) (world :?> World)
            WorldTypes.viewScreen <- fun screen world -> World.viewScreenProperties (screen :?> Screen) (world :?> World)
            WorldTypes.viewGroup <- fun group world -> World.viewGroupProperties (group :?> Group) (world :?> World)
            WorldTypes.viewEntity <- fun entity world -> World.viewEntityProperties (entity :?> Entity) (world :?> World)
            WorldTypes.getSelectedScreenIdling <- fun worldObj -> World.getSelectedScreenIdling (worldObj :?> World)
            WorldTypes.getSelectedScreenTransitioning <- fun worldObj -> World.getSelectedScreenTransitioning (worldObj :?> World)
            WorldTypes.handleSubscribeAndUnsubscribeEvent <- fun subscribing eventAddress subscriber worldObj -> World.handleSubscribeAndUnsubscribeEvent subscribing eventAddress subscriber (worldObj :?> World)
            WorldTypes.getEntityIs2d <- fun entityObj worldObj -> World.getEntityIs2d (entityObj :?> Entity) (worldObj :?> World)

            // init WorldModule F# reach-arounds
            WorldModule.getSelected <- fun simulant world -> World.getSelected simulant world
            WorldModule.sortSubscriptionsByElevation <- fun subscriptions worldObj -> World.sortSubscriptionsByElevation subscriptions (worldObj :?> World)
            WorldModule.admitScreenElements <- fun screen world -> World.admitScreenElements screen world
            WorldModule.evictScreenElements <- fun screen world -> World.evictScreenElements screen world
            WorldModule.registerScreenPhysics <- fun screen world -> World.registerScreenPhysics screen world
            WorldModule.unregisterScreenPhysics <- fun screen world -> World.unregisterScreenPhysics screen world
            WorldModule.register <- fun simulant world -> World.register simulant world
            WorldModule.unregister <- fun simulant world -> World.unregister simulant world
            WorldModule.tryProcessGame <- fun game world -> World.tryProcessGame game world
            WorldModule.tryProcessScreen <- fun screen world -> World.tryProcessScreen screen world
            WorldModule.tryProcessGroup <- fun group world -> World.tryProcessGroup group world
            WorldModule.tryProcessEntity <- fun entity world -> World.tryProcessEntity entity world
            WorldModule.signal <- Nu.worldModuleSignal
            WorldModule.destroyImmediate <- fun simulant world -> World.destroyImmediate simulant world
            WorldModule.destroy <- fun simulant world -> World.destroy simulant world
            WorldModule.getEmptyEffect <- fun () -> Effect.empty :> obj

            // init entity module
            WorldModuleEntity.LayoutFacetType <- typeof<LayoutFacet>

            // init user-defined initialization process
            let result = userInit ()

            // init vsync
            Vsync.Init Constants.Engine.RunSynchronously

            // init OpenGL assert mechanism
            OpenGL.Hl.InitAssert Constants.OpenGL.HlDebug

            // mark init flag
            Initialized <- true

            // fin
            result

        // already init'd
        else userInit ()

    /// Initialize the Nu game engine.
    static member init () =
        Nu.initPlus (fun () -> ())

/// Universal function definitions for the world (4/4).
[<AutoOpen>]
module WorldModule4 =

    type World with

        static member private pairWithName source =
            (getTypeName source, source)

        static member private makeDefaultGameDispatcher () =
            World.pairWithName (GameDispatcher ())

        static member private makeDefaultScreenDispatchers () =
            Map.ofList [World.pairWithName (ScreenDispatcher ())]

        static member private makeDefaultGroupDispatchers () =
            Map.ofList [World.pairWithName (GroupDispatcher ())]

        static member private makeDefaultEntityDispatchers () =
            // TODO: consider if we should reflectively generate most of these.
            Map.ofListBy World.pairWithName $
                [EntityDispatcher (true, false, false, false)
                 Entity2dDispatcher (false, false, false)
                 Entity3dDispatcher (false, false, false)
                 StaticSpriteDispatcher ()
                 AnimatedSpriteDispatcher ()
                 GuiDispatcher ()
                 TextDispatcher ()
                 LabelDispatcher ()
                 ButtonDispatcher ()
                 ToggleButtonDispatcher ()
                 RadioButtonDispatcher ()
                 FillBarDispatcher ()
                 FeelerDispatcher ()
                 TextBoxDispatcher ()
                 FpsDispatcher ()
                 PanelDispatcher ()
                 BasicStaticSpriteEmitterDispatcher ()
                 Effect2dDispatcher ()
                 Block2dDispatcher ()
                 Box2dDispatcher ()
                 Sphere2dDispatcher ()
                 Ball2dDispatcher ()
                 Character2dDispatcher ()
                 BodyJoint2dDispatcher ()
                 TileMapDispatcher ()
                 TmxMapDispatcher ()
                 SpineSkeletonDispatcher ()
                 Lighting3dConfigDispatcher ()
                 LightProbe3dDispatcher ()
                 Light3dDispatcher ()
                 SkyBoxDispatcher ()
                 StaticBillboardDispatcher ()
                 AnimatedBillboardDispatcher ()
                 StaticModelDispatcher ()
                 AnimatedModelDispatcher ()
                 SensorModelDispatcher ()
                 RigidModelDispatcher ()
                 StaticModelSurfaceDispatcher ()
                 SensorModelSurfaceDispatcher ()
                 RigidModelSurfaceDispatcher ()
                 BasicStaticBillboardEmitterDispatcher ()
                 Effect3dDispatcher ()
                 Block3dDispatcher ()
                 Box3dDispatcher ()
                 Sphere3dDispatcher ()
                 Ball3dDispatcher ()
                 Character3dDispatcher ()
                 BodyJoint3dDispatcher ()
                 TerrainDispatcher ()
                 Nav3dConfigDispatcher ()
                 EditVolumeDispatcher ()
                 Permafreezer3dDispatcher ()
                 StaticModelHierarchyDispatcher ()
                 RigidModelHierarchyDispatcher ()]

        static member private makeDefaultFacets () =
            // TODO: consider if we should reflectively generate most of these.
            Map.ofListBy World.pairWithName $
                [Facet (false, false, false)
                 StaticSpriteFacet ()
                 AnimatedSpriteFacet ()
                 TextFacet ()
                 BackdroppableFacet ()
                 ButtonFacet ()
                 ToggleButtonFacet ()
                 RadioButtonFacet ()
                 FillBarFacet ()
                 FeelerFacet ()
                 TextBoxFacet ()
                 BasicStaticSpriteEmitterFacet ()
                 EffectFacet ()
                 RigidBodyFacet ()
                 BodyJointFacet ()
                 TileMapFacet ()
                 TmxMapFacet ()
                 SpineSkeletonFacet ()
                 LayoutFacet ()
                 LightProbe3dFacet ()
                 Light3dFacet ()
                 SkyBoxFacet ()
                 StaticBillboardFacet ()
                 AnimatedBillboardFacet ()
                 BasicStaticBillboardEmitterFacet ()
                 StaticModelFacet ()
                 StaticModelSurfaceFacet ()
                 AnimatedModelFacet ()
                 TerrainFacet ()
                 EditVolumeFacet ()
                 TraversalInterpoledFacet ()
                 NavBodyFacet ()
                 FollowerFacet ()
                 Freezer3dFacet ()]

        /// Update late bindings internally stored by the engine from types found in the given assemblies.
        static member updateLateBindings (assemblies : Assembly array) world =

            // prepare for late-bound type updating
            WorldImSim.Reinitializing <- true
            Content.UpdateLateBindingsCount <- inc Content.UpdateLateBindingsCount
            World.clearEntityFromClipboard world // HACK: clear what's on the clipboard rather than changing its dispatcher instance.
            world.WorldExtension.Plugin.CleanUp ()

            // update late-bound types
            let pluginType =
                assemblies
                |> Array.map (fun assembly -> assembly.GetTypes ())
                |> Array.concat
                |> Array.filter (fun ty -> ty.IsSubclassOf typeof<NuPlugin>)
                |> Array.filter (fun ty -> not ty.IsAbstract)
                |> Array.filter (fun ty -> ty.GetConstructors () |> Seq.exists (fun ctor -> ctor.GetParameters().Length = 0))
                |> Array.head
            let plugin = Activator.CreateInstance pluginType :?> NuPlugin
            let pluginFacets = plugin.Birth<Facet> assemblies
            let pluginEntityDispatchers = plugin.Birth<EntityDispatcher> assemblies
            let pluginGroupDispatchers = plugin.Birth<GroupDispatcher> assemblies
            let pluginScreenDispatchers = plugin.Birth<ScreenDispatcher> assemblies
            let pluginGameDispatchers = plugin.Birth<GameDispatcher> assemblies
            world.WorldExtension.Plugin <- plugin
            world.WorldExtension.Dispatchers.Facets.Clear ()
            world.WorldExtension.Dispatchers.EntityDispatchers.Clear ()
            world.WorldExtension.Dispatchers.GroupDispatchers.Clear ()
            world.WorldExtension.Dispatchers.ScreenDispatchers.Clear ()
            world.WorldExtension.Dispatchers.GameDispatchers.Clear ()
            for (facetName, facet) in pluginFacets do
                world.WorldExtension.Dispatchers.Facets.[facetName] <- facet
            for (entityDispatcherName, entityDispatcher) in pluginEntityDispatchers do
                world.WorldExtension.Dispatchers.EntityDispatchers.[entityDispatcherName] <- entityDispatcher
            for (groupDispatcherName, groupDispatcher) in pluginGroupDispatchers do
                world.WorldExtension.Dispatchers.GroupDispatchers.[groupDispatcherName] <- groupDispatcher
            for (screenDispatcherName, screenDispatcher) in pluginScreenDispatchers do
                world.WorldExtension.Dispatchers.ScreenDispatchers.[screenDispatcherName] <- screenDispatcher
            for (gameDispatcherName, gameDispatcher) in pluginGameDispatchers do
                world.WorldExtension.Dispatchers.GameDispatchers.[gameDispatcherName] <- gameDispatcher

            // update late bindings for all simulants
            let lateBindingses =
                [|Array.map (snd >> cast<LateBindings>) pluginFacets
                  Array.map (snd >> cast<LateBindings>) pluginEntityDispatchers
                  Array.map (snd >> cast<LateBindings>) pluginGroupDispatchers
                  Array.map (snd >> cast<LateBindings>) pluginScreenDispatchers
                  Array.map (snd >> cast<LateBindings>) pluginGameDispatchers|]
                |> Array.concat
            for simulant in (World.getSimulants world).Keys do
                for lateBindings in lateBindingses do
                    World.updateLateBindings3 lateBindings simulant world
            for simulant in (World.getSimulants world).Keys do
                World.trySynchronize true simulant world

        /// Make the world.
        static member makePlus plugin eventGraph jobGraph geometryViewport rasterViewport outerViewport dispatchers quadtree octree worldConfig sdlDepsOpt imGui physicsEngine2d physicsEngine3d rendererPhysics3dOpt rendererProcess audioPlayer activeGameDispatcher =
            Nu.init () // ensure game engine is initialized
<<<<<<< HEAD
            let entityStates = SDictionary.make HashIdentity.Structural
            let groupStates = Dictionary HashIdentity.Structural
            let screenStates = Dictionary HashIdentity.Structural
=======
            let symbolics = Symbolics.makeEmpty ()
            let intrinsicOverlays = World.makeIntrinsicOverlays dispatchers.Facets dispatchers.EntityDispatchers
            let overlayer = Overlayer.makeFromFileOpt intrinsicOverlays Assets.Global.OverlayerFilePath
            let timers = Timers.make ()
            let ambientState = AmbientState.make worldConfig.Imperative worldConfig.Accompanied worldConfig.Advancing worldConfig.FramePacing symbolics overlayer timers sdlDepsOpt
            let config = AmbientState.getConfig ambientState
            let entityStates = SUMap.makeEmpty HashIdentity.Structural config
            let groupStates = UMap.makeEmpty HashIdentity.Structural config
            let screenStates = UMap.makeEmpty HashIdentity.Structural config
>>>>>>> 2dab9599
            let gameState = GameState.make activeGameDispatcher
            let subsystems =
                { ImGui = imGui
                  PhysicsEngine2d = physicsEngine2d
                  PhysicsEngine3d = physicsEngine3d
                  RendererProcess = rendererProcess
                  RendererPhysics3dOpt = rendererPhysics3dOpt
                  AudioPlayer = audioPlayer }
            let simulants = Dictionary.singleton HashIdentity.Structural (Game :> Simulant) None
            let entitiesIndexed = Dictionary HashIdentity.Structural
            let worldExtension =
                { ContextImSim = Address.empty
                  DeclaredImSim = Address.empty
                  SimulantsImSim = SDictionary.make HashIdentity.Structural
                  SubscriptionsImSim = SDictionary.make HashIdentity.Structural
                  JobGraph = jobGraph
                  GeometryViewport = geometryViewport
                  RasterViewport = rasterViewport
                  OuterViewport = outerViewport
                  DestructionList = List ()
                  Dispatchers = dispatchers
                  Plugin = plugin
                  PropagationTargets = Dictionary HashIdentity.Structural }
            let world =
                { EventGraph = eventGraph
                  EntityStates = entityStates
                  GroupStates = groupStates
                  ScreenStates = screenStates
                  GameState = gameState
                  EntityMounts = Dictionary HashIdentity.Structural
                  Quadtree = quadtree
                  Octree = octree
                  AmbientState = ambientState
                  Subsystems = subsystems
                  Simulants = simulants
                  EntitiesIndexed = entitiesIndexed
                  WorldExtension = worldExtension }
            Reflection.attachProperties gameState.Dispatcher gameState world
            World.choose world

        /// Make a world with stub dependencies.
        static member makeStub worldConfig (plugin : NuPlugin) =

            // make the world's event delegate
            let eventGraph =
                let eventTracing = Constants.Engine.EventTracing
                let eventTracerOpt = if eventTracing then Some (Log.custom "Event") else None // NOTE: lambda expression is duplicated in multiple places...
                let eventFilter = Constants.Engine.EventFilter
                let globalSimulantGeneralized = { GsgAddress = atoa Game.GameAddress }
<<<<<<< HEAD
                EventGraph.make eventTracerOpt eventFilter globalSimulantGeneralized
=======
                let eventConfig = if worldConfig.Imperative then Imperative else Functional
                EventGraph.make eventTracerOpt eventFilter globalSimulantGeneralized eventConfig
>>>>>>> 2dab9599

            // make the default game dispatcher
            let defaultGameDispatcher = World.makeDefaultGameDispatcher ()

            // make the default job graph
            let jobGraph = JobGraphInline ()

            // make the default viewports
            let outerViewport = Viewport.makeOuter Constants.Render.DisplayVirtualResolution
            let rasterViewport = Viewport.makeRaster outerViewport.Bounds
            let geometryViewport = Viewport.makeGeometry outerViewport.Bounds.Size

            // make the world's dispatchers
            let dispatchers =
                { Facets = World.makeDefaultFacets () |> Map.toSeq |> dictPlus StringComparer.Ordinal
                  EntityDispatchers = World.makeDefaultEntityDispatchers () |> Map.toSeq |> dictPlus StringComparer.Ordinal
                  GroupDispatchers = World.makeDefaultGroupDispatchers () |> Map.toSeq |> dictPlus StringComparer.Ordinal
                  ScreenDispatchers = World.makeDefaultScreenDispatchers () |> Map.toSeq |> dictPlus StringComparer.Ordinal
                  GameDispatchers = Map.ofList [defaultGameDispatcher] |> Map.toSeq |> dictPlus StringComparer.Ordinal }

            // make the world's subsystems
            let imGui = ImGui (true, outerViewport.Bounds.Size)
            let physicsEngine2d = StubPhysicsEngine.make ()
            let physicsEngine3d = StubPhysicsEngine.make ()
            let rendererProcess = RendererInline () :> RendererProcess
            rendererProcess.Start imGui.Fonts None geometryViewport rasterViewport outerViewport // params implicate stub renderers
            let audioPlayer = StubAudioPlayer.make ()

<<<<<<< HEAD
            // make the world's ambient state
            let symbolics = Symbolics.makeEmpty ()
            let timers = Timers.make ()
            let ambientState = AmbientState.make config.Accompanied true false symbolics Overlayer.empty timers None

=======
>>>>>>> 2dab9599
            // make the world's spatial trees
            let quadtree = Quadtree.make Constants.Engine.QuadtreeDepth Constants.Engine.QuadtreeSize
            let octree = Octree.make Constants.Engine.OctreeDepth Constants.Engine.OctreeSize

            // make the world
            let world =
                World.makePlus plugin eventGraph jobGraph geometryViewport rasterViewport outerViewport dispatchers quadtree octree worldConfig None imGui physicsEngine2d physicsEngine3d None rendererProcess audioPlayer (snd defaultGameDispatcher)

            // register the game
            World.registerGame Game world

            // fin
            world

        /// Make the world with the given dependencies.
        static member make sdlDeps config geometryViewport rasterViewport (outerViewport : Viewport) (plugin : NuPlugin) =

            // create asset graph
            let assetGraph = AssetGraph.makeFromFileOpt Assets.Global.AssetGraphFilePath

            // compute initial packages
            let initialPackages = Assets.Default.PackageName :: plugin.InitialPackages

            // initialize metadata and load initial package
            Metadata.init assetGraph
            for package in initialPackages do
                Metadata.loadMetadataPackage package

            // make the world's event graph
            let eventGraph =
                let eventTracing = Constants.Engine.EventTracing
                let eventTracerOpt = if eventTracing then Some (Log.custom "Event") else None
                let eventFilter = Constants.Engine.EventFilter
                let globalSimulant = Game
                let globalSimulantGeneralized = { GsgAddress = atoa globalSimulant.GameAddress }
<<<<<<< HEAD
                EventGraph.make eventTracerOpt eventFilter globalSimulantGeneralized 
                    
=======
                let eventConfig = if config.Imperative then Imperative else Functional
                EventGraph.make eventTracerOpt eventFilter globalSimulantGeneralized eventConfig

            // collect plugin assemblies
            let pluginAssemblyNamePredicate =
                fun (assemblyName : AssemblyName) ->
                    not (assemblyName.Name.StartsWith "System.") && // OPTIMIZATION: skip known irrelevant assemblies.
                    not (assemblyName.Name.StartsWith "FSharp.") &&
                    not (assemblyName.Name.StartsWith "Prime.") &&
                    not (assemblyName.Name.StartsWith "Nu.") &&
                    assemblyName.Name <> "Prime" &&
                    assemblyName.Name <> "Nu" &&
                    assemblyName.Name <> "netstandard" &&
                    assemblyName.Name <> "SDL2-CS"
            let pluginAssembly = plugin.GetType().Assembly
            let pluginAssembliesReferenced = Reflection.loadReferencedAssembliesTransitively pluginAssemblyNamePredicate pluginAssembly
            let pluginAssemblies = Array.cons pluginAssembly pluginAssembliesReferenced

>>>>>>> 2dab9599
            // make plug-in facets and dispatchers
            let pluginFacets = plugin.Birth<Facet> pluginAssemblies
            let pluginEntityDispatchers = plugin.Birth<EntityDispatcher> pluginAssemblies
            let pluginGroupDispatchers = plugin.Birth<GroupDispatcher> pluginAssemblies
            let pluginScreenDispatchers = plugin.Birth<ScreenDispatcher> pluginAssemblies
            let pluginGameDispatchers = plugin.Birth<GameDispatcher> pluginAssemblies

            // make the default game dispatcher
            let defaultGameDispatcher = World.makeDefaultGameDispatcher ()

            // make the job graph
            let jobGraph =
                if Constants.Engine.RunSynchronously
                then JobGraphInline () :> JobGraph
                else JobGraphParallel (TimeSpan.FromSeconds 0.5) :> JobGraph

            // make the world's dispatchers
            let dispatchers =
                { Facets = World.makeDefaultFacets () |> Map.addMany pluginFacets |> Map.toSeq |> dictPlus StringComparer.Ordinal
                  EntityDispatchers = World.makeDefaultEntityDispatchers () |> Map.addMany pluginEntityDispatchers |> Map.toSeq |> dictPlus StringComparer.Ordinal
                  GroupDispatchers = World.makeDefaultGroupDispatchers () |> Map.addMany pluginGroupDispatchers |> Map.toSeq |> dictPlus StringComparer.Ordinal
                  ScreenDispatchers = World.makeDefaultScreenDispatchers () |> Map.addMany pluginScreenDispatchers |> Map.toSeq |> dictPlus StringComparer.Ordinal
                  GameDispatchers = Map.ofList [defaultGameDispatcher] |> Map.addMany pluginGameDispatchers |> Map.toSeq |> dictPlus StringComparer.Ordinal }

            // get the first game dispatcher
            let activeGameDispatcher =
                match Array.tryHead pluginGameDispatchers with
                | Some (_, dispatcher) -> dispatcher
                | None -> GameDispatcher ()

            // make the world's subsystems, loading initial packages where applicable
            let imGui = ImGui (false, outerViewport.Bounds.Size)
            let physicsEngine2d = PhysicsEngine2d.make (Constants.Physics.GravityDefault * Constants.Engine.Meter2d)
            let physicsEngine3d = PhysicsEngine3d.make Constants.Physics.GravityDefault
            let rendererPhysics3dOpt = new RendererPhysics3d ()
            let rendererProcess =
                if Constants.Engine.RunSynchronously
                then RendererInline () :> RendererProcess
                else RendererThread () :> RendererProcess
            rendererProcess.Start imGui.Fonts (SdlDeps.getWindowOpt sdlDeps) geometryViewport rasterViewport outerViewport
            for package in initialPackages do
                rendererProcess.EnqueueMessage2d (LoadRenderPackage2d package)
            for package in initialPackages do
                rendererProcess.EnqueueMessage3d (LoadRenderPackage3d package)
            let audioPlayer =
                if SDL.SDL_WasInit SDL.SDL_INIT_AUDIO <> 0u
                then SdlAudioPlayer.make () :> AudioPlayer
                else StubAudioPlayer.make () :> AudioPlayer
            for package in initialPackages do
                audioPlayer.EnqueueMessage (LoadAudioPackageMessage package)
<<<<<<< HEAD
            let symbolics = Symbolics.makeEmpty ()

            // attempt to make the overlayer
            let intrinsicOverlays = World.makeIntrinsicOverlays dispatchers.Facets dispatchers.EntityDispatchers
            let overlayer = Overlayer.makeFromFileOpt intrinsicOverlays Assets.Global.OverlayerFilePath

            // make the world's ambient state
            let timers = Timers.make ()
            let ambientState = AmbientState.make config.Accompanied config.Advancing config.FramePacing symbolics overlayer timers (Some sdlDeps)
=======
>>>>>>> 2dab9599

            // make the world's spatial trees
            let quadtree = Quadtree.make Constants.Engine.QuadtreeDepth Constants.Engine.QuadtreeSize
            let octree = Octree.make Constants.Engine.OctreeDepth Constants.Engine.OctreeSize

            // make the world
            let world =
                World.makePlus plugin eventGraph jobGraph geometryViewport rasterViewport outerViewport dispatchers quadtree octree config (Some sdlDeps) imGui physicsEngine2d physicsEngine3d (Some rendererPhysics3dOpt) rendererProcess audioPlayer activeGameDispatcher

            // add the keyed values
            for (key, value) in plugin.MakeKeyedValues world do
                World.addKeyedValue key value world

            // register the game
            World.registerGame Game world
            world

        /// Run the game engine, initializing dependencies as indicated by WorldConfig, and returning exit code upon
        /// termination.
        static member runPlus runWhile preProcess perProcess postProcess imGuiProcess imGuiPostProcess worldConfig windowSize geometryViewport rasterViewport outerViewport plugin =
            match SdlDeps.tryMake worldConfig.SdlConfig worldConfig.Accompanied windowSize with
            | Right sdlDeps ->
                use sdlDeps = sdlDeps // bind explicitly to dispose automatically
                let world = World.make sdlDeps worldConfig geometryViewport rasterViewport outerViewport plugin
                World.runWithCleanUp runWhile preProcess perProcess postProcess imGuiProcess imGuiPostProcess true world
            | Left error -> Log.error error; Constants.Engine.ExitCodeFailure

        /// Run the game engine, initializing dependencies as indicated by WorldConfig, and returning exit code upon
        /// termination.
        static member run worldConfig plugin =
            let windowSize = Constants.Render.DisplayVirtualResolution * Globals.Render.DisplayScalar
            let outerViewport = Viewport.makeOuter windowSize
            let rasterViewport = Viewport.makeRaster outerViewport.Bounds
            let geometryViewport = Viewport.makeGeometry outerViewport.Bounds.Size
            World.runPlus tautology ignore ignore ignore ignore ignore worldConfig outerViewport.Bounds.Size geometryViewport rasterViewport outerViewport plugin<|MERGE_RESOLUTION|>--- conflicted
+++ resolved
@@ -283,21 +283,14 @@
         /// Make the world.
         static member makePlus plugin eventGraph jobGraph geometryViewport rasterViewport outerViewport dispatchers quadtree octree worldConfig sdlDepsOpt imGui physicsEngine2d physicsEngine3d rendererPhysics3dOpt rendererProcess audioPlayer activeGameDispatcher =
             Nu.init () // ensure game engine is initialized
-<<<<<<< HEAD
-            let entityStates = SDictionary.make HashIdentity.Structural
-            let groupStates = Dictionary HashIdentity.Structural
-            let screenStates = Dictionary HashIdentity.Structural
-=======
             let symbolics = Symbolics.makeEmpty ()
             let intrinsicOverlays = World.makeIntrinsicOverlays dispatchers.Facets dispatchers.EntityDispatchers
             let overlayer = Overlayer.makeFromFileOpt intrinsicOverlays Assets.Global.OverlayerFilePath
             let timers = Timers.make ()
-            let ambientState = AmbientState.make worldConfig.Imperative worldConfig.Accompanied worldConfig.Advancing worldConfig.FramePacing symbolics overlayer timers sdlDepsOpt
-            let config = AmbientState.getConfig ambientState
-            let entityStates = SUMap.makeEmpty HashIdentity.Structural config
-            let groupStates = UMap.makeEmpty HashIdentity.Structural config
-            let screenStates = UMap.makeEmpty HashIdentity.Structural config
->>>>>>> 2dab9599
+            let ambientState = AmbientState.make worldConfig.Accompanied true false symbolics overlayer timers sdlDepsOpt
+            let entityStates = SDictionary.make HashIdentity.Structural
+            let groupStates = Dictionary HashIdentity.Structural
+            let screenStates = Dictionary HashIdentity.Structural
             let gameState = GameState.make activeGameDispatcher
             let subsystems =
                 { ImGui = imGui
@@ -347,12 +340,7 @@
                 let eventTracerOpt = if eventTracing then Some (Log.custom "Event") else None // NOTE: lambda expression is duplicated in multiple places...
                 let eventFilter = Constants.Engine.EventFilter
                 let globalSimulantGeneralized = { GsgAddress = atoa Game.GameAddress }
-<<<<<<< HEAD
                 EventGraph.make eventTracerOpt eventFilter globalSimulantGeneralized
-=======
-                let eventConfig = if worldConfig.Imperative then Imperative else Functional
-                EventGraph.make eventTracerOpt eventFilter globalSimulantGeneralized eventConfig
->>>>>>> 2dab9599
 
             // make the default game dispatcher
             let defaultGameDispatcher = World.makeDefaultGameDispatcher ()
@@ -381,14 +369,6 @@
             rendererProcess.Start imGui.Fonts None geometryViewport rasterViewport outerViewport // params implicate stub renderers
             let audioPlayer = StubAudioPlayer.make ()
 
-<<<<<<< HEAD
-            // make the world's ambient state
-            let symbolics = Symbolics.makeEmpty ()
-            let timers = Timers.make ()
-            let ambientState = AmbientState.make config.Accompanied true false symbolics Overlayer.empty timers None
-
-=======
->>>>>>> 2dab9599
             // make the world's spatial trees
             let quadtree = Quadtree.make Constants.Engine.QuadtreeDepth Constants.Engine.QuadtreeSize
             let octree = Octree.make Constants.Engine.OctreeDepth Constants.Engine.OctreeSize
@@ -424,12 +404,7 @@
                 let eventFilter = Constants.Engine.EventFilter
                 let globalSimulant = Game
                 let globalSimulantGeneralized = { GsgAddress = atoa globalSimulant.GameAddress }
-<<<<<<< HEAD
-                EventGraph.make eventTracerOpt eventFilter globalSimulantGeneralized 
-                    
-=======
-                let eventConfig = if config.Imperative then Imperative else Functional
-                EventGraph.make eventTracerOpt eventFilter globalSimulantGeneralized eventConfig
+                EventGraph.make eventTracerOpt eventFilter globalSimulantGeneralized
 
             // collect plugin assemblies
             let pluginAssemblyNamePredicate =
@@ -446,7 +421,6 @@
             let pluginAssembliesReferenced = Reflection.loadReferencedAssembliesTransitively pluginAssemblyNamePredicate pluginAssembly
             let pluginAssemblies = Array.cons pluginAssembly pluginAssembliesReferenced
 
->>>>>>> 2dab9599
             // make plug-in facets and dispatchers
             let pluginFacets = plugin.Birth<Facet> pluginAssemblies
             let pluginEntityDispatchers = plugin.Birth<EntityDispatcher> pluginAssemblies
@@ -497,18 +471,6 @@
                 else StubAudioPlayer.make () :> AudioPlayer
             for package in initialPackages do
                 audioPlayer.EnqueueMessage (LoadAudioPackageMessage package)
-<<<<<<< HEAD
-            let symbolics = Symbolics.makeEmpty ()
-
-            // attempt to make the overlayer
-            let intrinsicOverlays = World.makeIntrinsicOverlays dispatchers.Facets dispatchers.EntityDispatchers
-            let overlayer = Overlayer.makeFromFileOpt intrinsicOverlays Assets.Global.OverlayerFilePath
-
-            // make the world's ambient state
-            let timers = Timers.make ()
-            let ambientState = AmbientState.make config.Accompanied config.Advancing config.FramePacing symbolics overlayer timers (Some sdlDeps)
-=======
->>>>>>> 2dab9599
 
             // make the world's spatial trees
             let quadtree = Quadtree.make Constants.Engine.QuadtreeDepth Constants.Engine.QuadtreeSize
