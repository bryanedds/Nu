--- conflicted
+++ resolved
@@ -340,14 +340,8 @@
                   SubscriptionsImSim = SDictionary.make HashIdentity.Structural
                   JobGraph = jobGraph
                   GeometryViewport = geometryViewport
-<<<<<<< HEAD
-                  RasterViewport = rasterViewport
-                  OuterViewport = outerViewport
+                  WindowViewport = windowViewport
                   DestructionList = List ()
-=======
-                  WindowViewport = windowViewport
-                  DestructionListRev = []
->>>>>>> f8cd7da8
                   Dispatchers = dispatchers
                   Plugin = plugin
                   PropagationTargets = Dictionary HashIdentity.Structural }
