﻿// Nu Game Engine.
// Copyright (C) Bryan Edds.

namespace Nu
open System
open System.Collections.Generic
open System.Diagnostics
open System.Diagnostics.Tracing
open System.Numerics
open System.Reflection
open System.Threading
open SDL2
open Prime

/// GC event listener. Currently just logs whenever an object larger than 85k is allocated to notify user of possible
/// LOH churn.
type private GcEventListener () =
    inherit EventListener ()

    static let mutable InstanceOpt = null

    override this.OnEventSourceCreated (eventSource : EventSource) =
        if eventSource.Name = "Microsoft-Windows-DotNETRuntime" then
            let gcEventsKeyword = Branchless.reinterpret 0x1L
            base.EnableEvents (eventSource, EventLevel.Verbose, gcEventsKeyword)

    override this.OnEventWritten (eventData : EventWrittenEventArgs) =
        if eventData.EventName = "GCAllocationTick_V4" && notNull eventData.Payload && eventData.Payload.Count >= 9 then
            match eventData.Payload.[8] with
            | :? uint64 as allocSize when allocSize >= uint64 Constants.Runtime.LohSize ->
                match eventData.Payload.[5] with
                | :? string as typeName ->
                    Log.info ("Allocated object of type '" + typeName + "' of size " + string allocSize + " on the LOH.")
                | _ -> ()
            | _ -> ()

    /// Initialize listener when gcDebug is true.
    static member init gcDebug =
        if gcDebug && isNull InstanceOpt then
            InstanceOpt <- new GcEventListener ()

/// Nu initialization functions.
/// NOTE: this is a type in order to avoid creating a module name that may clash with the namespace name in an
/// interactive environment.
[<AbstractClass; Sealed>]
type Nu () =

    static let mutable Initialized = false

    // NOTE: extracted from Nu.initPlus to shorten stack trace.
    [<DebuggerHidden>]
    static member private worldModuleSignal (signalObj : obj) (simulant : Simulant) world =
        World.signal (signalObj :?> Signal) simulant world

    /// Initialize the Nu game engine, allowing for additional user-defined initialization after setting up logging
    /// and function / lens references but before performing initialization involving values stored in constants.
    static member initPlus userInit =

        // init only if needed
        if not Initialized then

            // ensure the current culture is invariate
            Thread.CurrentThread.CurrentCulture <- Globalization.CultureInfo.InvariantCulture

            // init logging
            Log.init (Some Constants.Paths.LogFilePath)

            // init math module
            Math.Init ()

            // init reflection module
            Reflection.init ()

            // init simulant modules
            WorldModuleGame.init ()
            WorldModuleScreen.init ()
            WorldModuleGroup.init ()
            WorldModuleEntity.init ()

            // init simulant types
            Nu.Entity.init ()

            // init WorldTypes variables
            WorldTypes.EmptyGameContent <- GameContent.empty
            WorldTypes.EmptyScreenContent <- ScreenContent.empty
            WorldTypes.EmptyGroupContent <- GroupContent.empty
            WorldTypes.EmptyEntityContent <- EntityContent.empty

            // init WorldTypes F# reach-arounds
            WorldTypes.viewGame <- fun game world -> World.viewGameProperties (game :?> Game) (world :?> World)
            WorldTypes.viewScreen <- fun screen world -> World.viewScreenProperties (screen :?> Screen) (world :?> World)
            WorldTypes.viewGroup <- fun group world -> World.viewGroupProperties (group :?> Group) (world :?> World)
            WorldTypes.viewEntity <- fun entity world -> World.viewEntityProperties (entity :?> Entity) (world :?> World)
            WorldTypes.getSelectedScreenIdling <- fun worldObj -> World.getSelectedScreenIdling (worldObj :?> World)
            WorldTypes.getSelectedScreenTransitioning <- fun worldObj -> World.getSelectedScreenTransitioning (worldObj :?> World)
            WorldTypes.handleSubscribeAndUnsubscribeEvent <- fun subscribing eventAddress subscriber worldObj -> World.handleSubscribeAndUnsubscribeEvent subscribing eventAddress subscriber (worldObj :?> World)
            WorldTypes.getEntityIs2d <- fun entityObj worldObj -> World.getEntityIs2d (entityObj :?> Entity) (worldObj :?> World)

            // init WorldModule F# reach-arounds
            WorldModule.getSelected <- fun simulant world -> World.getSelected simulant world
            WorldModule.sortSubscriptionsByElevation <- fun subscriptions worldObj -> World.sortSubscriptionsByElevation subscriptions (worldObj :?> World)
            WorldModule.admitScreenElements <- fun screen world -> World.admitScreenElements screen world
            WorldModule.evictScreenElements <- fun screen world -> World.evictScreenElements screen world
            WorldModule.registerScreenPhysics <- fun screen world -> World.registerScreenPhysics screen world
            WorldModule.unregisterScreenPhysics <- fun screen world -> World.unregisterScreenPhysics screen world
            WorldModule.register <- fun simulant world -> World.register simulant world
            WorldModule.unregister <- fun simulant world -> World.unregister simulant world
            WorldModule.tryProcessGame <- fun game world -> World.tryProcessGame game world
            WorldModule.tryProcessScreen <- fun screen world -> World.tryProcessScreen screen world
            WorldModule.tryProcessGroup <- fun group world -> World.tryProcessGroup group world
            WorldModule.tryProcessEntity <- fun entity world -> World.tryProcessEntity entity world
            WorldModule.signal <- Nu.worldModuleSignal
            WorldModule.destroyImmediate <- fun simulant world -> World.destroyImmediate simulant world
            WorldModule.destroy <- fun simulant world -> World.destroy simulant world
            WorldModule.getEmptyEffect <- fun () -> Effect.empty :> obj

            // init entity module
            WorldModuleEntity.LayoutFacetType <- typeof<LayoutFacet>

            // init user-defined initialization process
            let result = userInit ()

            // init GC event listener
            GcEventListener.init Constants.Runtime.GcDebug

            // init vsync
            Vsync.Init Constants.Engine.RunSynchronously

            // init OpenGL assert mechanism
            OpenGL.Hl.InitAssert Constants.OpenGL.HlDebug

            // mark init flag
            Initialized <- true

            // fin
            result

        // already init'd
        else userInit ()

    /// Initialize the Nu game engine.
    static member init () =
        Nu.initPlus (fun () -> ())

/// Universal function definitions for the world (4/4).
[<AutoOpen>]
module WorldModule4 =

    type World with

        static member private pairWithName source =
            (getTypeName source, source)

        static member private makeDefaultGameDispatcher () =
            World.pairWithName (GameDispatcher ())

        static member private makeDefaultScreenDispatchers () =
            Map.ofList [World.pairWithName (ScreenDispatcher ())]

        static member private makeDefaultGroupDispatchers () =
            Map.ofList [World.pairWithName (GroupDispatcher ())]

        static member private makeDefaultEntityDispatchers () =
            Assembly.GetExecutingAssembly().GetTypes()
            |> Array.filter (fun ty -> ty.IsSubclassOf typeof<EntityDispatcher>)
            |> Array.filter (fun ty -> not ty.IsAbstract)
            |> Array.filter (fun ty -> ty.GetConstructors () |> Seq.exists (fun ctor -> ctor.GetParameters().Length = 0))
            |> Array.map (fun ty -> Activator.CreateInstance ty :?> EntityDispatcher)
            |> flip Array.append // TODO: utilize Array.prepend if it becomes available.
                [|EntityDispatcher (true, false, false, false)
                  Entity2dDispatcher (false, false, false)
                  Entity3dDispatcher (false, false, false)|]
            |> Map.ofArrayBy World.pairWithName

        static member private makeDefaultFacets () =
            Assembly.GetExecutingAssembly().GetTypes()
            |> Array.filter (fun ty -> ty.IsSubclassOf typeof<Facet>)
            |> Array.filter (fun ty -> not ty.IsAbstract)
            |> Array.filter (fun ty -> ty.GetConstructors () |> Seq.exists (fun ctor -> ctor.GetParameters().Length = 0))
            |> Array.map (fun ty -> Activator.CreateInstance ty :?> Facet)
            |> Array.cons (Facet (false, false, false))
            |> Map.ofArrayBy World.pairWithName

        /// Update late bindings internally stored by the engine from types found in the given assemblies.
        static member updateLateBindings (assemblies : Assembly array) world =

            // prepare for late-bound type updating
            WorldImSim.Reinitializing <- true
            Content.UpdateLateBindingsCount <- inc Content.UpdateLateBindingsCount
            World.clearEntityFromClipboard world // HACK: clear what's on the clipboard rather than changing its dispatcher instance.
            world.WorldExtension.Plugin.CleanUp ()

            // update late-bound types
            let pluginType =
                assemblies
                |> Array.map (fun assembly -> assembly.GetTypes ())
                |> Array.concat
                |> Array.filter (fun ty -> ty.IsSubclassOf typeof<NuPlugin>)
                |> Array.filter (fun ty -> not ty.IsAbstract)
                |> Array.filter (fun ty -> ty.GetConstructors () |> Seq.exists (fun ctor -> ctor.GetParameters().Length = 0))
                |> Array.head
            let plugin = Activator.CreateInstance pluginType :?> NuPlugin
            let pluginFacets = plugin.Birth<Facet> assemblies
            let pluginEntityDispatchers = plugin.Birth<EntityDispatcher> assemblies
            let pluginGroupDispatchers = plugin.Birth<GroupDispatcher> assemblies
            let pluginScreenDispatchers = plugin.Birth<ScreenDispatcher> assemblies
            let pluginGameDispatchers = plugin.Birth<GameDispatcher> assemblies
<<<<<<< HEAD
            world.WorldExtension.Plugin <- plugin
            for (facetName, facet) in pluginFacets do
                world.WorldExtension.Dispatchers.Facets.[facetName] <- facet
            for (dispatcherName, dispatcher) in pluginEntityDispatchers do
                world.WorldExtension.Dispatchers.EntityDispatchers.[dispatcherName] <- dispatcher
            for (dispatcherName, dispatcher) in pluginGroupDispatchers do
                world.WorldExtension.Dispatchers.GroupDispatchers.[dispatcherName] <- dispatcher
            for (dispatcherName, dispatcher) in pluginScreenDispatchers do
                world.WorldExtension.Dispatchers.ScreenDispatchers.[dispatcherName] <- dispatcher
            for (dispatcherName, dispatcher) in pluginGameDispatchers do
                world.WorldExtension.Dispatchers.GameDispatchers.[dispatcherName] <- dispatcher

            // update late bindings for all simulants
            let lateBindingses =
                [|Array.map (snd >> cast<LateBindings>) pluginFacets
                  Array.map (snd >> cast<LateBindings>) pluginEntityDispatchers
                  Array.map (snd >> cast<LateBindings>) pluginGroupDispatchers
                  Array.map (snd >> cast<LateBindings>) pluginScreenDispatchers
                  Array.map (snd >> cast<LateBindings>) pluginGameDispatchers|]
                |> Array.concat
            for simulant in (World.getSimulants world).Keys do
                for lateBindings in lateBindingses do
=======
            let worldExtension = world.WorldExtension
            let worldExtension = { worldExtension with Plugin = plugin }
            let worldExtension =
                Array.fold (fun worldExtension (facetName, facet) ->
                    { worldExtension with LateBindingsInstances = { worldExtension.LateBindingsInstances with Facets = Map.add facetName facet worldExtension.LateBindingsInstances.Facets }})
                    worldExtension pluginFacets
            let worldExtension =
                Array.fold (fun worldExtension (dispatcherName, dispatcher) ->
                    { worldExtension with LateBindingsInstances = { worldExtension.LateBindingsInstances with EntityDispatchers = Map.add dispatcherName dispatcher worldExtension.LateBindingsInstances.EntityDispatchers }})
                    worldExtension pluginEntityDispatchers
            let worldExtension =
                Array.fold (fun worldExtension (dispatcherName, dispatcher) ->
                    { worldExtension with LateBindingsInstances = { worldExtension.LateBindingsInstances with GroupDispatchers = Map.add dispatcherName dispatcher worldExtension.LateBindingsInstances.GroupDispatchers }})
                    worldExtension pluginGroupDispatchers
            let worldExtension =
                Array.fold (fun worldExtension (dispatcherName, dispatcher) ->
                    { worldExtension with LateBindingsInstances = { worldExtension.LateBindingsInstances with ScreenDispatchers = Map.add dispatcherName dispatcher worldExtension.LateBindingsInstances.ScreenDispatchers }})
                    worldExtension pluginScreenDispatchers
            let worldExtension =
                Array.fold (fun worldExtension (dispatcherName, dispatcher) ->
                    { worldExtension with LateBindingsInstances = { worldExtension.LateBindingsInstances with GameDispatchers = Map.add dispatcherName dispatcher worldExtension.LateBindingsInstances.GameDispatchers }})
                    worldExtension pluginGameDispatchers
            world.WorldState <- { world.WorldState with WorldExtension = worldExtension }

            // update late bindings for all simulants
            let lateBindingsInstances =
                Array.concat
                    [|Array.map (snd >> cast<LateBindings>) pluginFacets
                      Array.map (snd >> cast<LateBindings>) pluginEntityDispatchers
                      Array.map (snd >> cast<LateBindings>) pluginGroupDispatchers
                      Array.map (snd >> cast<LateBindings>) pluginScreenDispatchers
                      Array.map (snd >> cast<LateBindings>) pluginGameDispatchers|]
            for (simulant, _) in world.Simulants do
                for lateBindings in lateBindingsInstances do
>>>>>>> 79d04f5a
                    World.updateLateBindings3 lateBindings simulant world
            for simulant in (World.getSimulants world).Keys do
                World.trySynchronize false true simulant world

        /// Make the world.
        static member makePlus
            plugin eventGraph jobGraph geometryViewport windowViewport lateBindingsInstances quadtree octree worldConfig sdlDepsOpt
            imGui physicsEngine2d physicsEngine3d rendererPhysics3dOpt rendererProcess audioPlayer cursorClient activeGameDispatcher =
            Nu.init () // ensure game engine is initialized
            let symbolics = Symbolics.makeEmpty ()
            let intrinsicOverlays = World.makeIntrinsicOverlays lateBindingsInstances.Facets lateBindingsInstances.EntityDispatchers
            let overlayer = Overlayer.makeFromFileOpt intrinsicOverlays Assets.Global.OverlayerFilePath
            let timers = Timers.make ()
            let ambientState = AmbientState.make worldConfig.Accompanied worldConfig.Advancing worldConfig.FramePacing symbolics overlayer timers sdlDepsOpt
            let entityStates = SDictionary.make HashIdentity.Structural
            let groupStates = Dictionary HashIdentity.Structural
            let screenStates = Dictionary HashIdentity.Structural
            let gameState = GameState.make activeGameDispatcher
            let subsystems =
                { ImGui = imGui
                  PhysicsEngine2d = physicsEngine2d
                  PhysicsEngine3d = physicsEngine3d
                  RendererProcess = rendererProcess
                  RendererPhysics3dOpt = rendererPhysics3dOpt
                  AudioPlayer = audioPlayer
                  CursorClient = cursorClient }
            let simulants = Dictionary.singleton HashIdentity.Structural (Game :> Simulant) None
            let entitiesIndexed = Dictionary HashIdentity.Structural
            let worldExtension =
                { ContextImSim = Address.empty
                  DeclaredImSim = Address.empty
                  SimulantsImSim = SDictionary.make HashIdentity.Structural
                  SubscriptionsImSim = SDictionary.make HashIdentity.Structural
                  JobGraph = jobGraph
                  GeometryViewport = geometryViewport
                  WindowViewport = windowViewport
<<<<<<< HEAD
                  DestructionList = List ()
                  Dispatchers = dispatchers
=======
                  DestructionListRev = []
                  LateBindingsInstances = lateBindingsInstances
>>>>>>> 79d04f5a
                  Plugin = plugin
                  PropagationTargets = Dictionary HashIdentity.Structural
                  EditDeferrals = Dictionary HashIdentity.Structural }
            let world =
                { EventGraph = eventGraph
                  EntityStates = entityStates
                  GroupStates = groupStates
                  ScreenStates = screenStates
                  GameState = gameState
                  EntityMounts = Dictionary HashIdentity.Structural
                  Quadtree = quadtree
                  Octree = octree
                  AmbientState = ambientState
                  Subsystems = subsystems
                  Simulants = simulants
                  EntitiesIndexed = entitiesIndexed
                  WorldExtension = worldExtension }
            Reflection.attachProperties gameState.Dispatcher gameState world
            World.choose world

        /// Make a world with stub dependencies.
        static member makeStub worldConfig (plugin : NuPlugin) =

            // make the world's event delegate
            let eventGraph =
                let eventTracing = Constants.Engine.EventTracing
                let eventTracerOpt = if eventTracing then Some (Log.custom "Event") else None // NOTE: lambda expression is duplicated in multiple places...
                let eventFilter = Constants.Engine.EventFilter
                let globalSimulantGeneralized = { GsgAddress = atoa Game.GameAddress }
                EventGraph.make eventTracerOpt eventFilter globalSimulantGeneralized

            // make the default game dispatcher
            let defaultGameDispatcher = World.makeDefaultGameDispatcher ()

            // make the default job graph
            let jobGraph = JobGraphInline ()

            // make the default viewports
            let windowViewport = Viewport.makeWindow1 Constants.Render.DisplayVirtualResolution
            let geometryViewport = Viewport.makeGeometry windowViewport.Bounds.Size

<<<<<<< HEAD
            // make the world's dispatchers
            let dispatchers =
                { Facets = World.makeDefaultFacets () |> Map.toSeq |> dictPlus StringComparer.Ordinal
                  EntityDispatchers = World.makeDefaultEntityDispatchers () |> Map.toSeq |> dictPlus StringComparer.Ordinal
                  GroupDispatchers = World.makeDefaultGroupDispatchers () |> Map.toSeq |> dictPlus StringComparer.Ordinal
                  ScreenDispatchers = World.makeDefaultScreenDispatchers () |> Map.toSeq |> dictPlus StringComparer.Ordinal
                  GameDispatchers = Map.ofList [defaultGameDispatcher] |> Map.toSeq |> dictPlus StringComparer.Ordinal }
=======
            // make the world's late-bindings instances
            let lateBindingsInstances =
                { Facets = World.makeDefaultFacets ()
                  EntityDispatchers = World.makeDefaultEntityDispatchers ()
                  GroupDispatchers = World.makeDefaultGroupDispatchers ()
                  ScreenDispatchers = World.makeDefaultScreenDispatchers ()
                  GameDispatchers = Map.ofList [defaultGameDispatcher] }
>>>>>>> 79d04f5a

            // make the world's subsystems
            let imGui = ImGui (true, windowViewport.Bounds.Size)
            let physicsEngine2d = StubPhysicsEngine.make ()
            let physicsEngine3d = StubPhysicsEngine.make ()
            let rendererProcess = RendererInline () :> RendererProcess
            rendererProcess.Start imGui.Fonts None geometryViewport windowViewport // params implicate stub renderers
            let audioPlayer = StubAudioPlayer.make ()
            let cursorClient = StubCursorClient.make ()

            // make the world's spatial trees
            let quadtree = Quadtree.make Constants.Engine.QuadtreeDepth Constants.Engine.QuadtreeSize
            let octree = Octree.make Constants.Engine.OctreeDepth Constants.Engine.OctreeSize

            // make the world
            let world =
                World.makePlus
                    plugin eventGraph jobGraph geometryViewport windowViewport lateBindingsInstances quadtree octree worldConfig None
                    imGui physicsEngine2d physicsEngine3d None rendererProcess audioPlayer cursorClient (snd defaultGameDispatcher)

            // register the game
            World.registerGame Game world

            // fin
            world

        /// Make the world with the given dependencies.
        static member make sdlDeps config geometryViewport (windowViewport : Viewport) (plugin : NuPlugin) =

            // create asset graph
            let assetGraph = AssetGraph.makeFromFileOpt Assets.Global.AssetGraphFilePath

            // compute initial packages
            let initialPackages = Assets.Default.PackageName :: plugin.InitialPackages

            // initialize metadata and load initial package
            Metadata.init assetGraph
            for package in initialPackages do
                Metadata.loadMetadataPackage package

            // make the world's event graph
            let eventGraph =
                let eventTracing = Constants.Engine.EventTracing
                let eventTracerOpt = if eventTracing then Some (Log.custom "Event") else None
                let eventFilter = Constants.Engine.EventFilter
                let globalSimulant = Game
                let globalSimulantGeneralized = { GsgAddress = atoa globalSimulant.GameAddress }
                EventGraph.make eventTracerOpt eventFilter globalSimulantGeneralized

            // collect plugin assemblies
            let pluginAssemblyNamePredicate =
                fun (assemblyName : AssemblyName) ->
                    not (assemblyName.Name.StartsWith "System.") && // OPTIMIZATION: skip known irrelevant assemblies.
                    not (assemblyName.Name.StartsWith "FSharp.") &&
                    not (assemblyName.Name.StartsWith "Prime.") &&
                    not (assemblyName.Name.StartsWith "Nu.") &&
                    assemblyName.Name <> "Prime" &&
                    assemblyName.Name <> "Nu" &&
                    assemblyName.Name <> "netstandard" &&
                    assemblyName.Name <> "SDL2-CS"
            let pluginAssembly = plugin.GetType().Assembly
            let pluginAssembliesReferenced = Reflection.loadReferencedAssembliesTransitively pluginAssemblyNamePredicate pluginAssembly
            let pluginAssemblies = Array.cons pluginAssembly pluginAssembliesReferenced

            // make plug-in facets and dispatchers
            let pluginFacets = plugin.Birth<Facet> pluginAssemblies
            let pluginEntityDispatchers = plugin.Birth<EntityDispatcher> pluginAssemblies
            let pluginGroupDispatchers = plugin.Birth<GroupDispatcher> pluginAssemblies
            let pluginScreenDispatchers = plugin.Birth<ScreenDispatcher> pluginAssemblies
            let pluginGameDispatchers = plugin.Birth<GameDispatcher> pluginAssemblies

            // make the default game dispatcher
            let defaultGameDispatcher = World.makeDefaultGameDispatcher ()

            // make the job graph
            let jobGraph =
                if Constants.Engine.RunSynchronously
                then JobGraphInline () :> JobGraph
                else JobGraphParallel (TimeSpan.FromSeconds 0.5) :> JobGraph

<<<<<<< HEAD
            // make the world's dispatchers
            let dispatchers =
                { Facets = World.makeDefaultFacets () |> Map.addMany pluginFacets |> Map.toSeq |> dictPlus StringComparer.Ordinal
                  EntityDispatchers = World.makeDefaultEntityDispatchers () |> Map.addMany pluginEntityDispatchers |> Map.toSeq |> dictPlus StringComparer.Ordinal
                  GroupDispatchers = World.makeDefaultGroupDispatchers () |> Map.addMany pluginGroupDispatchers |> Map.toSeq |> dictPlus StringComparer.Ordinal
                  ScreenDispatchers = World.makeDefaultScreenDispatchers () |> Map.addMany pluginScreenDispatchers |> Map.toSeq |> dictPlus StringComparer.Ordinal
                  GameDispatchers = Map.ofList [defaultGameDispatcher] |> Map.addMany pluginGameDispatchers |> Map.toSeq |> dictPlus StringComparer.Ordinal }
=======
            // make the world's lateBindings instances
            let lateBindingsInstances =
                { Facets = Map.addMany pluginFacets (World.makeDefaultFacets ())
                  EntityDispatchers = Map.addMany pluginEntityDispatchers (World.makeDefaultEntityDispatchers ())
                  GroupDispatchers = Map.addMany pluginGroupDispatchers (World.makeDefaultGroupDispatchers ())
                  ScreenDispatchers = Map.addMany pluginScreenDispatchers (World.makeDefaultScreenDispatchers ())
                  GameDispatchers = Map.addMany pluginGameDispatchers (Map.ofList [defaultGameDispatcher]) }
>>>>>>> 79d04f5a

            // get the first game dispatcher
            let activeGameDispatcher =
                match Array.tryHead pluginGameDispatchers with
                | Some (_, dispatcher) -> dispatcher
                | None -> GameDispatcher ()

            // make the world's subsystems, loading initial packages where applicable
            let imGui = ImGui (false, windowViewport.Bounds.Size)
            let physicsEngine2d = plugin.MakePhysicsEngine2d ()
            let physicsEngine3d = JoltPhysicsEngine.make Constants.Physics.GravityDefault
            let joltDebugRendererImGuiOpt = new JoltDebugRendererImGui ()
            let rendererProcess =
                if Constants.Engine.RunSynchronously
                then RendererInline () :> RendererProcess
                else RendererThread () :> RendererProcess
            rendererProcess.Start imGui.Fonts (SdlDeps.getWindowOpt sdlDeps) geometryViewport windowViewport
            for package in initialPackages do
                rendererProcess.EnqueueMessage2d (LoadRenderPackage2d package)
            for package in initialPackages do
                rendererProcess.EnqueueMessage3d (LoadRenderPackage3d package)
            let audioPlayer =
                if SDL.SDL_WasInit SDL.SDL_INIT_AUDIO <> 0u
                then SdlAudioPlayer.make () :> AudioPlayer
                else StubAudioPlayer.make () :> AudioPlayer
            for package in initialPackages do
                audioPlayer.EnqueueMessage (LoadAudioPackageMessage package)
            let cursorClient = SdlCursorClient.make () :> CursorClient
            for package in initialPackages do
                cursorClient.LoadCursorPackage package

            // make the world's spatial trees
            let quadtree = Quadtree.make Constants.Engine.QuadtreeDepth Constants.Engine.QuadtreeSize
            let octree = Octree.make Constants.Engine.OctreeDepth Constants.Engine.OctreeSize

            // make the world
            let world =
                World.makePlus
                    plugin eventGraph jobGraph geometryViewport windowViewport lateBindingsInstances quadtree octree config (Some sdlDeps)
                    imGui physicsEngine2d physicsEngine3d (Some joltDebugRendererImGuiOpt) rendererProcess audioPlayer cursorClient activeGameDispatcher

            // add the keyed values
            for (key, value) in plugin.MakeKeyedValues world do
                World.addKeyedValue key value world

            // register the game
            World.registerGame Game world
            world

        /// Run the game engine, initializing dependencies as indicated by WorldConfig, and returning exit code upon
        /// termination.
        static member runPlus runWhile preProcess perProcess postProcess imGuiProcess imGuiPostProcess worldConfig windowSize geometryViewport windowViewport plugin =
            match SdlDeps.tryMake worldConfig.SdlConfig worldConfig.Accompanied windowSize with
            | Right sdlDeps ->
                use sdlDeps = sdlDeps // bind explicitly to dispose automatically
                let world = World.make sdlDeps worldConfig geometryViewport windowViewport plugin
                World.runWithCleanUp runWhile preProcess perProcess postProcess imGuiProcess imGuiPostProcess true world
            | Left error -> Log.error error; Constants.Engine.ExitCodeFailure

        /// Run the game engine, initializing dependencies as indicated by WorldConfig, and returning exit code upon
        /// termination.
        static member run worldConfig plugin =
            let windowSize = Constants.Render.DisplayVirtualResolution * Globals.Render.DisplayScalar
            let windowViewport = Viewport.makeWindow1 windowSize
            let geometryViewport = Viewport.makeGeometry windowViewport.Bounds.Size
            World.runPlus tautology ignore ignore ignore ignore ignore worldConfig windowViewport.Outer.Size geometryViewport windowViewport plugin<|MERGE_RESOLUTION|>--- conflicted
+++ resolved
@@ -205,21 +205,20 @@
             let pluginGroupDispatchers = plugin.Birth<GroupDispatcher> assemblies
             let pluginScreenDispatchers = plugin.Birth<ScreenDispatcher> assemblies
             let pluginGameDispatchers = plugin.Birth<GameDispatcher> assemblies
-<<<<<<< HEAD
             world.WorldExtension.Plugin <- plugin
             for (facetName, facet) in pluginFacets do
-                world.WorldExtension.Dispatchers.Facets.[facetName] <- facet
+                world.WorldExtension.LateBindingsInstances.Facets.[facetName] <- facet
             for (dispatcherName, dispatcher) in pluginEntityDispatchers do
-                world.WorldExtension.Dispatchers.EntityDispatchers.[dispatcherName] <- dispatcher
+                world.WorldExtension.LateBindingsInstances.EntityDispatchers.[dispatcherName] <- dispatcher
             for (dispatcherName, dispatcher) in pluginGroupDispatchers do
-                world.WorldExtension.Dispatchers.GroupDispatchers.[dispatcherName] <- dispatcher
+                world.WorldExtension.LateBindingsInstances.GroupDispatchers.[dispatcherName] <- dispatcher
             for (dispatcherName, dispatcher) in pluginScreenDispatchers do
-                world.WorldExtension.Dispatchers.ScreenDispatchers.[dispatcherName] <- dispatcher
+                world.WorldExtension.LateBindingsInstances.ScreenDispatchers.[dispatcherName] <- dispatcher
             for (dispatcherName, dispatcher) in pluginGameDispatchers do
-                world.WorldExtension.Dispatchers.GameDispatchers.[dispatcherName] <- dispatcher
+                world.WorldExtension.LateBindingsInstances.GameDispatchers.[dispatcherName] <- dispatcher
 
             // update late bindings for all simulants
-            let lateBindingses =
+            let lateBindingsInstances =
                 [|Array.map (snd >> cast<LateBindings>) pluginFacets
                   Array.map (snd >> cast<LateBindings>) pluginEntityDispatchers
                   Array.map (snd >> cast<LateBindings>) pluginGroupDispatchers
@@ -227,43 +226,7 @@
                   Array.map (snd >> cast<LateBindings>) pluginGameDispatchers|]
                 |> Array.concat
             for simulant in (World.getSimulants world).Keys do
-                for lateBindings in lateBindingses do
-=======
-            let worldExtension = world.WorldExtension
-            let worldExtension = { worldExtension with Plugin = plugin }
-            let worldExtension =
-                Array.fold (fun worldExtension (facetName, facet) ->
-                    { worldExtension with LateBindingsInstances = { worldExtension.LateBindingsInstances with Facets = Map.add facetName facet worldExtension.LateBindingsInstances.Facets }})
-                    worldExtension pluginFacets
-            let worldExtension =
-                Array.fold (fun worldExtension (dispatcherName, dispatcher) ->
-                    { worldExtension with LateBindingsInstances = { worldExtension.LateBindingsInstances with EntityDispatchers = Map.add dispatcherName dispatcher worldExtension.LateBindingsInstances.EntityDispatchers }})
-                    worldExtension pluginEntityDispatchers
-            let worldExtension =
-                Array.fold (fun worldExtension (dispatcherName, dispatcher) ->
-                    { worldExtension with LateBindingsInstances = { worldExtension.LateBindingsInstances with GroupDispatchers = Map.add dispatcherName dispatcher worldExtension.LateBindingsInstances.GroupDispatchers }})
-                    worldExtension pluginGroupDispatchers
-            let worldExtension =
-                Array.fold (fun worldExtension (dispatcherName, dispatcher) ->
-                    { worldExtension with LateBindingsInstances = { worldExtension.LateBindingsInstances with ScreenDispatchers = Map.add dispatcherName dispatcher worldExtension.LateBindingsInstances.ScreenDispatchers }})
-                    worldExtension pluginScreenDispatchers
-            let worldExtension =
-                Array.fold (fun worldExtension (dispatcherName, dispatcher) ->
-                    { worldExtension with LateBindingsInstances = { worldExtension.LateBindingsInstances with GameDispatchers = Map.add dispatcherName dispatcher worldExtension.LateBindingsInstances.GameDispatchers }})
-                    worldExtension pluginGameDispatchers
-            world.WorldState <- { world.WorldState with WorldExtension = worldExtension }
-
-            // update late bindings for all simulants
-            let lateBindingsInstances =
-                Array.concat
-                    [|Array.map (snd >> cast<LateBindings>) pluginFacets
-                      Array.map (snd >> cast<LateBindings>) pluginEntityDispatchers
-                      Array.map (snd >> cast<LateBindings>) pluginGroupDispatchers
-                      Array.map (snd >> cast<LateBindings>) pluginScreenDispatchers
-                      Array.map (snd >> cast<LateBindings>) pluginGameDispatchers|]
-            for (simulant, _) in world.Simulants do
                 for lateBindings in lateBindingsInstances do
->>>>>>> 79d04f5a
                     World.updateLateBindings3 lateBindings simulant world
             for simulant in (World.getSimulants world).Keys do
                 World.trySynchronize false true simulant world
@@ -300,13 +263,8 @@
                   JobGraph = jobGraph
                   GeometryViewport = geometryViewport
                   WindowViewport = windowViewport
-<<<<<<< HEAD
                   DestructionList = List ()
-                  Dispatchers = dispatchers
-=======
-                  DestructionListRev = []
                   LateBindingsInstances = lateBindingsInstances
->>>>>>> 79d04f5a
                   Plugin = plugin
                   PropagationTargets = Dictionary HashIdentity.Structural
                   EditDeferrals = Dictionary HashIdentity.Structural }
@@ -348,23 +306,13 @@
             let windowViewport = Viewport.makeWindow1 Constants.Render.DisplayVirtualResolution
             let geometryViewport = Viewport.makeGeometry windowViewport.Bounds.Size
 
-<<<<<<< HEAD
-            // make the world's dispatchers
-            let dispatchers =
+            // make the world's late-bindings instances
+            let lateBindingsInstances =
                 { Facets = World.makeDefaultFacets () |> Map.toSeq |> dictPlus StringComparer.Ordinal
                   EntityDispatchers = World.makeDefaultEntityDispatchers () |> Map.toSeq |> dictPlus StringComparer.Ordinal
                   GroupDispatchers = World.makeDefaultGroupDispatchers () |> Map.toSeq |> dictPlus StringComparer.Ordinal
                   ScreenDispatchers = World.makeDefaultScreenDispatchers () |> Map.toSeq |> dictPlus StringComparer.Ordinal
                   GameDispatchers = Map.ofList [defaultGameDispatcher] |> Map.toSeq |> dictPlus StringComparer.Ordinal }
-=======
-            // make the world's late-bindings instances
-            let lateBindingsInstances =
-                { Facets = World.makeDefaultFacets ()
-                  EntityDispatchers = World.makeDefaultEntityDispatchers ()
-                  GroupDispatchers = World.makeDefaultGroupDispatchers ()
-                  ScreenDispatchers = World.makeDefaultScreenDispatchers ()
-                  GameDispatchers = Map.ofList [defaultGameDispatcher] }
->>>>>>> 79d04f5a
 
             // make the world's subsystems
             let imGui = ImGui (true, windowViewport.Bounds.Size)
@@ -445,23 +393,13 @@
                 then JobGraphInline () :> JobGraph
                 else JobGraphParallel (TimeSpan.FromSeconds 0.5) :> JobGraph
 
-<<<<<<< HEAD
-            // make the world's dispatchers
-            let dispatchers =
+            // make the world's lateBindings instances
+            let lateBindingsInstances =
                 { Facets = World.makeDefaultFacets () |> Map.addMany pluginFacets |> Map.toSeq |> dictPlus StringComparer.Ordinal
                   EntityDispatchers = World.makeDefaultEntityDispatchers () |> Map.addMany pluginEntityDispatchers |> Map.toSeq |> dictPlus StringComparer.Ordinal
                   GroupDispatchers = World.makeDefaultGroupDispatchers () |> Map.addMany pluginGroupDispatchers |> Map.toSeq |> dictPlus StringComparer.Ordinal
                   ScreenDispatchers = World.makeDefaultScreenDispatchers () |> Map.addMany pluginScreenDispatchers |> Map.toSeq |> dictPlus StringComparer.Ordinal
                   GameDispatchers = Map.ofList [defaultGameDispatcher] |> Map.addMany pluginGameDispatchers |> Map.toSeq |> dictPlus StringComparer.Ordinal }
-=======
-            // make the world's lateBindings instances
-            let lateBindingsInstances =
-                { Facets = Map.addMany pluginFacets (World.makeDefaultFacets ())
-                  EntityDispatchers = Map.addMany pluginEntityDispatchers (World.makeDefaultEntityDispatchers ())
-                  GroupDispatchers = Map.addMany pluginGroupDispatchers (World.makeDefaultGroupDispatchers ())
-                  ScreenDispatchers = Map.addMany pluginScreenDispatchers (World.makeDefaultScreenDispatchers ())
-                  GameDispatchers = Map.addMany pluginGameDispatchers (Map.ofList [defaultGameDispatcher]) }
->>>>>>> 79d04f5a
 
             // get the first game dispatcher
             let activeGameDispatcher =
