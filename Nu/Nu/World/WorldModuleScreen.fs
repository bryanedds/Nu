﻿// Nu Game Engine.
// Copyright (C) Bryan Edds.

namespace Nu
open System
open System.Collections.Frozen
open Prime

/// Screen functions for the world (1/2).
[<AutoOpen>]
module WorldModuleScreen =

    /// Dynamic property getter and setter.
    type private PropertyGetter = Screen -> World -> Property
    type private PropertySetter = Property -> Screen -> World -> bool

    /// Dynamic property getters / setters.
    let mutable private ScreenGetters = Unchecked.defaultof<FrozenDictionary<string, PropertyGetter>>
    let mutable private ScreenSetters = Unchecked.defaultof<FrozenDictionary<string, PropertySetter>>

    type World with

        static member private screenStateFinder (screen : Screen) world =
            Dictionary.tryFind screen world.ScreenStates

        static member private screenStateAdder screenState (screen : Screen) world =
            match world.Simulants.TryGetValue Game.Handle with
            | (true, screensOpt) ->
                match screensOpt with
                | Some screens -> screens.Add screen |> ignore<bool>
                | None ->
                    let screens = hashSetPlus HashIdentity.Structural [screen :> Simulant]
                    world.Simulants.[Game.Handle] <- Some screens
            | (false, _) -> failwith ("Cannot add screen '" + scstring screen + "' to non-existent game.")
            if not (world.Simulants.ContainsKey screen) then world.Simulants.[screen] <- None
            world.ScreenStates.[screen] <- screenState

        static member private screenStateRemover (screen : Screen) world =
            match world.Simulants.TryGetValue (Game.Handle :> Simulant) with
            | (true, screensOpt) ->
                match screensOpt with
                | Some screens ->
                    screens.Remove screen |> ignore<bool>
                    if screens.Count = 0
                    then world.Simulants.[Game.Handle] <- None 
                    else world.Simulants.[Game.Handle] <- Some screens
                | None -> ()
            | (false, _) -> ()
            world.Simulants.Remove screen |> ignore<bool>
            world.ScreenStates.Remove screen |> ignore<bool>

        static member private screenStateSetter screenState (screen : Screen) world =
#if DEBUG
            if not (world.ScreenStates.ContainsKey screen) then
                failwith ("Cannot set the state of a non-existent screen '" + scstring screen + "'")
#endif
            world.ScreenStates.[screen] <- screenState 

        static member private addScreenState screenState screen world =
            World.screenStateAdder screenState screen world

        static member internal removeScreenState screen world =
            World.screenStateRemover screen world

        static member internal publishScreenChange (propertyName : string) (propertyPrevious : obj) (propertyValue : obj) (screen : Screen) world =
            let changeData = { Name = propertyName; Previous = propertyPrevious; Value = propertyValue }
            let changeEventAddress = rtoa<ChangeData> [|Constants.Lens.ChangeName; propertyName; Constants.Lens.EventName; screen.Names.[0]; screen.Names.[1]|]
            let eventTrace = EventTrace.debug "World" "publishScreenChange" "" EventTrace.empty
            World.publishPlus changeData changeEventAddress eventTrace screen false false world

        static member internal getScreenStateOpt screen world =
            World.screenStateFinder screen world

        static member internal getScreenState screen world =
            match World.getScreenStateOpt screen world with
            | Some screenState -> screenState
            | None -> failwith ("Could not find screen with '" + scstring screen + "'.")

        static member internal getScreenXtension screen world =
            let screenState = World.getScreenState screen world
            screenState.Xtension

        static member internal getScreenExists screen world =
            Option.isSome (World.getScreenStateOpt screen world)

        static member internal getScreenSelected (screen : Screen) world =
            let gameState = World.getGameState Game.Handle world
            match gameState.SelectedScreenOpt with
            | Some selectedScreen when screen.Name = selectedScreen.Name -> true
            | _ -> false

        static member internal getScreenDispatcher screen world = (World.getScreenState screen world).Dispatcher
        static member internal getScreenModelProperty screen world = (World.getScreenState screen world).Model
        static member internal getScreenContent screen world = (World.getScreenState screen world).Content
        static member internal getScreenTransitionState screen world = (World.getScreenState screen world).TransitionState
        static member internal getScreenIncoming screen world = (World.getScreenState screen world).Incoming
        static member internal getScreenOutgoing screen world = (World.getScreenState screen world).Outgoing
        static member internal getScreenRequestedSong screen world = (World.getScreenState screen world).RequestedSong
        static member internal getScreenSlideOpt screen world = (World.getScreenState screen world).SlideOpt
        static member internal getScreenNav3d screen world = (World.getScreenState screen world).Nav3d
        static member internal getScreenProtected screen world = (World.getScreenState screen world).Protected
        static member internal getScreenPersistent screen world = (World.getScreenState screen world).Persistent
        static member internal getScreenDestroying (screen : Screen) world = (World.getDestructionList world).Contains screen
        static member internal getScreenOrder screen world = (World.getScreenState screen world).Order
        static member internal getScreenId screen world = (World.getScreenState screen world).Id
        static member internal getScreenName screen world = (World.getScreenState screen world).Name

        static member internal setScreenModelProperty initializing reinitializing (value : DesignerProperty) screen (world : World) =
            let screenState = World.getScreenState screen world
            let previous = screenState.Model
            if value.DesignerValue =/= previous.DesignerValue || initializing then
                screenState.Model <- { DesignerType = value.DesignerType; DesignerValue = value.DesignerValue }
                screenState.Dispatcher.TrySynchronize (initializing, reinitializing, screen, world)
                World.publishScreenChange Constants.Engine.ModelPropertyName previous.DesignerValue value.DesignerValue screen world
                true
            else false

        static member internal getScreenModelGeneric<'a> screen world =
            let screenState = World.getScreenState screen world
            match screenState.Model.DesignerValue with
            | :? 'a as model -> model
            | null -> null :> obj :?> 'a
            | modelObj ->
                let modelSymbol = valueToSymbol modelObj
                try let model = symbolToValue modelSymbol
                    screenState.Model <- { DesignerType = typeof<'a>; DesignerValue = model }
                    model
                with _ ->
                    Log.warn "Could not convert existing screen model value to new type; attempting to use fallback model value instead."
                    match screenState.Dispatcher.TryGetFallbackModel<'a> (modelSymbol, screen, world) with
                    | None -> typeof<'a>.GetDefaultValue () :?> 'a
                    | Some model ->
                        screenState.Model <- { DesignerType = typeof<'a>; DesignerValue = model }
                        model

        static member internal setScreenModelGeneric<'a> initializing reinitializing (value : 'a) screen world =
            let screenState = World.getScreenState screen world
            let valueObj = value :> obj
            let previous = screenState.Model
            if valueObj =/= previous.DesignerValue || initializing then
                screenState.Model <- { DesignerType = typeof<'a>; DesignerValue = valueObj }
                screenState.Dispatcher.TrySynchronize (initializing, reinitializing, screen, world)
                World.publishScreenChange Constants.Engine.ModelPropertyName previous.DesignerValue value screen world
                true
            else false

        static member internal setScreenContent (value : ScreenContent) screen world =
            let screenState = World.getScreenState screen world
            screenState.Content <- value

        static member internal setScreenTransitionState value screen world =
            let screenState = World.getScreenState screen world
            let previous = screenState.TransitionState
            if value <> previous then
                screenState.TransitionState <- value
                World.publishScreenChange (nameof screenState.TransitionState) previous value screen world
                true
            else false

        static member internal setScreenIncoming value screen world =
            let screenState = World.getScreenState screen world
            let previous = screenState.Incoming
            if value <> previous then
                screenState.Incoming <- value
                World.publishScreenChange (nameof screenState.Incoming) previous value screen world
                true
            else false

        static member internal setScreenOutgoing value screen world =
            let screenState = World.getScreenState screen world
            let previous = screenState.Outgoing
            if value <> previous then
                screenState.Outgoing <- value
                World.publishScreenChange (nameof screenState.Outgoing) previous value screen world
                true
            else false

        static member internal setScreenRequestedSong value screen world =
            let screenState = World.getScreenState screen world
            let previous = screenState.RequestedSong
            if value <> previous then
                screenState.RequestedSong <- value
                World.publishScreenChange (nameof screenState.RequestedSong) previous value screen world
                true
            else false

        static member internal setScreenSlideOpt value screen world =
            let screenState = World.getScreenState screen world
            let previous = screenState.SlideOpt
            if value <> previous then
                screenState.SlideOpt <- value
                World.publishScreenChange (nameof screenState.SlideOpt) previous value screen world
                true
            else false

        static member internal setScreenNav3d value screen world =
            let screenState = World.getScreenState screen world
            let previous = screenState.Nav3d
            if value <> previous then
                screenState.Nav3d <- value
                World.publishScreenChange (nameof screenState.Nav3d) previous value screen world
                true
            else false

        static member internal setScreenProtected value screen world =
            let screenState = World.getScreenState screen world
            let previous = screenState.Protected
            if value <> previous then
                screenState.Protected <- value
                World.publishScreenChange (nameof screenState.Protected) previous value screen world
                true
            else false

        static member internal setScreenPersistent value screen world =
            let screenState = World.getScreenState screen world
            let previous = screenState.Persistent
            if value <> previous then
                screenState.Persistent <- value
                World.publishScreenChange (nameof screenState.Persistent) previous value screen world
                true
            else false

        static member internal tryGetScreenXtensionProperty (propertyName, screen, world, property : _ outref) =
            if World.getScreenExists screen world
            then ScreenState.tryGetProperty (propertyName, World.getScreenState screen world, &property)
            else false

        static member internal getScreenXtensionProperty propertyName screen world =
            let mutable property = Unchecked.defaultof<_>
            match ScreenState.tryGetProperty (propertyName, World.getScreenState screen world, &property) with
            | true -> property
            | false -> failwithf "Could not find property '%s'." propertyName

        static member internal tryGetScreenProperty (propertyName, screen, world, property : _ outref) =
            match ScreenGetters.TryGetValue propertyName with
            | (true, getter) ->
                if World.getScreenExists screen world then
                    property <- getter screen world
                    true
                else false
            | (false, _) ->
                let screenState = World.getScreenState screen world
                if ScreenState.tryGetProperty (propertyName, screenState, &property) then
                    match property.PropertyValue with
                    | :? DesignerProperty as dp -> property <- { PropertyType = dp.DesignerType; PropertyValue = dp.DesignerValue }; true
                    | :? ComputedProperty as cp -> property <- { PropertyType = cp.ComputedType; PropertyValue = cp.ComputedGet (screen :> obj) (world :> obj) }; true
                    | _ -> true
                else false

        static member internal tryGetScreenXtensionValueObj<'a> propertyName screen world =
            let screenState = World.getScreenState screen world
            let mutable property = Unchecked.defaultof<_>
            if ScreenState.tryGetProperty (propertyName, screenState, &property) then
                let valueObj =
                    match property.PropertyValue with
                    | :? DesignerProperty as dp -> dp.DesignerValue
                    | :? ComputedProperty as cp -> cp.ComputedGet screen world
                    | _ -> property.PropertyValue
                match valueObj with
                | :? 'a -> Some valueObj
                | null -> null :> obj |> Some
                | valueObj ->
                    let valueObj =
                        try valueObj |> valueToSymbol |> symbolToValue
                        with _ ->
                            let valueObj = typeof<'a>.GetDefaultValue ()
                            Log.warn "Could not gracefully promote value to the required type, so using a default value instead."
                            valueObj
                    match property.PropertyValue with
                    | :? DesignerProperty as dp -> dp.DesignerType <- typeof<'a>; dp.DesignerValue <- valueObj
                    | :? ComputedProperty -> () // nothing to do
                    | _ -> property.PropertyType <- typeof<'a>; property.PropertyValue <- valueObj
                    Some valueObj
            else
                let definitions = Reflection.getPropertyDefinitions (getType screenState.Dispatcher)
                let valueObj =
                    match List.tryFind (fun (pd : PropertyDefinition) -> pd.PropertyName = propertyName) definitions with
                    | Some definition ->
                        match definition.PropertyExpr with
                        | DefineExpr valueObj -> valueObj
                        | VariableExpr eval -> eval world
                        | ComputedExpr property -> property.ComputedGet screen world
                    | None -> failwithumf ()
<<<<<<< HEAD
                let property = { PropertyType = typeof<'a>; PropertyValue = value }
                Xtension.attachProperty propertyName property screenState.Xtension
                value
=======
                let property = { PropertyType = typeof<'a>; PropertyValue = valueObj }
                screenState.Xtension <- Xtension.attachProperty propertyName property screenState.Xtension
                Some valueObj
>>>>>>> 9ac8a096

        static member internal tryGetScreenXtensionValue<'a> propertyName screen world : 'a voption =
            match World.tryGetScreenXtensionValueObj<'a> propertyName screen world with
            | Some valueObj -> valueObj :?> 'a |> ValueSome
            | None -> ValueNone

        static member internal getScreenXtensionValue<'a> propertyName screen (world : World) =
            match World.tryGetScreenXtensionValueObj<'a> propertyName screen world with
            | Some valueObj -> valueObj :?> 'a
            | None -> failwithumf ()

        static member internal getScreenProperty propertyName screen world =
            match ScreenGetters.TryGetValue propertyName with
            | (true, getter) -> getter screen world
            | (false, _) -> World.getScreenXtensionProperty propertyName screen world

        static member internal trySetScreenXtensionPropertyWithoutEvent propertyName (property : Property) screenState screen world =
            let mutable propertyOld = Unchecked.defaultof<_>
            match ScreenState.tryGetProperty (propertyName, screenState, &propertyOld) with
            | true ->
                match propertyOld.PropertyValue with
                | :? DesignerProperty as dp ->
                    let previous = dp.DesignerValue
                    if property.PropertyValue =/= previous then
                        let property = { property with PropertyValue = { dp with DesignerValue = property.PropertyValue }}
                        if ScreenState.trySetProperty propertyName property screenState
                        then struct (true, true, previous)
                        else struct (false, false, previous)
                    else (true, false, previous)
                | :? ComputedProperty as cp ->
                    match cp.ComputedSetOpt with
                    | Some computedSet ->
                        let previous = cp.ComputedGet (box screen) (box world)
                        if property.PropertyValue =/= previous then
<<<<<<< HEAD
                            computedSet property.PropertyValue screen world |> ignore<obj> // TODO: P0: fix.
=======
                            computedSet property.PropertyValue screen world |> ignore<obj>
>>>>>>> 9ac8a096
                            struct (true, true, previous)
                        else struct (true, false, previous)
                    | None -> struct (false, false, Unchecked.defaultof<_>)
                | _ ->
                    let previous = propertyOld.PropertyValue
                    if property.PropertyValue =/= previous then
                        if ScreenState.trySetProperty propertyName property screenState
                        then (true, true, previous)
                        else struct (false, false, previous)
                    else struct (true, false, previous)
            | false -> struct (false, false, Unchecked.defaultof<_>)

        static member internal trySetScreenXtensionPropertyFast propertyName (property : Property) screen world =
            let screenState = World.getScreenState screen world
            match World.trySetScreenXtensionPropertyWithoutEvent propertyName property screenState screen world with
            | struct (true, changed, previous) ->
                if changed then World.publishScreenChange propertyName previous property.PropertyValue screen world
            | struct (false, _, _) -> ()

        static member internal trySetScreenXtensionProperty propertyName (property : Property) screen world =
            let screenState = World.getScreenState screen world
            match World.trySetScreenXtensionPropertyWithoutEvent propertyName property screenState screen world with
            | struct (true, changed, previous) ->
                if changed then World.publishScreenChange propertyName previous property.PropertyValue screen world
                struct (true, changed)
            | struct (false, changed, _) -> struct (false, changed)

        static member internal trySetScreenXtensionValue<'a> propertyName (value : 'a) screen world =
            let property = { PropertyType = typeof<'a>; PropertyValue = value }
            World.trySetScreenXtensionProperty propertyName property screen world

        static member internal setScreenXtensionValue<'a> propertyName (value : 'a) screen world =
            let screenState = World.getScreenState screen world
            let propertyOld = ScreenState.getProperty propertyName screenState
            let mutable previous = Unchecked.defaultof<obj> // OPTIMIZATION: avoid passing around structs.
            let mutable changed = false // OPTIMIZATION: avoid passing around structs.
            match propertyOld.PropertyValue with
            | :? DesignerProperty as dp ->
                previous <- dp.DesignerValue
                if value =/= previous then
                    changed <- true
                    let property = { propertyOld with PropertyValue = { dp with DesignerValue = value }}
                    ScreenState.setProperty propertyName property screenState
            | :? ComputedProperty as cp ->
                match cp.ComputedSetOpt with
                | Some computedSet ->
                    previous <- cp.ComputedGet (box screen) (box world)
                    if value =/= previous then
                        changed <- true
<<<<<<< HEAD
                        computedSet propertyOld.PropertyValue screen world |> ignore<obj> // TODO: P0: fix.
=======
                        computedSet propertyOld.PropertyValue screen world |> ignore<obj>
>>>>>>> 9ac8a096
                | None -> ()
            | _ ->
                previous <- propertyOld.PropertyValue
                if value =/= previous then
                    changed <- true
                    let property = { propertyOld with PropertyValue = value }
                    ScreenState.setProperty propertyName property screenState
            if changed then
                World.publishScreenChange propertyName previous value screen world

        static member internal setScreenXtensionProperty propertyName (property : Property) screen world =
            let screenState = World.getScreenState screen world
            let propertyOld = ScreenState.getProperty propertyName screenState
            if property.PropertyValue =/= propertyOld.PropertyValue then
                ScreenState.setProperty propertyName property screenState
                World.publishScreenChange propertyName propertyOld.PropertyValue property.PropertyValue screen world
                true
            else false

        static member internal trySetScreenPropertyFast propertyName property screen world =
            match ScreenSetters.TryGetValue propertyName with
            | (true, setter) ->
                if World.getScreenExists screen world then
                    setter property screen world |> ignore<bool>
            | (false, _) ->
                World.trySetScreenXtensionPropertyFast propertyName property screen world

        static member internal trySetScreenProperty propertyName property screen world =
            match ScreenSetters.TryGetValue propertyName with
            | (true, setter) ->
                if World.getScreenExists screen world then
                    let changed = setter property screen world
                    struct (true, changed)
                else (false, false)
            | (false, _) ->
                World.trySetScreenXtensionProperty propertyName property screen world

        static member internal setScreenProperty propertyName property screen world =
            match ScreenSetters.TryGetValue propertyName with
            | (true, setter) ->
                if World.getScreenExists screen world
                then setter property screen world
                else false
            | (false, _) ->
                World.setScreenXtensionProperty propertyName property screen world

        static member internal attachScreenMissingProperties screen world =
            let screenState = World.getScreenState screen world
            let definitions = Reflection.getReflectivePropertyDefinitions screenState
            for (propertyName, propertyDefinition : PropertyDefinition) in definitions.Pairs do
                let mutable property = Unchecked.defaultof<_>
                if not (World.tryGetScreenProperty (propertyName, screen, world, &property)) then
                    let propertyValue = PropertyExpr.eval propertyDefinition.PropertyExpr world
                    let property = { PropertyType = propertyDefinition.PropertyType; PropertyValue = propertyValue }
                    ScreenState.attachProperty propertyName property screenState

        static member internal registerScreen screen world =
            let dispatcher = World.getScreenDispatcher screen world
            dispatcher.Register (screen, world)
            let eventTrace = EventTrace.debug "World" "registerScreen" "" EventTrace.empty
            World.publishPlus () (Events.RegisterEvent --> screen) eventTrace screen true false world
            let eventTrace = EventTrace.debug "World" "registerScreen" "LifeCycle" EventTrace.empty
            World.publishPlus (RegisterData screen) (Events.LifeCycleEvent (nameof Screen) --> Nu.Game.Handle) eventTrace screen true false world

        static member internal unregisterScreen screen world =
            let dispatcher = World.getScreenDispatcher screen world
            let eventTrace = EventTrace.debug "World" "registerScreen" "LifeCycle" EventTrace.empty
            World.publishPlus (UnregisteringData screen) (Events.LifeCycleEvent (nameof Screen) --> Nu.Game.Handle) eventTrace screen true false world
            let eventTrace = EventTrace.debug "World" "unregisteringScreen" "" EventTrace.empty
            World.publishPlus () (Events.UnregisteringEvent --> screen) eventTrace screen true false world
            dispatcher.Unregister (screen, world)

        static member internal addScreen mayReplace screenState screen world =
            let isNew = not (World.getScreenExists screen world)
            if isNew || mayReplace then
                World.addScreenState screenState screen world
                if isNew then World.registerScreen screen world
            else failwith ("Adding a screen that the world already contains '" + scstring screen + "'.")

        static member internal removeScreen3 removeGroups screen world =
            if World.getScreenExists screen world then
                let world = World.unregisterScreen screen world
                let world = removeGroups screen world
                World.removeScreenState screen world

        static member internal viewScreenProperties screen world =
            let state = World.getScreenState screen world
            World.viewSimulantStateProperties state

        static member notifyScreenModelChange screen world =
            let screenState = World.getScreenState screen world
            screenState.Dispatcher.TrySynchronize (false, false, screen, world)
            World.publishScreenChange Constants.Engine.ModelPropertyName screenState.Model.DesignerValue screenState.Model.DesignerValue screen world

    /// Initialize property getters.
    let private initGetters () =
        let screenGetters =
            dictPlus StringComparer.Ordinal
                [("Dispatcher", fun screen world -> { PropertyType = typeof<ScreenDispatcher>; PropertyValue = World.getScreenDispatcher screen world })
                 ("Model", fun screen world -> let designerProperty = World.getScreenModelProperty screen world in { PropertyType = designerProperty.DesignerType; PropertyValue = designerProperty.DesignerValue })
                 ("TransitionState", fun screen world -> { PropertyType = typeof<TransitionState>; PropertyValue = World.getScreenTransitionState screen world })
                 ("Incoming", fun screen world -> { PropertyType = typeof<Transition>; PropertyValue = World.getScreenIncoming screen world })
                 ("Outgoing", fun screen world -> { PropertyType = typeof<Transition>; PropertyValue = World.getScreenOutgoing screen world })
                 ("RequestedSong", fun screen world -> { PropertyType = typeof<RequestedSong>; PropertyValue = World.getScreenRequestedSong screen world })
                 ("SlideOpt", fun screen world -> { PropertyType = typeof<Slide option>; PropertyValue = World.getScreenSlideOpt screen world })
                 ("Nav3d", fun screen world -> { PropertyType = typeof<Nav3d>; PropertyValue = World.getScreenNav3d screen world })
                 ("Protected", fun screen world -> { PropertyType = typeof<bool>; PropertyValue = World.getScreenProtected screen world })
                 ("Persistent", fun screen world -> { PropertyType = typeof<bool>; PropertyValue = World.getScreenPersistent screen world })
                 ("Order", fun screen world -> { PropertyType = typeof<int64>; PropertyValue = World.getScreenOrder screen world })
                 ("Id", fun screen world -> { PropertyType = typeof<Guid>; PropertyValue = World.getScreenId screen world })
                 ("Name", fun screen world -> { PropertyType = typeof<string>; PropertyValue = World.getScreenName screen world })]
        ScreenGetters <- screenGetters.ToFrozenDictionary ()

    /// Initialize property setters.
    let private initSetters () =
        let screenSetters =
            dictPlus StringComparer.Ordinal
                [("Model", fun property screen world -> World.setScreenModelProperty false false { DesignerType = property.PropertyType; DesignerValue = property.PropertyValue } screen world)
                 ("TransitionState", fun property screen world -> World.setScreenTransitionState (property.PropertyValue :?> TransitionState) screen world)
                 ("Incoming", fun property screen world -> World.setScreenIncoming (property.PropertyValue :?> Transition) screen world)
                 ("Outgoing", fun property screen world -> World.setScreenOutgoing (property.PropertyValue :?> Transition) screen world)
                 ("RequestedSong", fun property screen world -> World.setScreenRequestedSong (property.PropertyValue :?> RequestedSong) screen world)
                 ("SlideOpt", fun property screen world -> World.setScreenSlideOpt (property.PropertyValue :?> Slide option) screen world)
                 ("Persistent", fun property screen world -> World.setScreenPersistent (property.PropertyValue :?> bool) screen world)]
        ScreenSetters <- screenSetters.ToFrozenDictionary ()

    /// Initialize getters and setters
    let internal init () =
        initGetters ()
        initSetters ()<|MERGE_RESOLUTION|>--- conflicted
+++ resolved
@@ -281,15 +281,9 @@
                         | VariableExpr eval -> eval world
                         | ComputedExpr property -> property.ComputedGet screen world
                     | None -> failwithumf ()
-<<<<<<< HEAD
-                let property = { PropertyType = typeof<'a>; PropertyValue = value }
+                let property = { PropertyType = typeof<'a>; PropertyValue = valueObj }
                 Xtension.attachProperty propertyName property screenState.Xtension
-                value
-=======
-                let property = { PropertyType = typeof<'a>; PropertyValue = valueObj }
-                screenState.Xtension <- Xtension.attachProperty propertyName property screenState.Xtension
                 Some valueObj
->>>>>>> 9ac8a096
 
         static member internal tryGetScreenXtensionValue<'a> propertyName screen world : 'a voption =
             match World.tryGetScreenXtensionValueObj<'a> propertyName screen world with
@@ -324,11 +318,7 @@
                     | Some computedSet ->
                         let previous = cp.ComputedGet (box screen) (box world)
                         if property.PropertyValue =/= previous then
-<<<<<<< HEAD
-                            computedSet property.PropertyValue screen world |> ignore<obj> // TODO: P0: fix.
-=======
                             computedSet property.PropertyValue screen world |> ignore<obj>
->>>>>>> 9ac8a096
                             struct (true, true, previous)
                         else struct (true, false, previous)
                     | None -> struct (false, false, Unchecked.defaultof<_>)
@@ -378,11 +368,7 @@
                     previous <- cp.ComputedGet (box screen) (box world)
                     if value =/= previous then
                         changed <- true
-<<<<<<< HEAD
-                        computedSet propertyOld.PropertyValue screen world |> ignore<obj> // TODO: P0: fix.
-=======
                         computedSet propertyOld.PropertyValue screen world |> ignore<obj>
->>>>>>> 9ac8a096
                 | None -> ()
             | _ ->
                 previous <- propertyOld.PropertyValue
