﻿// Nu Game Engine.
// Copyright (C) Bryan Edds.

namespace Nu
open System
open System.Collections.Generic
open System.Diagnostics
open System.IO
open System.Numerics
open System.Threading
open SDL2
open ImGuiNET
open Prime

/// Universal function definitions for the world (2/4).
[<AutoOpen>]
module WorldModule2 =

    (* Transition Values *)
    let private ScreenTransitionMouseLeftId = Gen.id64
    let private ScreenTransitionMouseMiddleId = Gen.id64
    let private ScreenTransitionMouseRightId = Gen.id64
    let private ScreenTransitionMouseX1Id = Gen.id64
    let private ScreenTransitionMouseX2Id = Gen.id64
    let private ScreenTransitionKeyboardKeyId = Gen.id64

    (* Cached HashSets *)
    let private HashSet2dNormalCached = HashSet (QuadelementEqualityComparer ())
    let private HashSet3dNormalCached = HashSet (OctelementEqualityComparer ())
    let private HashSet3dShadowCached = HashSet (OctelementEqualityComparer ())

    (* Frame Pacing *)
    let mutable private FramePaceIssues = 0
    let mutable private FramePaceChecks = 0

    (* Cached ImSim Collections *)
    let private ImSimSimulantsToDestroy = List ()
    let private SimulantImSimComparer = Comparer<int64 * Simulant>.Create (fun (a, _) (b, _) -> a.CompareTo b)

    type World with

        /// Set whether the world state is advancing.
        static member setAdvancing advancing (world : World) =
            if world.ContextImSim.Names.Length = 0 then
                World.defer (World.mapAmbientState (AmbientState.setAdvancing advancing)) Nu.Game.Handle world
            else

                // HACK: in order to avoid unintentional interaction with the ImSim hack that clears and restores
                // advancement state ImSim contexts, we schedule the advancement change outside of the normal workflow.
                let time = if EndFrameProcessingStarted && world.Advancing then GameTime.epsilon else GameTime.zero
                World.addTasklet Nu.Game.Handle { ScheduledTime = time; ScheduledOp = World.mapAmbientState (AmbientState.setAdvancing advancing) } world

        /// Select the given screen without transitioning, even if another transition is taking place.
        static member internal selectScreenOpt transitionStateAndScreenOpt world =
            match World.getSelectedScreenOpt world with
            | Some selectedScreen ->
                let deselecting =
                    match transitionStateAndScreenOpt with
                    | Some (_, screen) when selectedScreen = screen -> false
                    | Some _ | None -> true
                if deselecting then
                    let eventTrace = EventTrace.debug "World" "selectScreen" "Deselecting" EventTrace.empty
                    World.publishPlus () selectedScreen.DeselectingEvent eventTrace selectedScreen false false world
            | None -> ()
            match transitionStateAndScreenOpt with
            | Some (transitionState, screen) ->
                match World.getSelectedScreenOpt world with
                | Some selectedScreen ->
                    let select =
                        match transitionStateAndScreenOpt with
                        | Some (_, screen) when selectedScreen = screen -> false
                        | Some _ | None -> true
                    if select then
                        World.setSelectedScreen screen world
                        let eventTrace = EventTrace.debug "World" "selectScreen" "Select" EventTrace.empty
                        World.publishPlus () screen.SelectEvent eventTrace screen false false world
                | None ->
                    World.setSelectedScreen screen world
                    let eventTrace = EventTrace.debug "World" "selectScreen" "Select" EventTrace.empty
                    World.publishPlus () screen.SelectEvent eventTrace screen false false world
                World.setScreenTransitionStatePlus transitionState screen world
            | None -> World.setSelectedScreenOpt None world

        /// Select the given screen without transitioning, even if another transition is taking place.
        static member selectScreen transitionState screen world =
            World.selectScreenOpt (Some (transitionState, screen)) world

        /// Try to check that the selected screen is idling; that is, neither transitioning in or out via another
        /// screen.
        static member tryGetSelectedScreenIdling world =
            match World.getSelectedScreenOpt world with
            | Some selectedScreen -> Some (selectedScreen.GetIdling world)
            | None -> None

        /// Try to check that the selected screen is transitioning.
        static member tryGetSelectedScreenTransitioning world =
            Option.map not (World.tryGetSelectedScreenIdling world)

        /// Check that the selected screen is idling; that is, neither transitioning in or out via another screen
        /// (failing with an exception if no screen is selected).
        static member getSelectedScreenIdling world =
            match World.tryGetSelectedScreenIdling world with
            | Some answer -> answer
            | None -> failwith "Cannot query state of non-existent selected screen."

        /// Check that the selected screen is transitioning (failing with an exception if no screen is selected).
        static member getSelectedScreenTransitioning world =
            not (World.getSelectedScreenIdling world)

        /// Set screen transition state, enabling or disabling input events respectively.
        static member private setScreenTransitionStatePlus (state : TransitionState) (screen : Screen) world =
            match state with
            | IncomingState _ | OutgoingState _ ->
                World.subscribePlus ScreenTransitionMouseLeftId World.handleAsSwallow (stoa<MouseButtonData> ("Mouse/Left/" + Constants.Address.WildcardName + "/Event/Game")) Nu.Game.Handle world |> ignore
                World.subscribePlus ScreenTransitionMouseMiddleId World.handleAsSwallow (stoa<MouseButtonData> ("Mouse/Middle/" + Constants.Address.WildcardName + "/Event/Game")) Nu.Game.Handle world |> ignore
                World.subscribePlus ScreenTransitionMouseRightId World.handleAsSwallow (stoa<MouseButtonData> ("Mouse/Right/" + Constants.Address.WildcardName + "/Event/Game")) Nu.Game.Handle world |> ignore
                World.subscribePlus ScreenTransitionMouseX1Id World.handleAsSwallow (stoa<MouseButtonData> ("Mouse/X1/" + Constants.Address.WildcardName + "/Event/Game")) Nu.Game.Handle world |> ignore
                World.subscribePlus ScreenTransitionMouseX2Id World.handleAsSwallow (stoa<MouseButtonData> ("Mouse/X2/" + Constants.Address.WildcardName + "/Event/Game")) Nu.Game.Handle world |> ignore
                World.subscribePlus ScreenTransitionKeyboardKeyId World.handleAsSwallow (stoa<KeyboardKeyData> ("KeyboardKey/" + Constants.Address.WildcardName + "/Event/Game")) Nu.Game.Handle world |> ignore
            | IdlingState _ -> ()
            screen.SetTransitionState state world
            match screen.GetTransitionState world with
            | IdlingState _ ->
                World.unsubscribe ScreenTransitionMouseLeftId world
                World.unsubscribe ScreenTransitionMouseMiddleId world
                World.unsubscribe ScreenTransitionMouseRightId world
                World.unsubscribe ScreenTransitionMouseX1Id world
                World.unsubscribe ScreenTransitionMouseX2Id world
                World.unsubscribe ScreenTransitionKeyboardKeyId world
            | IncomingState _ | OutgoingState _ -> ()
                
        static member private updateScreenTransition3 transitionType (selectedScreen : Screen) world =
            let transition =
                match transitionType with
                | Incoming -> selectedScreen.GetIncoming world
                | Outgoing -> selectedScreen.GetOutgoing world
            let transitionTime = (selectedScreen.GetTransitionState world).TransitionTime
            match (transitionTime, transition.TransitionLifeTime) with
            | (UpdateTime time, UpdateTime lifeTime) ->
                let localTime = world.UpdateTime - time
                localTime - 2L >= lifeTime
            | (TickTime time, TickTime lifeTime) ->
                let localTime = world.TickTime - time
                localTime - world.TickDelta * 2L >= lifeTime
            | (_, _) -> failwithumf ()

        static member private updateScreenIdling3 transitionTime slide (_ : Screen) (world : World) =
            match (transitionTime, slide.IdlingTime) with
            | (UpdateTime time, UpdateTime lifeTime) ->
                let localTime = world.UpdateTime - time
                localTime - 2L >= lifeTime
            | (TickTime time, TickTime lifeTime) ->
                let localTime = world.TickTime - time
                localTime - world.TickDelta * 2L >= lifeTime
            | (_, _) -> failwithumf ()

        static member private updateScreenIncoming transitionTime (selectedScreen : Screen) (world : World) =
            if world.Alive then
                if transitionTime = world.GameTime then
                    let eventTrace = EventTrace.debug "World" "updateScreenIncoming" "IncomingStart" EventTrace.empty
                    World.publishPlus () selectedScreen.IncomingStartEvent eventTrace selectedScreen false false world
                    match (selectedScreen.GetIncoming world).SongOpt with
                    | Some playSong ->
                        match World.getSongOpt world with
                        | Some song when assetEq song.Song playSong.Song -> () // do nothing when song is the same
                        | _ -> World.playSong playSong.FadeInTime playSong.FadeOutTime GameTime.zero playSong.RepeatLimitOpt playSong.Volume playSong.Song world // play song when song is different
                    | None -> ()
                if world.Alive then
                    if World.updateScreenTransition3 Incoming selectedScreen world then
                        let eventTrace = EventTrace.debug "World" "updateScreenIncoming" "IncomingFinish" EventTrace.empty
                        World.setScreenTransitionStatePlus (IdlingState world.GameTime) selectedScreen world
                        World.publishPlus () selectedScreen.IncomingFinishEvent eventTrace selectedScreen false false world

        static member private updateScreenIdling transitionTime (selectedScreen : Screen) (world : World) =
            if world.Alive then
                if world.Accompanied && world.Halted then // special case to play song when halted in editor
                    match (selectedScreen.GetIncoming world).SongOpt with
                    | Some playSong ->
                        match World.getSongOpt world with
                        | Some song when assetEq song.Song playSong.Song -> () // do nothing when song is the same
                        | _ -> World.playSong playSong.FadeInTime playSong.FadeOutTime GameTime.zero playSong.RepeatLimitOpt playSong.Volume playSong.Song world // play song when song is different
                    | None -> ()
                match selectedScreen.GetSlideOpt world with
                | Some slide ->
                    // slide-specific behavior currently has to ignore desired screen in order to work. However, we
                    // special case it here to pay attention to desired screen when it is a non-slide screen (IE, not
                    // executing a series of slides). Additionally, to keep this hack's implementation self-contained,
                    // we use a special case to quick cut when halted in the editor.
                    match World.getDesiredScreen world with
                    | Desire desiredScreen when desiredScreen <> selectedScreen && (desiredScreen.GetSlideOpt world).IsNone ->
                        World.defer (fun world ->
                            let transitionTime = world.GameTime
                            World.selectScreen (IdlingState transitionTime) desiredScreen world
                            World.updateScreenIdling transitionTime desiredScreen world)
                            desiredScreen
                            world
                    | DesireNone ->
                        World.selectScreenOpt None world
                    | _ ->
                        if World.updateScreenIdling3 transitionTime slide selectedScreen world then
                            let transitionTime = world.GameTime
                            World.setScreenTransitionStatePlus (OutgoingState transitionTime) selectedScreen world
                            World.updateScreenOutgoing transitionTime selectedScreen world
                | None ->
                    match World.getDesiredScreen world with
                    | Desire desiredScreen ->
                        if desiredScreen <> selectedScreen then
                            if world.Accompanied && world.Halted && not world.AdvancementCleared then // special case to quick cut when halted in the editor.
                                World.defer (fun world ->
                                    let transitionTime = world.GameTime
                                    World.selectScreen (IdlingState transitionTime) desiredScreen world
                                    World.updateScreenIdling transitionTime desiredScreen world)
                                    desiredScreen
                                    world
                            else
                                let transitionTime = world.GameTime
                                World.setScreenTransitionStatePlus (OutgoingState transitionTime) selectedScreen world
                                World.updateScreenOutgoing transitionTime selectedScreen world
                    | DesireNone ->
                        let transitionTime = world.GameTime
                        World.setScreenTransitionStatePlus (OutgoingState transitionTime) selectedScreen world
                        World.updateScreenOutgoing transitionTime selectedScreen world
                    | DesireIgnore -> ()

        static member private updateScreenOutgoing transitionTime (selectedScreen : Screen) (world : World) =
            if transitionTime = world.GameTime then
                let incoming = selectedScreen.GetIncoming world
                let outgoing = selectedScreen.GetOutgoing world
                match outgoing.SongOpt with
                | Some playSong ->
                    let destinationOpt =
                        match selectedScreen.GetSlideOpt world with
                        | Some slide -> Some slide.Destination
                        | None ->
                            match World.getScreenTransitionDestinationOpt world with
                            | Some destination -> Some destination
                            | None ->
                                match World.getDesiredScreen world with
                                | Desire destination -> Some destination
                                | DesireNone -> None
                                | DesireIgnore -> None
                    match destinationOpt with
                    | Some destination ->
                        match (incoming.SongOpt, (destination.GetIncoming world).SongOpt) with
                        | (Some song, Some song2) when assetEq song.Song song2.Song -> () // do nothing when song is the same
                        | (None, None) -> () // do nothing when neither plays a song (allowing manual control)
                        | (_, _) -> World.fadeOutSong playSong.FadeOutTime world // fade out when song is different
                    | None ->
                        match incoming.SongOpt with
                        | Some _ -> World.fadeOutSong playSong.FadeOutTime world
                        | None -> ()
                | None -> ()
                let eventTrace = EventTrace.debug "World" "updateScreenTransition" "OutgoingStart" EventTrace.empty
                World.publishPlus () selectedScreen.OutgoingStartEvent eventTrace selectedScreen false false world
            if world.Alive then
                if World.updateScreenTransition3 Outgoing selectedScreen world then
                    let transitionTime = world.GameTime
                    World.setScreenTransitionStatePlus (IdlingState transitionTime) selectedScreen world
                    World.updateScreenIdling transitionTime selectedScreen world
                    if world.Alive then
                        let eventTrace = EventTrace.debug "World" "updateScreenOutgoing" "OutgoingFinish" EventTrace.empty
                        World.publishPlus () selectedScreen.OutgoingFinishEvent eventTrace selectedScreen false false world
                    if world.Alive then
                        let destinationOpt =
                            match selectedScreen.GetSlideOpt world with
                            | Some slide -> Some slide.Destination
                            | None ->
                                match World.getScreenTransitionDestinationOpt world with
                                | Some destination -> Some destination
                                | None ->
                                    match World.getDesiredScreen world with
                                    | Desire destination -> Some destination
                                    | DesireNone -> None
                                    | DesireIgnore -> None
                        match destinationOpt with
                        | Some destination ->
                            if destination <> selectedScreen then
                                let transitionTime = world.GameTime
                                World.selectScreen (IncomingState transitionTime) destination world
                                World.updateScreenIncoming transitionTime destination world
                        | None ->
                            World.selectScreenOpt None world
                            match World.getDesiredScreen world with // handle the possibility that screen deselect event changed destination
                            | Desire destination ->
                                let transitionTime = world.GameTime
                                World.selectScreen (IncomingState transitionTime) destination world
                                World.updateScreenIncoming transitionTime destination world
                            | DesireNone -> ()
                            | DesireIgnore -> ()

        static member private updateScreenTransition world =
            match World.getSelectedScreenOpt world with
            | Some selectedScreen ->
                match selectedScreen.GetTransitionState world with
                | IncomingState transitionTime -> World.updateScreenIncoming transitionTime selectedScreen world
                | IdlingState transitionTime -> World.updateScreenIdling transitionTime selectedScreen world
                | OutgoingState transitionTime -> World.updateScreenOutgoing transitionTime selectedScreen world
            | None ->
                match World.getDesiredScreen world with
                | Desire desiredScreen -> World.transitionScreen desiredScreen world
                | DesireNone -> ()
                | DesireIgnore -> ()

        static member private updateScreenRequestedSong world =
            match World.getSelectedScreenOpt world with
            | Some selectedScreen ->
                match World.getScreenRequestedSong selectedScreen world with
                | Request song ->
                    match World.getSongOpt world with
                    | Some current ->
                        if  current.FadeInTime <> song.FadeInTime ||
                            current.FadeOutTime <> song.FadeOutTime ||
                            current.StartTime <> song.StartTime ||
                            current.RepeatLimitOpt <> song.RepeatLimitOpt ||
                            assetNeq current.Song song.Song then
                            World.playSong song.FadeInTime song.FadeOutTime song.StartTime song.RepeatLimitOpt song.Volume song.Song world
                        elif current.Volume <> song.Volume then
                            World.setSongVolume song.Volume world
                    | None -> World.playSong song.FadeInTime song.FadeOutTime song.StartTime song.RepeatLimitOpt song.Volume song.Song world
                | RequestFadeOut fadeOutTime -> if not (World.getSongFadingOut world) then World.fadeOutSong fadeOutTime world
                | RequestNone -> World.stopSong world
                | RequestIgnore -> ()
            | None -> ()

        static member private processScreenTransitioning world =
            World.updateScreenTransition world
            World.updateScreenRequestedSong world

        /// Try to transition to the given screen if no other transition is in progress.
        static member tryTransitionScreen destination world =
            match World.getSelectedScreenOpt world with
            | Some selectedScreen ->
                if  selectedScreen <> destination &&
                    not (World.getSelectedScreenTransitioning world) then
                    let transitionTime = world.GameTime
                    World.setScreenTransitionDestinationOpt (Some destination) world
                    World.setScreenTransitionStatePlus (OutgoingState transitionTime) selectedScreen world
                    World.updateScreenOutgoing transitionTime selectedScreen world
                    true
                else false
            | None ->
                let transitionTime = world.GameTime
                World.setScreenTransitionStatePlus (IncomingState transitionTime) destination world
                World.setSelectedScreen destination world
                let eventTrace = EventTrace.debug "World" "selectScreen" "Select" EventTrace.empty
                World.publishPlus () destination.SelectEvent eventTrace destination false false world
                World.updateScreenIncoming transitionTime destination world
                true

        /// Transition to the given screen.
        static member transitionScreen destination world =
            World.tryTransitionScreen destination world |> ignore<bool>

        static member internal beginScreenPlus10<'d, 'r when 'd :> ScreenDispatcher> (zero : 'r) init transitionScreen setScreenSlide name select behavior groupFilePathOpt (args : Screen ArgImSim seq) (world : World) : SelectionEventData FQueue * 'r =
            Address.assertIdentifierName name
            if world.ContextImSim.Names.Length <> 1 then raise (InvalidOperationException "ImSim screen declared outside of valid ImSim context (must be called in a Game context).")
            let screenAddress = Address.makeFromArray (Array.add name world.ContextImSim.Names)
            World.setContext screenAddress world
            let screen = Nu.Screen screenAddress
            let screenCreation = not (screen.GetExists world)
            let initializing =
                match world.SimulantsImSim.TryGetValue screen.ScreenAddress with
                | (true, screenImSim) -> World.utilizeSimulantImSim screen.ScreenAddress screenImSim world; false
                | (false, _) ->

                    // init subscriptions _before_ potentially creating screen
                    World.addSimulantImSim screen.ScreenAddress { SimulantInitializing = true; SimulantUtilized = true; InitializationTime = Core.getTimeStampUnique (); Result = (FQueue.empty<SelectionEventData>, zero) } world
                    let mapFstResult (mapper : SelectionEventData FQueue -> SelectionEventData FQueue) world =
                        let mapScreenImSim screenImSim =
                            let (screenResult, userResult) = screenImSim.Result :?> SelectionEventData FQueue * 'r
                            { screenImSim with Result = (mapper screenResult, userResult) }
                        World.tryMapSimulantImSim mapScreenImSim screen.ScreenAddress world
                    World.monitor (fun _ world -> mapFstResult (FQueue.conj Select) world; Cascade) screen.SelectEvent screen world
                    World.monitor (fun _ world -> mapFstResult (FQueue.conj IncomingStart) world; Cascade) screen.IncomingStartEvent screen world
                    World.monitor (fun _ world -> mapFstResult (FQueue.conj IncomingFinish) world; Cascade) screen.IncomingFinishEvent screen world
                    World.monitor (fun _ world -> mapFstResult (FQueue.conj OutgoingStart) world; Cascade) screen.OutgoingStartEvent screen world
                    World.monitor (fun _ world -> mapFstResult (FQueue.conj OutgoingFinish) world; Cascade) screen.OutgoingFinishEvent screen world
                    World.monitor (fun _ world -> mapFstResult (FQueue.conj Deselecting) world; Cascade) screen.DeselectingEvent screen world
                    let mapSndResult (mapper : 'r -> 'r) world =
                        let mapScreenImSim screenImSim =
                            let (screenResult, userResult) = screenImSim.Result :?> SelectionEventData FQueue * 'r
                            { screenImSim with Result = (screenResult, mapper userResult) }
                        World.tryMapSimulantImSim mapScreenImSim screen.ScreenAddress world
                    init mapSndResult screen world

                    // create screen only when needed
                    if screenCreation then
                        World.createScreen4 typeof<'d>.Name (Some name) world |> ignore<Screen>
                        match groupFilePathOpt with
                        | Some groupFilePath -> World.readGroupFromFile groupFilePath None screen world |> ignore<Group>
                        | None -> ()

                    // protect screen
                    World.setScreenProtected true screen world |> ignore<bool>

                    // fin
                    true

            for arg in args do
                if (match arg.ArgType with
                    | InitializingArg -> initializing
                    | ReinitializingArg -> initializing || Reinitializing
                    | DynamicArg -> true) && screen.GetExists world then
                    screen.TrySetProperty arg.ArgLens.Name { PropertyType = arg.ArgLens.Type; PropertyValue = arg.ArgValue } world |> ignore
            if (initializing || Reinitializing) && screen.GetExists world then
                World.applyScreenBehavior setScreenSlide behavior screen world
            if screenCreation && screen.GetExists world then
                WorldModule.tryProcessScreen true screen world
            if screen.GetExists world && select && not (Option.contains screen (World.getSelectedScreenOpt world)) then
                if world.Accompanied && world.Halted && not world.AdvancementCleared then // special case to quick cut when halted in the editor.
                    World.defer (fun world ->
                        let transitionTime = world.GameTime
                        World.selectScreen (IdlingState transitionTime) screen world
                        World.updateScreenIdling transitionTime screen world)
                        screen
                        world
                else transitionScreen screen world
            let (screenResult, userResult) = (World.getSimulantImSim screen.ScreenAddress world).Result :?> SelectionEventData FQueue * 'r
            World.mapSimulantImSim (fun simulantImSim -> { simulantImSim with Result = (FQueue.empty<SelectionEventData>, zero) }) screen.ScreenAddress world
            (screenResult, userResult)

        static member inline private beginScreen8<'d when 'd :> ScreenDispatcher> transitionScreen setScreenSlide name select behavior groupFilePathOpt args world : SelectionEventData FQueue =
            World.beginScreenPlus10<'d, unit> () (fun _ _ _ -> ()) transitionScreen setScreenSlide name select behavior groupFilePathOpt args world |> fst

        /// End the ImSim declaration of a screen.
        static member endScreen (world : World) =
            match world.ContextImSim with
            | :? (Screen Address) -> World.setContext Game.GameAddress world
            | _ -> raise (InvalidOperationException "World.beginScreen mismatch.")

        /// Begin the ImSim declaration of a screen with the given arguments using a child group read from the given file path.
        /// Note that changing the screen behavior and file path over time has no effect as only the first moment is used.
        static member beginScreenWithGroupFromFilePlus<'d, 'r when 'd :> ScreenDispatcher> (zero : 'r) init name select behavior groupFilePath args world =
            World.beginScreenPlus10<'d, 'r> zero init World.transitionScreen World.setScreenSlide name select behavior (Some groupFilePath) args world

        /// Begin the ImSim declaration of a screen with the given arguments using a child group read from the given file path.
        /// Note that changing the screen behavior and file path over time has no effect as only the first moment is used.
        static member beginScreenWithGroupFromFile<'d when 'd :> ScreenDispatcher> name select behavior groupFilePath args world =
            World.beginScreen8<'d> World.transitionScreen World.setScreenSlide name select behavior (Some groupFilePath) args world

        /// Begin the ImSim declaration of a screen with the given arguments.
        /// Note that changing the screen behavior over time has no effect as only the first moment is used.
        static member beginScreenPlus<'d, 'r when 'd :> ScreenDispatcher> zero init name select behavior args world =
            World.beginScreenPlus10<'d, 'r> zero init World.transitionScreen World.setScreenSlide name select behavior None args world

        /// Begin the ImSim declaration of a screen with the given arguments.
        /// Note that changing the screen behavior over time has no effect as only the first moment is used.
        static member beginScreen<'d when 'd :> ScreenDispatcher> name select behavior args world =
            World.beginScreen8<'d> World.transitionScreen World.setScreenSlide name select behavior None args world

        /// ImSim declare a screen with the given arguments using a child group read from the given file path.
        /// Note that changing the screen behavior and file path over time has no effect as only the first moment is used.
        static member doScreenWithGroupFromFilePlus<'d, 'r when 'd :> ScreenDispatcher> (zero : 'r) init name select behavior groupFilePath args world =
            let (result, userResult) = World.beginScreenPlus10<'d, 'r> zero init World.transitionScreen World.setScreenSlide name select behavior (Some groupFilePath) args world
            World.endScreen world
            (result, userResult)

        /// ImSim declare a screen with the given arguments using a child group read from the given file path.
        /// Note that changing the screen behavior and file path over time has no effect as only the first moment is used.
        static member doScreenWithGroupFromFile<'d when 'd :> ScreenDispatcher> name select behavior groupFilePath args world =
            let result = World.beginScreen8<'d> World.transitionScreen World.setScreenSlide name select behavior (Some groupFilePath) args world
            World.endScreen world
            result

        /// ImSim declare a screen with the given arguments.
        /// Note that changing the screen behavior over time has no effect as only the first moment is used.
        static member doScreenPlus<'d, 'r when 'd :> ScreenDispatcher> zero init name select behavior args world =
            let (result, userResult) = World.beginScreenPlus10<'d, 'r> zero init World.transitionScreen World.setScreenSlide name select behavior None args world
            World.endScreen world
            (result, userResult)

        /// ImSim declare a screen with the given arguments.
        /// Note that changing the screen behavior over time has no effect as only the first moment is used.
        static member doScreen<'d when 'd :> ScreenDispatcher> name select behavior args world =
            let result = World.beginScreen8<'d> World.transitionScreen World.setScreenSlide name select behavior None args world
            World.endScreen world
            result

        /// Set the slide aspects of a screen.
        static member setScreenSlide (slideDescriptor : SlideDescriptor) destination (screen : Screen) world =

            // destroy existing slide group if any
            let slideGroup = screen / "SlideGroup"
            let slideSprite = slideGroup / "SlideSprite"
            World.destroyGroupImmediate slideGroup world

            // create slide group
            screen.SetSlideOpt (Some { IdlingTime = slideDescriptor.IdlingTime; Destination = destination }) world
            World.createGroup<GroupDispatcher> (Some slideGroup.Name) screen world |> ignore<Group>
            World.setGroupProtected true slideGroup world |> ignore<bool>
            slideGroup.SetPersistent false world

            // create slide sprite
            World.createEntity<StaticSpriteDispatcher> None DefaultOverlay (Some slideSprite.Surnames) slideGroup world |> ignore<Entity>
            World.setEntityProtected true slideSprite world |> ignore<bool>
            slideSprite.SetPersistent false world
            let eyeSize = world.Eye2dSize
            slideSprite.SetSize eyeSize.V3 world
            if not Constants.Engine.Entity2dPerimeterCenteredDefault then
                slideSprite.SetPosition (-eyeSize.V3 * 0.5f) world
            slideSprite.SetAbsolute true world
            match slideDescriptor.SlideImageOpt with
            | Some slideImage ->
                slideSprite.SetStaticImage slideImage world
                slideSprite.SetVisible true world
            | None ->
                slideSprite.SetStaticImage Assets.Default.NuSlide world
                slideSprite.SetVisible false world

        /// Create a dissolve screen whose content is loaded from the given group file.
        static member createDissolveScreenFromGroupFile6 dispatcherName nameOpt dissolveDescriptor songOpt groupFilePath world =
            let dissolveScreen = World.createDissolveScreen5 dispatcherName nameOpt dissolveDescriptor songOpt world
            World.readGroupFromFile groupFilePath None dissolveScreen world |> ignore<Group>
            dissolveScreen

        /// Create a dissolve screen whose content is loaded from the given group file.
        static member createDissolveScreenFromGroupFile<'d when 'd :> ScreenDispatcher> nameOpt dissolveDescriptor songOpt groupFilePath world =
            World.createDissolveScreenFromGroupFile6 typeof<'d>.Name nameOpt dissolveDescriptor groupFilePath songOpt world

        /// Create a slide screen that transitions to the given destination upon completion.
        static member createSlideScreen6 dispatcherName nameOpt slideDescriptor destination world =
            let slideScreen = World.createDissolveScreen5 dispatcherName nameOpt slideDescriptor.DissolveDescriptor None world
            World.setScreenSlide slideDescriptor destination slideScreen world
            slideScreen

        /// Create a slide screen that transitions to the given destination upon completion.
        static member createSlideScreen<'d when 'd :> ScreenDispatcher> nameOpt slideDescriptor destination world =
            World.createSlideScreen6 typeof<'d>.Name nameOpt slideDescriptor destination world

        static member private mapEntityDescriptors entityDescriptors =
            entityDescriptors
            |> List.map (fun descriptor ->
                match descriptor.EntityProperties.[Constants.Engine.NamePropertyName] with
                | Atom (entityName, _) | Text (entityName, _) -> (entityName, descriptor)
                | _ -> failwithumf ())
            |> Map.ofList

        static member private propagateEntityDescriptor previousDescriptor currentDescriptor targetDescriptor (currentEntityOpt : Entity option) world =

            // propagate dispatcher at this level
            let propagatedDescriptor =
                if String.notEmpty previousDescriptor.EntityDispatcherName then
                    if targetDescriptor.EntityDispatcherName = previousDescriptor.EntityDispatcherName
                    then { targetDescriptor with EntityDispatcherName = currentDescriptor.EntityDispatcherName }
                    else targetDescriptor
                else { targetDescriptor with EntityDispatcherName = currentDescriptor.EntityDispatcherName }

            // consider using current entity as propagation source at this level
            let propagatedDescriptor =
                let propagatedDescriptor = { propagatedDescriptor with EntityProperties = Map.remove "PropagatedDescriptorOpt" propagatedDescriptor.EntityProperties }
                let considerUsingCurrentEntityAsPropagationSource =
                    match currentDescriptor.EntityProperties.TryGetValue "PropagationSourceOpt" with
                    | (true, propagationSourceOptSymbol) -> propagationSourceOptSymbol |> symbolToValue<string option> |> Option.isNone
                    | (false, _) -> true
                if considerUsingCurrentEntityAsPropagationSource then
                    match currentEntityOpt with
                    | Some currentEntity ->
                        if currentEntity.GetExists world && currentEntity.HasPropagationTargets world
                        then { propagatedDescriptor with EntityProperties = Map.add "PropagationSourceOpt" (valueToSymbol (Some currentEntity)) propagatedDescriptor.EntityProperties }
                        else propagatedDescriptor
                    | None -> propagatedDescriptor
                else propagatedDescriptor

            // propagate properties at this level
            let propagatedDescriptor =
                Set.ofSeq currentDescriptor.EntityProperties.Keys
                |> Set.addMany propagatedDescriptor.EntityProperties.Keys
                |> Seq.fold (fun targetDescriptor propertyName ->
                    if  propertyName <> nameof Entity.Name &&
                        propertyName <> nameof Entity.Position &&
                        propertyName <> nameof Entity.Rotation &&
                        propertyName <> nameof Entity.Elevation &&
                        propertyName <> nameof Entity.PropagationSourceOpt &&
                        propertyName <> nameof Entity.PropagatedDescriptorOpt then
                        let currentPropertySymbolOpt =
                            match currentDescriptor.EntityProperties.TryGetValue propertyName with
                            | (true, currentPropertySymbol) -> Some currentPropertySymbol
                            | (false, _) ->
                                let overlayName =
                                    match currentDescriptor.EntityProperties.TryGetValue Constants.Engine.OverlayNameOptPropertyName with
                                    | (true, overlayNameOptSymbol) ->
                                        try let overlayNameOpt = symbolToValue<string option> overlayNameOptSymbol
                                            match overlayNameOpt with
                                            | Some overlayName -> overlayName
                                            | None -> Overlay.dispatcherNameToOverlayName currentDescriptor.EntityDispatcherName
                                        with _ -> Overlay.dispatcherNameToOverlayName currentDescriptor.EntityDispatcherName
                                    | (false, _) -> Overlay.dispatcherNameToOverlayName currentDescriptor.EntityDispatcherName
                                let facetNamesIntrinsic =
                                    let entityDispatchers = World.getEntityDispatchers world
                                    let currentDispatcher = entityDispatchers.[currentDescriptor.EntityDispatcherName]
                                    currentDispatcher |> getType |> Reflection.getIntrinsicFacetNames
                                let facetNamesExtrinsic =
                                    match currentDescriptor.EntityProperties.TryGetValue Constants.Engine.FacetNamesPropertyName with
                                    | (true, facetNamesSymbol) -> symbolToValue<string Set> facetNamesSymbol
                                    | (false, _) -> Set.empty
                                let facetNames = Set.addMany facetNamesIntrinsic facetNamesExtrinsic
                                let overlayer = World.getOverlayer world
                                let overlaySymbols = Overlayer.getOverlaySymbols overlayName facetNames overlayer
                                match overlaySymbols.TryGetValue propertyName with
                                | (true, overlayPropertySymbol) -> Some overlayPropertySymbol
                                | (false, _) -> None
                        match currentPropertySymbolOpt with
                        | Some currentPropertySymbol ->
                            match previousDescriptor.EntityProperties.TryGetValue propertyName with
                            | (true, previousPropertySymbol) ->
                                match targetDescriptor.EntityProperties.TryGetValue propertyName with
                                | (true, targetPropertySymbol) ->
                                    if targetPropertySymbol = previousPropertySymbol
                                    then { targetDescriptor with EntityProperties = Map.add propertyName currentPropertySymbol targetDescriptor.EntityProperties }
                                    else targetDescriptor
                                | (false, _) -> { targetDescriptor with EntityProperties = Map.add propertyName currentPropertySymbol targetDescriptor.EntityProperties }
                            | (false, _) ->
                                match targetDescriptor.EntityProperties.TryGetValue propertyName with
                                | (true, targetPropertySymbol) ->
                                    let overlayName =
                                        match targetDescriptor.EntityProperties.TryGetValue Constants.Engine.OverlayNameOptPropertyName with
                                        | (true, overlayNameOptSymbol) ->
                                            try let overlayNameOpt = symbolToValue<string option> overlayNameOptSymbol
                                                match overlayNameOpt with
                                                | Some overlayName -> overlayName
                                                | None -> Overlay.dispatcherNameToOverlayName targetDescriptor.EntityDispatcherName
                                            with _ -> Overlay.dispatcherNameToOverlayName targetDescriptor.EntityDispatcherName
                                        | (false, _) -> Overlay.dispatcherNameToOverlayName targetDescriptor.EntityDispatcherName
                                    let facetNamesIntrinsic =
                                        let entityDispatchers = World.getEntityDispatchers world
                                        let targetDispatcher = entityDispatchers.[targetDescriptor.EntityDispatcherName]
                                        targetDispatcher |> getType |> Reflection.getIntrinsicFacetNames
                                    let facetNamesExtrinsic =
                                        match targetDescriptor.EntityProperties.TryGetValue Constants.Engine.FacetNamesPropertyName with
                                        | (true, facetNamesSymbol) -> symbolToValue<string Set> facetNamesSymbol
                                        | (false, _) -> Set.empty
                                    let facetNames = Set.addMany facetNamesIntrinsic facetNamesExtrinsic
                                    let overlayer = World.getOverlayer world
                                    let overlaySymbols = Overlayer.getOverlaySymbols overlayName facetNames overlayer
                                    match overlaySymbols.TryGetValue propertyName with
                                    | (true, overlayPropertySymbol) ->
                                        if targetPropertySymbol = overlayPropertySymbol // property unchanged from default value
                                        then { targetDescriptor with EntityProperties = Map.add propertyName currentPropertySymbol targetDescriptor.EntityProperties }
                                        else targetDescriptor
                                    | (false, _) -> { targetDescriptor with EntityProperties = Map.add propertyName currentPropertySymbol targetDescriptor.EntityProperties }
                                | (false, _) -> { targetDescriptor with EntityProperties = Map.add propertyName currentPropertySymbol targetDescriptor.EntityProperties }
                        | None -> targetDescriptor
                    else targetDescriptor)
                    propagatedDescriptor

            // attempt to propagate entity descriptors
            let propagatedDescriptorOpts =
                let previousDescriptorMap = World.mapEntityDescriptors previousDescriptor.EntityDescriptors
                let currentDescriptorMap = World.mapEntityDescriptors currentDescriptor.EntityDescriptors
                let targetDescriptorMap = World.mapEntityDescriptors targetDescriptor.EntityDescriptors
                let keys = Set.ofSeq (previousDescriptorMap.Keys |> Seq.append currentDescriptorMap.Keys |> Seq.append targetDescriptorMap.Keys)
                let entityDescriptorOptsList = [for key in keys do (previousDescriptorMap.TryFind key, currentDescriptorMap.TryFind key, targetDescriptorMap.TryFind key)]
                List.map (fun (previousDescriptorOpt, currentDescriptorOpt, targetDescriptorOpt) ->
                    let currentEntityOpt =
                        match currentEntityOpt with
                        | Some currentEntity ->
                            match currentDescriptorOpt with
                            | Some currentDescriptor ->
                                match currentDescriptor.EntityProperties.TryGetValue Constants.Engine.NamePropertyName with
                                | (true, nameSymbol) ->
                                    match nameSymbol with
                                    | Atom (name, _) | Text (name, _) ->
                                        let currentEntity = currentEntity / name
                                        if currentEntity.GetExists world
                                        then Some currentEntity
                                        else None
                                    | _ -> None
                                | (false, _) -> None
                            | None -> None
                        | None -> None
                    match (previousDescriptorOpt, currentDescriptorOpt, targetDescriptorOpt) with
                    | (Some previousDescriptor, Some currentDescriptor, Some targetDescriptor) ->
                        Some (World.propagateEntityDescriptor previousDescriptor currentDescriptor targetDescriptor currentEntityOpt world)
                    | (Some previousDescriptor, Some currentDescriptor, None) ->
                        Some (World.propagateEntityDescriptor previousDescriptor currentDescriptor EntityDescriptor.empty currentEntityOpt world)
                    | (Some _, None, None) ->
                        None
                    | (Some _, None, Some _) ->
                        None
                    | (None, None, Some targetDescriptor) ->
                        Some targetDescriptor
                    | (None, Some currentDescriptor, None) ->
                        Some currentDescriptor
                    | (None, Some currentDescriptor, Some targetDescriptor) ->
                        Some (World.propagateEntityDescriptor EntityDescriptor.empty currentDescriptor targetDescriptor currentEntityOpt world)
                    | (None, None, None) -> None)
                    entityDescriptorOptsList

            // compose fully propagated descriptor in the order they are found in the current descriptor
            let currentDescriptorsOrder =
                currentDescriptor.EntityDescriptors
                |> Seq.mapi (fun i currentDescriptor ->
                    match currentDescriptor.EntityProperties.[Constants.Engine.NamePropertyName] with
                    | Atom (entityName, _) | Text (entityName, _) -> (entityName, i)
                    | _ -> ("", Int32.MaxValue))
                |> Map.ofSeq
            let propagatedDescriptors =
                propagatedDescriptorOpts
                |> List.definitize
                |> List.filter (fun propagatedDescriptor -> String.notEmpty propagatedDescriptor.EntityDispatcherName)
                |> List.sortBy (fun propagatedDescriptor ->
                    match propagatedDescriptor.EntityProperties.[Constants.Engine.NamePropertyName] with
                    | (Atom (entityName, _) | Text (entityName, _)) ->
                        match currentDescriptorsOrder.TryGetValue entityName with
                        | (true, order) -> order
                        | (false, _) -> Int32.MaxValue
                    | _ -> Int32.MaxValue)
            { propagatedDescriptor with EntityDescriptors = propagatedDescriptors }

        /// Propagate the structure of an entity to all other entities with it as their propagation source.
        /// TODO: expose this through Entity API.
        static member propagateEntityStructure (entity : Entity) world =

            // propagate entity
            let targets = entity.GetPropagationTargets world
            let targetsValid =
                targets
                |> Seq.filter (fun (target : Entity) ->
                    let targetToEntity = Address.relate target.EntityAddress entity.EntityAddress
                    let nameHeadOpt = Array.tryHead targetToEntity.Names
                    let nameLastOpt = Array.tryLast targetToEntity.Names
                    let valid =
                        not (nameHeadOpt = Some Constants.Address.ParentName && nameLastOpt = Some target.Name) && // propagation target is not descendent
                        Array.contains Constants.Address.ParentName targetToEntity.Names && // propagation target is not ancestor
                        nameLastOpt <> Some Constants.Address.CurrentName // propagation target is not self
                    // NOTE: dummying this out because it causes false negatives.
                    //if not valid then Log.warn ("Invalid propagation target '" + scstring target + "' from source '" + scstring entity + "'.")
                    valid)
                |> Array.ofSeq // copy references to avoid enumerator invalidation
            let currentDescriptor = World.writeEntity true true EntityDescriptor.empty entity world
            let previousDescriptor = Option.defaultValue EntityDescriptor.empty (entity.GetPropagatedDescriptorOpt world)
            for target in targetsValid do
                if World.getEntityExists target world then
                    let targetDescriptor = World.writeEntity true false EntityDescriptor.empty target world
                    let propagatedDescriptor = World.propagateEntityDescriptor previousDescriptor currentDescriptor targetDescriptor (Some entity) world
                    World.destroyEntityImmediate target world
                    World.readEntity true false propagatedDescriptor (Some target.Name) target.Parent world |> ignore<Entity>
                    World.propagateEntityAffineMatrix target world
            let currentDescriptor = { currentDescriptor with EntityProperties = Map.remove (nameof Entity.PropagatedDescriptorOpt) currentDescriptor.EntityProperties }
            entity.SetPropagatedDescriptorOpt (Some currentDescriptor) world

            // propagate sourced ancestor entities
            seq {
                let targets = entity.GetPropagationTargets world
                let targetsValid =
                    Seq.filter (fun (target : Entity) ->
                        let targetToEntity = Address.relate target.EntityAddress entity.EntityAddress
                        let nameHeadOpt = Array.tryHead targetToEntity.Names
                        let nameLastOpt = Array.tryLast targetToEntity.Names
                        let valid =
                            not (nameHeadOpt = Some Constants.Address.ParentName && nameLastOpt = Some target.Name) && // propagation target is not descendent
                            Array.contains Constants.Address.ParentName targetToEntity.Names && // propagation target is not ancestor
                            nameLastOpt <> Some Constants.Address.CurrentName // propagation target is not self
                        // NOTE: dummying this out because it causes false negatives.
                        //if not valid then Log.warn ("Invalid propagation target '" + scstring target + "' from source '" + scstring entity + "'.")
                        valid)
                        targets
                for target in targetsValid do
                    if target.GetExists world then
                        for ancestor in World.getEntityAncestors target world do
                            if ancestor.GetExists world && ancestor.HasPropagationTargets world then
                                ancestor }
            |> Set.ofSeq // also copies references to avoid enumerator invalidation
            |> fun ancestors ->
                for ancestor in ancestors do
                    if ancestor.GetExists world && ancestor.HasPropagationTargets world then
                        World.propagateEntityStructure ancestor world

        /// Clear all propagation targets pointing back to the given entity.
        static member clearPropagationTargets (entity : Entity) world =
            for target in entity.GetPropagationTargets world do
                if World.getEntityExists target world then
                    target.SetPropagationSourceOpt None world

        static member internal makeIntrinsicOverlays facets entityDispatchers =
            let requiresFacetNames = fun sourceType -> sourceType = typeof<EntityDispatcher>
            let facets = facets |> Map.toValueList |> List.map box
            let entityDispatchers = entityDispatchers |> Map.toValueList |> List.map box
            let sources = facets @ entityDispatchers
            let sourceTypes = List.map (fun source -> source.GetType ()) sources
            Overlay.makeIntrinsicOverlays requiresFacetNames sourceTypes

        static member internal handleSubscribeAndUnsubscribeEvent subscribing (eventAddress : Address) (_ : Simulant) world =
            // here we need to update the event publish flags for entities based on whether there are subscriptions to
            // these events. These flags exists solely for efficiency reasons. We also look for subscription patterns
            // that these optimizations do not support, and warn the developer if they are invoked. Additionally, we
            // warn if the user attempts to subscribe to a Change event with a wildcard as doing so is not supported.
            let eventNames = eventAddress.Names
            let eventNamesLength = Array.length eventNames
            if eventNamesLength >= 6 then
                let eventFirstName = eventNames.[0]
                match eventFirstName with
                | "Update" ->
#if DEBUG
                    if  Array.contains Constants.Address.WildcardName eventNames ||
                        Array.contains Constants.Address.EllipsisName eventNames then
                        Log.error
                            ("Subscribing to entity update events with a wildcard or ellipsis is not supported. " +
                                "This will cause a bug where some entity update events are not published.")
#endif
                    let entity = Nu.Entity (Array.skip 2 eventNames)
                    World.updateEntityPublishUpdateFlag entity world |> ignore<bool>
                | _ -> ()
            if eventNamesLength >= 4 then
                match eventNames.[0] with
                | "Change" ->
                    if eventNamesLength >= 7 then
                        let entityAddress = rtoa (Array.skip 3 eventNames)
                        let entity = Nu.Entity entityAddress
                        match World.tryGetKeyedValueFast<UMap<Entity Address, int>> (EntityChangeCountsKey, world) with
                        | (true, entityChangeCounts) ->
                            match entityChangeCounts.TryGetValue entityAddress with
                            | (true, entityChangeCount) ->
                                let entityChangeCount = if subscribing then inc entityChangeCount else dec entityChangeCount
                                let entityChangeCounts =
                                    if entityChangeCount = 0
                                    then UMap.remove entityAddress entityChangeCounts
                                    else UMap.add entityAddress entityChangeCount entityChangeCounts
                                if entity.GetExists world then
                                    if entityChangeCount = 0 then World.setEntityPublishChangeEvents false entity world |> ignore<bool>
                                    elif entityChangeCount = 1 then World.setEntityPublishChangeEvents true entity world |> ignore<bool>
                                World.mapKeyValueStore (SUMap.add EntityChangeCountsKey entityChangeCounts) world // no event
                            | (false, _) ->
                                if not subscribing then failwithumf ()
                                if entity.GetExists world then World.setEntityPublishChangeEvents true entity world |> ignore<bool>
                                World.mapKeyValueStore (SUMap.add EntityChangeCountsKey (UMap.add entityAddress 1 entityChangeCounts)) world // no event
                        | (false, _) ->
                            if not subscribing then failwithumf ()
                            let config = World.getCollectionConfig world
                            let entityChangeCounts = UMap.makeEmpty HashIdentity.Structural config
                            if entity.GetExists world then World.setEntityPublishChangeEvents true entity world |> ignore<bool>
                            World.mapKeyValueStore (SUMap.add EntityChangeCountsKey (UMap.add entityAddress 1 entityChangeCounts)) world // no event
                    if  Array.contains Constants.Address.WildcardName eventNames ||
                        Array.contains Constants.Address.EllipsisName eventNames then
                        Log.error "Subscribing to change events with a wildcard or ellipsis is not supported."
                | _ -> ()

        static member internal sortSubscriptionsByElevation subscriptions world =
            EventGraph.sortSubscriptionsBy
                (fun (simulant : Simulant) _ ->
                    match simulant with
                    | :? Entity as entity -> { SortElevation = entity.GetElevation world; SortHorizon = 0.0f; SortTarget = entity } :> IComparable
                    | :? Group as group -> { SortElevation = Constants.Engine.GroupSortPriority; SortHorizon = 0.0f; SortTarget = group } :> IComparable
                    | :? Screen as screen -> { SortElevation = Constants.Engine.ScreenSortPriority; SortHorizon = 0.0f; SortTarget = screen } :> IComparable
                    | :? Game | :? GlobalSimulantGeneralized -> { SortElevation = Constants.Engine.GameSortPriority; SortHorizon = 0.0f; SortTarget = Game } :> IComparable
                    | _ -> failwithumf ())
                subscriptions
                world

        static member internal admitScreenElements screen world =
            let entities = World.getGroups screen world |> Seq.map (flip World.getEntities world) |> Seq.concat |> SList.ofSeq
            let (entities2d, entities3d) = SList.partition (fun (entity : Entity) -> entity.GetIs2d world) entities
            for entity in entities2d do
                let entityState = World.getEntityState entity world
                let element = Quadelement.make entityState.VisibleInView entityState.StaticInPlay entityState.Presence entityState.PresenceInPlay entityState.Bounds.Box2 entity
                Quadtree.addElement entityState.Presence entityState.PresenceInPlay entityState.Bounds.Box2 element world.Quadtree
            if SList.notEmpty entities3d then
                for entity in entities3d do
                    let entityState = World.getEntityState entity world
                    let element = Octelement.make entityState.VisibleInView entityState.StaticInPlay entityState.LightProbe entityState.Light entityState.Presence entityState.PresenceInPlay entityState.Bounds entity
                    Octree.addElement entityState.Presence entityState.PresenceInPlay entityState.Bounds element world.Octree
            if SList.exists (fun (entity : Entity) -> entity.Has<LightProbe3dFacet> world && entity.GetProbeStale world) entities3d then
                World.requestLightMapRender world
                
        static member internal evictScreenElements screen world =
            let entities = World.getGroups screen world |> Seq.map (flip World.getEntities world) |> Seq.concat |> SArray.ofSeq
            let (entities2d, entities3d) = SArray.partition (fun (entity : Entity) -> entity.GetIs2d world) entities
            for entity in entities2d do
                let entityState = World.getEntityState entity world
                let element = Quadelement.make entityState.VisibleInView entityState.StaticInPlay entityState.Presence entityState.PresenceInPlay entityState.Bounds.Box2 entity
                Quadtree.removeElement entityState.Presence entityState.PresenceInPlay entityState.Bounds.Box2 element world.Quadtree
            if SArray.notEmpty entities3d then
                for entity in entities3d do
                    let entityState = World.getEntityState entity world
                    let element = Octelement.make entityState.VisibleInView entityState.StaticInPlay entityState.LightProbe entityState.Light entityState.Presence entityState.PresenceInPlay entityState.Bounds entity
                    Octree.removeElement entityState.Presence entityState.PresenceInPlay entityState.Bounds element world.Octree

        static member internal registerScreenPhysics screen world =
            let entities =
                World.getGroups screen world
                |> Seq.map (flip World.getEntities world)
                |> Seq.concat
                |> SList.ofSeq
            for entity in entities do
                World.registerEntityPhysics entity world

        static member internal unregisterScreenPhysics screen world =
            let entities =
                World.getGroups screen world
                |> Seq.map (flip World.getEntities world)
                |> Seq.concat
                |> SList.ofSeq
            for entity in entities do
                World.unregisterEntityPhysics entity world

        static member private synchronizeViewports world =
            let windowSize = World.getWindowSize world
            let windowViewport = Viewport.makeWindow1 windowSize
            World.setWindowViewport windowViewport world
            World.setGeometryViewport (Viewport.makeGeometry windowViewport.Bounds.Size) world

        /// Try to reload the overlayer currently in use by the world.
        static member tryReloadOverlayer inputDirectory outputDirectory world =
            
            // attempt to reload overlay file
            let inputOverlayerFilePath = inputDirectory + "/" + Assets.Global.OverlayerFilePath
            let outputOverlayerFilePath = outputDirectory + "/" + Assets.Global.OverlayerFilePath
            try if File.Exists outputOverlayerFilePath then File.SetAttributes (outputOverlayerFilePath, FileAttributes.None)
                File.Copy (inputOverlayerFilePath, outputOverlayerFilePath, true)
                File.SetAttributes (outputOverlayerFilePath, FileAttributes.ReadOnly)

                // cache old overlayer and make new one
                let overlayerOld = World.getOverlayer world
                let entityDispatchers = World.getEntityDispatchers world
                let facets = World.getFacets world
                let intrinsicOverlays = World.makeIntrinsicOverlays facets entityDispatchers
                let overlayer = Overlayer.makeFromFileOpt intrinsicOverlays outputOverlayerFilePath

                // update and apply overlays to all entities
                World.setOverlayer overlayer world
                let entities = World.getEntities1 world
                for entity in entities do
                    World.applyEntityOverlay overlayerOld overlayer entity world
                Right overlayer

            // propagate errors
            with exn -> Left (scstring exn)

        /// Send a message to the subsystems to reload their existing assets.
        static member reloadExistingAssets world =
            World.reloadPhysicsAssets world
            World.reloadRenderAssets2d world
            World.reloadRenderAssets3d world
            World.reloadRenderAssetsImGui world
            World.reloadAudioAssets world
            World.reloadCursorAssets world
            World.reloadSymbols world

        /// Attempt to reload asset graph, build assets, then reload built assets.
        /// Currently does not support reloading of song assets, and possibly others that are
        /// locked by the engine's subsystems.
        static member tryReloadAssetGraph inputDirectory outputDirectory refinementDirectory world =

            // attempt to reload asset graph file
            let inputAssetGraphFilePath = inputDirectory + "/" + Assets.Global.AssetGraphFilePath
            let outputAssetGraphFilePath = outputDirectory + "/" + Assets.Global.AssetGraphFilePath
            try if File.Exists outputAssetGraphFilePath then File.SetAttributes (outputAssetGraphFilePath, FileAttributes.None)
                File.Copy (inputAssetGraphFilePath, outputAssetGraphFilePath, true)
                // NOTE: dummied out the following because it seems to be somehow responsible for the asset graph's file lock leaking when closing Gaia...
                //File.SetAttributes (outputAssetGraphFilePath, FileAttributes.ReadOnly)

                // attempt to load asset graph
                let assetGraph = AssetGraph.makeFromFileOpt outputAssetGraphFilePath

                // rebuild and reload assets
                AssetGraph.buildAssets inputDirectory outputDirectory refinementDirectory false assetGraph
                Metadata.reloadMetadata ()
                World.reloadExistingAssets world
                World.publishPlus () Nu.Game.Handle.AssetsReloadEvent (EventTrace.debug "World" "publishAssetsReload" "" EventTrace.empty) Nu.Game.Handle false false world
                Right assetGraph

            // propagate error
            with exn -> Left (scstring exn)

        /// Attempt to reload asset graph, build assets, then reload built assets.
        /// Currently does not support reloading of song assets, and possibly others that are
        /// locked by the engine's subsystems.
        static member tryReloadAssets world =
            let targetDir = AppDomain.CurrentDomain.BaseDirectory
            let assetSourceDir = PathF.GetFullPath (targetDir + "../../..")
            match World.tryReloadAssetGraph assetSourceDir targetDir Constants.Engine.RefinementDir world with
            | Right _ -> true
            | Left _ -> false

        /// Switch simulation to this world, resynchronizing the imperative subsystems with its current state.
        /// Needed when abandoning execution of the current world in favor of a previous world, such as in the case of
        /// an exception where the try expression resulted in a transformed world that is to be discarded.
        static member switch worldStateOld (world : World) =

            // wipe memoized named content
            Content.wipe ()

            // update world state
            world.WorldState <- worldStateOld

            // sync tick watch state to advancing
            World.switchAmbientState world

            // synchronize viewports in case they get out of sync, such as during an undo operation
            World.synchronizeViewports world

            // rebuild spatial trees
            Octree.clear world.Octree
            Quadtree.clear world.Quadtree
            match World.getSelectedScreenOpt world with
            | Some screen -> World.admitScreenElements screen world
            | None -> ()

            // rebuild physics states
            let physics3d = World.getPhysicsEngine3d world in physics3d.ClearInternal ()
            let physics2d = World.getPhysicsEngine2d world in physics2d.ClearInternal ()
            match World.getSelectedScreenOpt world with
            | Some screen -> World.registerScreenPhysics screen world
            | None -> ()

        static member private processCoroutines (world : World) =
            if world.Advancing then
                let coroutines = World.getCoroutines world
                let coroutinesRemaining =
                    OMap.fold (fun coroutines id (scheduledTime, pred, coroutine) ->
                        if pred () then
                            if scheduledTime <= world.GameTime then
                                match coroutine () with
                                | Sleep (duration, continuation) ->
                                    OMap.add id (scheduledTime + duration, pred, continuation) coroutines
                                | Cancel | Complete -> coroutines
                            else OMap.add id (scheduledTime, pred, coroutine) coroutines
                        else coroutines)
                        (OMap.makeEmpty (OMap.comparer coroutines) (OMap.config coroutines))
                        coroutines
                let coroutineKeys = coroutines |> SArray.ofSeq |> SArray.map fst
                let coroutinesAdded = OMap.removeMany coroutineKeys (World.getCoroutines world)
                World.setCoroutines (OMap.concat coroutinesRemaining coroutinesAdded) world

        static member private processTasklet simulant tasklet (taskletsNotRun : OMap<Simulant, World Tasklet UList>) (world : World) =
            let shouldRun =
                match tasklet.ScheduledTime with
                | UpdateTime time -> time <= world.UpdateTime
                | TickTime time -> time <= world.TickTime
            if shouldRun then
                tasklet.ScheduledOp world
                taskletsNotRun
            else
                match taskletsNotRun.TryGetValue simulant with
                | (true, taskletList) -> OMap.add simulant (UList.add tasklet taskletList) taskletsNotRun
                | (false, _) -> OMap.add simulant (UList.singleton (OMap.config taskletsNotRun) tasklet) taskletsNotRun

        static member private processTasklets (world : World) =
            let tasklets = World.getTasklets world
            World.clearTasklets world
            let taskletsNotRun =
                OMap.fold (fun taskletsNotRun simulant taskletList ->
                    UList.fold (fun taskletsNotRun tasklet ->
                        if World.getExists simulant world
                        then World.processTasklet simulant tasklet taskletsNotRun world
                        else taskletsNotRun)
                        taskletsNotRun
                        taskletList)
                    (OMap.makeEmpty HashIdentity.Structural (OMap.config tasklets))
                    tasklets
            let taskletsNotRun = OMap.filter (fun simulant _ -> World.getExists simulant world) taskletsNotRun
            World.restoreTasklets taskletsNotRun world

        static member private processImSim (world : World) =
            WorldImSim.Reinitializing <- false
            World.sweepSimulants world

        static member private destroySimulants world =
            for simulant in world |> World.getDestructionListRev |> List.rev do
                World.destroyImmediate simulant world
            if List.notEmpty (World.getDestructionListRev world) then
                World.destroySimulants world

        static member private toImGuiMouseButton mouseButton =
            match mouseButton with
            | MouseLeft -> 0
            | MouseRight -> 1
            | MouseMiddle -> 2
            | MouseX1 -> 3
            | MouseX2 -> 4

        static member private toImGuiKeys keyboardKey =
            match keyboardKey with
            | KeyboardKey.Space -> [ImGuiKey.Space]
            | KeyboardKey.Tab -> [ImGuiKey.Tab]
            | KeyboardKey.Left -> [ImGuiKey.LeftArrow]
            | KeyboardKey.Right -> [ImGuiKey.RightArrow]
            | KeyboardKey.Up -> [ImGuiKey.UpArrow]
            | KeyboardKey.Down -> [ImGuiKey.DownArrow]
            | KeyboardKey.PageUp -> [ImGuiKey.PageUp]
            | KeyboardKey.PageDown -> [ImGuiKey.PageDown]
            | KeyboardKey.Home -> [ImGuiKey.Home]
            | KeyboardKey.End -> [ImGuiKey.End]
            | KeyboardKey.Delete -> [ImGuiKey.Delete]
            | KeyboardKey.Backspace -> [ImGuiKey.Backspace]
            | KeyboardKey.Enter -> [ImGuiKey.Enter]
            | KeyboardKey.Escape -> [ImGuiKey.Escape]
            | KeyboardKey.LCtrl -> [ImGuiKey.LeftCtrl; ImGuiKey.ModCtrl]
            | KeyboardKey.RCtrl -> [ImGuiKey.RightCtrl; ImGuiKey.ModCtrl]
            | KeyboardKey.LAlt -> [ImGuiKey.LeftAlt; ImGuiKey.ModAlt]
            | KeyboardKey.RAlt -> [ImGuiKey.RightAlt; ImGuiKey.ModAlt]
            | KeyboardKey.LShift -> [ImGuiKey.LeftShift; ImGuiKey.ModShift]
            | KeyboardKey.RShift -> [ImGuiKey.RightShift; ImGuiKey.ModShift]
            | _ ->
                if int keyboardKey >= int KeyboardKey.Num1 && int keyboardKey <= int KeyboardKey.Num9 then int ImGuiKey._1 + (int keyboardKey - int KeyboardKey.Num1) |> enum<ImGuiKey> |> List.singleton
                elif int keyboardKey >= int KeyboardKey.A && int keyboardKey <= int KeyboardKey.Z then int ImGuiKey.A + (int keyboardKey - int KeyboardKey.A) |> enum<ImGuiKey> |> List.singleton
                elif int keyboardKey >= int KeyboardKey.F1 && int keyboardKey <= int KeyboardKey.F12 then int ImGuiKey.F1 + (int keyboardKey - int KeyboardKey.F1) |> enum<ImGuiKey> |> List.singleton
                else []

        static member private processInput2 (evt : SDL.SDL_Event) (world : World) =
            match evt.``type`` with
            | SDL.SDL_EventType.SDL_QUIT ->
                if world.Accompanied then
                    let eventTrace = EventTrace.debug "World" "processInput2" "ExitRequest" EventTrace.empty
                    World.publishPlus () Nu.Game.Handle.ExitRequestEvent eventTrace Nu.Game.Handle true true world
            | SDL.SDL_EventType.SDL_WINDOWEVENT ->
                if evt.window.windowEvent = SDL.SDL_WindowEventID.SDL_WINDOWEVENT_SIZE_CHANGED then

                    // ensure window size is a factor of display virtual resolution, going to full screen otherwise
                    let windowSize = World.getWindowSize world
                    let windowScalar =
                        max (single windowSize.X / single Constants.Render.DisplayVirtualResolution.X |> ceil |> int |> max 1)
                            (single windowSize.Y / single Constants.Render.DisplayVirtualResolution.Y |> ceil |> int |> max 1)
                    let windowSize' = windowScalar * Constants.Render.DisplayVirtualResolution
                    World.trySetWindowSize windowSize' world
                    let windowSize'' = World.getWindowSize world
                    if windowSize''.X < windowSize'.X || windowSize''.Y < windowSize'.Y then
                        World.trySetWindowFullScreen true world

                    // synchronize display virtual scalar
                    let windowSize'' = World.getWindowSize world
                    let xScalar = windowSize''.X / Constants.Render.DisplayVirtualResolution.X
                    let yScalar = windowSize''.Y / Constants.Render.DisplayVirtualResolution.Y
                    Globals.Render.DisplayScalar <- min xScalar yScalar

                    // synchronize view ports
                    World.synchronizeViewports world

            | SDL.SDL_EventType.SDL_MOUSEMOTION ->
                let io = ImGui.GetIO ()
                let boundsMin = world.WindowViewport.Bounds.Min
                io.AddMousePosEvent (single (evt.button.x - boundsMin.X), single (evt.button.y - boundsMin.Y))
                let mousePosition = v2 (single evt.button.x) (single evt.button.y)
                if World.isMouseButtonDown MouseLeft world then
                    let eventTrace = EventTrace.debug "World" "processInput2" "MouseDrag" EventTrace.empty
                    World.publishPlus { MouseMoveData.Position = mousePosition } Nu.Game.Handle.MouseDragEvent eventTrace Nu.Game.Handle true true world
                let eventTrace = EventTrace.debug "World" "processInput2" "MouseMove" EventTrace.empty
                World.publishPlus { MouseMoveData.Position = mousePosition } Nu.Game.Handle.MouseMoveEvent eventTrace Nu.Game.Handle true true world
            | SDL.SDL_EventType.SDL_MOUSEBUTTONDOWN ->
                let io = ImGui.GetIO ()
                let mouseButton = World.toNuMouseButton (uint32 evt.button.button)
                io.AddMouseButtonEvent (World.toImGuiMouseButton mouseButton, true)
                if not (io.WantCaptureMouseGlobal) then
                    let mousePosition = World.getMousePosition world
                    let mouseButtonDownEvent = stoa<MouseButtonData> ("Mouse/" + MouseButton.toEventName mouseButton + "/Down/Event/" + Constants.Engine.GameName)
                    let mouseButtonChangeEvent = stoa<MouseButtonData> ("Mouse/" + MouseButton.toEventName mouseButton + "/Change/Event/" + Constants.Engine.GameName)
                    let eventData = { Position = mousePosition; Button = mouseButton; Down = true }
                    let eventTrace = EventTrace.debug "World" "processInput2" "MouseButtonDown" EventTrace.empty
                    World.publishPlus eventData mouseButtonDownEvent eventTrace Nu.Game.Handle true true world
                    let eventTrace = EventTrace.debug "World" "processInput2" "MouseButtonChange" EventTrace.empty
                    World.publishPlus eventData mouseButtonChangeEvent eventTrace Nu.Game.Handle true true world
            | SDL.SDL_EventType.SDL_MOUSEBUTTONUP ->
                let io = ImGui.GetIO ()
                let mouseButton = World.toNuMouseButton (uint32 evt.button.button)
                io.AddMouseButtonEvent (World.toImGuiMouseButton mouseButton, false)
                if not (io.WantCaptureMouseGlobal) then
                    let mousePosition = World.getMousePosition world
                    let mouseButton = World.toNuMouseButton (uint32 evt.button.button)
                    let mouseButtonUpEvent = stoa<MouseButtonData> ("Mouse/" + MouseButton.toEventName mouseButton + "/Up/Event/" + Constants.Engine.GameName)
                    let mouseButtonChangeEvent = stoa<MouseButtonData> ("Mouse/" + MouseButton.toEventName mouseButton + "/Change/Event/" + Constants.Engine.GameName)
                    let eventData = { Position = mousePosition; Button = mouseButton; Down = false }
                    let eventTrace = EventTrace.debug "World" "processInput2" "MouseButtonUp" EventTrace.empty
                    World.publishPlus eventData mouseButtonUpEvent eventTrace Nu.Game.Handle true true world
                    let eventTrace = EventTrace.debug "World" "processInput2" "MouseButtonChange" EventTrace.empty
                    World.publishPlus eventData mouseButtonChangeEvent eventTrace Nu.Game.Handle true true world
            | SDL.SDL_EventType.SDL_MOUSEWHEEL ->
                let imGui = World.getImGui world
                if evt.wheel.preciseY <> 0.0f then
                    let flipped = evt.wheel.direction = uint SDL.SDL_MouseWheelDirection.SDL_MOUSEWHEEL_FLIPPED
                    let travel = evt.wheel.preciseY * if flipped then -1.0f else 1.0f
                    imGui.HandleMouseWheelChange travel
                    let eventData = { Travel = travel }
                    let eventTrace = EventTrace.debug "World" "processInput2" "MouseWheel" EventTrace.empty
                    World.publishPlus eventData Nu.Game.Handle.MouseWheelEvent eventTrace Nu.Game.Handle true true world
            | SDL.SDL_EventType.SDL_TEXTINPUT ->
                let io = ImGui.GetIO ()
                let imGui = World.getImGui world
                let textInput = char evt.text.text.FixedElementField
                imGui.HandleKeyChar textInput
                if not (io.WantCaptureKeyboardGlobal) then
                    let eventData = { TextInput = textInput }
                    let eventTrace = EventTrace.debug "World" "processInput2" "TextInput" EventTrace.empty
                    World.publishPlus eventData Nu.Game.Handle.TextInputEvent eventTrace Nu.Game.Handle true true world
            | SDL.SDL_EventType.SDL_KEYDOWN ->
                let io = ImGui.GetIO ()
                let keyboard = evt.key
                let key = keyboard.keysym
                let keyboardKey = key.scancode |> int |> enum<KeyboardKey>
                for imGuiKey in World.toImGuiKeys keyboardKey do
                    io.AddKeyEvent (imGuiKey, true)
                if not (io.WantCaptureKeyboardGlobal) then
                    let eventData = { KeyboardKey = keyboardKey; Repeated = keyboard.repeat <> byte 0; Down = true }
                    let eventTrace = EventTrace.debug "World" "processInput2" "KeyboardKeyDown" EventTrace.empty
                    World.publishPlus eventData Nu.Game.Handle.KeyboardKeyDownEvent eventTrace Nu.Game.Handle true true world
                    let eventTrace = EventTrace.debug "World" "processInput2" "KeyboardKeyChange" EventTrace.empty
                    World.publishPlus eventData Nu.Game.Handle.KeyboardKeyChangeEvent eventTrace Nu.Game.Handle true true world
            | SDL.SDL_EventType.SDL_KEYUP ->
                let io = ImGui.GetIO ()
                let keyboard = evt.key
                let key = keyboard.keysym
                let keyboardKey = key.scancode |> int |> enum<KeyboardKey>
                for imGuiKey in World.toImGuiKeys keyboardKey do
                    io.AddKeyEvent (imGuiKey, false)
                if not (io.WantCaptureKeyboardGlobal) then
                    let eventData = { KeyboardKey = key.scancode |> int |> enum<KeyboardKey>; Repeated = keyboard.repeat <> byte 0; Down = false }
                    let eventTrace = EventTrace.debug "World" "processInput2" "KeyboardKeyUp" EventTrace.empty
                    World.publishPlus eventData Nu.Game.Handle.KeyboardKeyUpEvent eventTrace Nu.Game.Handle true true world
                    let eventTrace = EventTrace.debug "World" "processInput2" "KeyboardKeyChange" EventTrace.empty
                    World.publishPlus eventData Nu.Game.Handle.KeyboardKeyChangeEvent eventTrace Nu.Game.Handle true true world
            | SDL.SDL_EventType.SDL_JOYAXISMOTION ->
                let index = evt.jaxis.which
                let axis = evt.jaxis.axis |> int |> enum<SDL.SDL_GameControllerAxis>
                let value = evt.jaxis.axisValue
                let eventData = { GamepadAxis = GamepadState.toNuAxisValue value }
                let eventTrace = EventTrace.debug "World" "processInput2" "GamepadAxisChange" EventTrace.empty
                World.publishPlus eventData (Nu.Game.Handle.GamepadAxisChangeEvent (GamepadState.toNuAxis axis) index) eventTrace Nu.Game.Handle true true world
            | SDL.SDL_EventType.SDL_JOYHATMOTION ->
                let index = evt.jhat.which
                let direction = evt.jhat.hatValue
                let eventData = { GamepadDirection = GamepadState.toNuDirection direction }
                let eventTrace = EventTrace.debug "World" "processInput2" "GamepadDirectionChange" EventTrace.empty
                World.publishPlus eventData (Nu.Game.Handle.GamepadDirectionChangeEvent index) eventTrace Nu.Game.Handle true true world
            | SDL.SDL_EventType.SDL_JOYBUTTONDOWN ->
                let index = evt.jbutton.which
                let button = int evt.jbutton.button
                if GamepadState.isSdlButtonSupported button then
                    let eventData = { GamepadButton = GamepadState.toNuButton button; Down = true }
                    let eventTrace = EventTrace.debug "World" "processInput2" "GamepadButtonDown" EventTrace.empty
                    World.publishPlus eventData (Nu.Game.Handle.GamepadButtonDownEvent index) eventTrace Nu.Game.Handle true true world
                    let eventTrace = EventTrace.debug "World" "processInput2" "GamepadButtonChange" EventTrace.empty
                    World.publishPlus eventData (Nu.Game.Handle.GamepadButtonChangeEvent index) eventTrace Nu.Game.Handle true true world
            | SDL.SDL_EventType.SDL_JOYBUTTONUP ->
                let index = evt.jbutton.which
                let button = int evt.jbutton.button
                if GamepadState.isSdlButtonSupported button then
                    let eventData = { GamepadButton = GamepadState.toNuButton button; Down = true }
                    let eventTrace = EventTrace.debug "World" "processInput2" "GamepadButtonUp" EventTrace.empty
                    World.publishPlus eventData (Nu.Game.Handle.GamepadButtonUpEvent index) eventTrace Nu.Game.Handle true true world
                    let eventTrace = EventTrace.debug "World" "processInput2" "GamepadButtonChange" EventTrace.empty
                    World.publishPlus eventData (Nu.Game.Handle.GamepadButtonChangeEvent index) eventTrace Nu.Game.Handle true true world
            | _ -> ()

        static member private processIntegrationMessage integrationMessage (world : World) =
            if world.Alive then
                match integrationMessage with
                | BodyPenetrationMessage bodyPenetrationMessage ->
                    match bodyPenetrationMessage.BodyShapeSource.BodyId.BodySource with
                    | :? Entity as entity ->
                        if entity.GetExists world && entity.GetSelected world then
                            let penetrationData =
                                { BodyShapePenetrator = bodyPenetrationMessage.BodyShapeSource
                                  BodyShapePenetratee = bodyPenetrationMessage.BodyShapeSource2
                                  Normal = bodyPenetrationMessage.Normal }
                            let eventTrace = EventTrace.debug "World" "processIntegrationMessage" "" EventTrace.empty
                            World.publishPlus penetrationData entity.BodyPenetrationEvent eventTrace entity false false world
                    | _ -> ()
                | BodySeparationMessage bodySeparationMessage ->
                    match bodySeparationMessage.BodyShapeSource.BodyId.BodySource with
                    | :? Entity as entity ->
                        if entity.GetExists world && entity.GetSelected world then
                            let separationData =
                                { BodyShapeSeparator = bodySeparationMessage.BodyShapeSource
                                  BodyShapeSeparatee = bodySeparationMessage.BodyShapeSource2 }
                            let eventTrace = EventTrace.debug "World" "processIntegrationMessage" "" EventTrace.empty
                            World.publishPlus separationData entity.BodySeparationExplicitEvent eventTrace entity false false world
                    | _ -> ()
                | BodyTransformMessage bodyTransformMessage ->
                    let bodyId = bodyTransformMessage.BodyId
                    match bodyId.BodySource with
                    | :? Entity as entity ->
                        if entity.GetExists world && entity.GetSelected world then
                            let center = bodyTransformMessage.Center
                            if not (Single.IsNaN center.X) then
                                entity.SetXtensionPropertyWithoutEvent "AwakeTimeStamp" world.UpdateTime world
                                if  (entity.GetPhysicsMotion world).IsManualMotion ||
                                    bodyId.BodyIndex <> Constants.Physics.InternalIndex then
                                    let transformData =
                                        { BodyCenter = center
                                          BodyRotation = bodyTransformMessage.Rotation
                                          BodyLinearVelocity = bodyTransformMessage.LinearVelocity
                                          BodyAngularVelocity = bodyTransformMessage.AngularVelocity }
                                    let eventTrace = EventTrace.debug "World" "processIntegrationMessage" "" EventTrace.empty
                                    World.publishPlus transformData entity.BodyTransformEvent eventTrace entity false false world
                                else entity.Physics center bodyTransformMessage.Rotation bodyTransformMessage.LinearVelocity bodyTransformMessage.AngularVelocity world
                    | _ -> ()
                | BodyJointBreakMessage bodyJointBreakMessage ->
                    let bodyJointId = bodyJointBreakMessage.BodyJointId
                    match bodyJointId.BodyJointSource with
                    | :? Entity as entity ->
                        if entity.GetExists world && entity.GetSelected world then
                            entity.SetXtensionPropertyWithoutEvent "Broken" true world
                            let breakData =
                                { BodyJointId = bodyJointId
                                  BreakingPoint = bodyJointBreakMessage.BreakingPoint
                                  BreakingOverflow = bodyJointBreakMessage.BreakingOverflow }
                            let eventTrace = EventTrace.debug "World" "processIntegrationMessage" "" EventTrace.empty
                            World.publishPlus breakData entity.BodyJointBreakEvent eventTrace entity false false world
                    | _ -> ()
                | FluidEmitterMessage fluidEmitterMessage ->
                    match fluidEmitterMessage.FluidEmitterId.FluidEmitterSource with
                    | :? Entity as entity ->
                        if entity.GetExists world && entity.GetSelected world then
                            entity.SetXtensionPropertyWithoutEvent "FluidParticles" fluidEmitterMessage.FluidParticles world
                            let eventTrace = EventTrace.debug "World" "processIntegrationMessage" "" EventTrace.empty
                            World.publishPlus fluidEmitterMessage entity.FluidEmitterUpdateEvent eventTrace entity false false world
                    | _ -> ()

        /// Sweep the quadtree clean of all empty nodes.
        /// It can make sense to call this after loading a new level.
        static member sweepQuadtree (world : World) =
            Quadtree.sweep world.Quadtree

        /// Sweep the octree clean of all empty nodes.
        /// It can make sense to call this after loading a new level.
        static member sweepOctree (world : World) =
            Octree.sweep world.Octree

        /// Process ImSim for a single frame.
        /// HACK: needed only as a hack for Gaia and other accompanying programs to ensure ImGui simulants are created at a
        /// meaningful time. Do NOT call this in the course of normal operations!
        static member tryProcessSimulants zeroDelta (world : World) =

            // use a finally block to free cached values
            try

                // gather simulants
                world.Timers.UpdateGatherTimer.Restart ()
                let game = Nu.Game.Handle
                let screenOpt = World.getSelectedScreenOpt world
                let groups = World.getGroups1 world
                World.getElements3dInPlay HashSet3dNormalCached world
                World.getElements2dInPlay HashSet2dNormalCached world
                world.Timers.UpdateGatherTimer.Stop ()

                // attempt to process game
                world.Timers.UpdateGameTimer.Restart ()
                World.tryProcessGame zeroDelta game world
                world.Timers.UpdateGameTimer.Stop ()

                // attempt to process screen if any
                world.Timers.UpdateScreensTimer.Restart ()
                match screenOpt with
                | Some screen ->
                    if screen.GetExists world then
                        World.tryProcessScreen zeroDelta screen world
                | None -> ()
                world.Timers.UpdateScreensTimer.Stop ()

                // attempt to process groups
                world.Timers.UpdateGroupsTimer.Restart ()
                for group in groups do
                    if group.GetExists world then
                        World.tryProcessGroup zeroDelta group world
                world.Timers.UpdateGroupsTimer.Stop ()

                // attempt to process entities
                world.Timers.UpdateEntitiesTimer.Restart ()
                for element in HashSet3dNormalCached do
                    if element.Entry.GetExists world then
                        World.tryProcessEntity zeroDelta element.Entry world
                for element in HashSet2dNormalCached do
                    if element.Entry.GetExists world then
                        World.tryProcessEntity zeroDelta element.Entry world
                world.Timers.UpdateEntitiesTimer.Stop ()

            // free cached values
            finally
                HashSet3dNormalCached.Clear ()
                HashSet2dNormalCached.Clear ()

        static member internal sweepSimulants (world : World) =

            // update simulant bookkeeping, collecting simulants to destroy in the process
            for (simulantAddress, simulantImSim) in world.SimulantsImSim do
                if not simulantImSim.SimulantUtilized then
                    let simulant = World.deriveFromAddress simulantAddress
                    ImSimSimulantsToDestroy.Add (simulantImSim.InitializationTime, simulant)
                    World.setSimulantsImSim (SUMap.remove simulantAddress world.SimulantsImSim) world
                else
                    if world.Imperative then
                        simulantImSim.SimulantUtilized <- false
                        simulantImSim.SimulantInitializing <- false
                    else
                        let simulantsImSim = SUMap.add simulantAddress { simulantImSim with SimulantUtilized = false; SimulantInitializing = false } world.SimulantsImSim
                        World.setSimulantsImSim simulantsImSim world
            ImSimSimulantsToDestroy.Sort SimulantImSimComparer

            // destroy simulants
            for (_, simulant) in ImSimSimulantsToDestroy do World.destroy simulant world
            ImSimSimulantsToDestroy.Clear ()

            // update subscription bookkeeping
            for (subscriptionKey, subscriptionImSim) in world.SubscriptionsImSim do
                if not subscriptionImSim.SubscriptionUtilized then
                    World.unsubscribe subscriptionImSim.SubscriptionId world
                    World.setSubscriptionsImSim (SUMap.remove subscriptionKey world.SubscriptionsImSim) world
                else
                    if world.Imperative then
                        subscriptionImSim.SubscriptionUtilized <- false
                    else
                        let simulantsImSim = SUMap.add subscriptionKey { subscriptionImSim with SubscriptionUtilized = false } world.SubscriptionsImSim
                        World.setSubscriptionsImSim simulantsImSim world

        static member private preUpdateSimulants (world : World) =

            // gather simulants
            world.Timers.PreUpdateGatherTimer.Restart ()
            let game = Nu.Game.Handle
            let advancing = world.Advancing
            let screenOpt = World.getSelectedScreenOpt world
            let groups = match screenOpt with Some screen -> World.getGroups screen world | None -> Seq.empty
            world.Timers.PreUpdateGatherTimer.Stop ()

            // pre-update game
            world.Timers.PreUpdateGameTimer.Restart ()
            if advancing then World.preUpdateGame game world
            world.Timers.PreUpdateGameTimer.Stop ()

            // pre-update screen if any
            world.Timers.PreUpdateScreensTimer.Restart ()
            match screenOpt with
            | Some screen ->
                if advancing && screen.GetExists world then
                    World.preUpdateScreen screen world
            | None -> ()
            world.Timers.PreUpdateScreensTimer.Stop ()

            // pre-update groups
            world.Timers.PreUpdateGroupsTimer.Restart ()
            for group in groups do
                if advancing && group.GetExists world then
                    World.preUpdateGroup group world
            world.Timers.PreUpdateGroupsTimer.Stop ()

        static member private updateSimulants (world : World) =

            // use a finally block to free cached values
            try

                // gather simulants
                world.Timers.UpdateGatherTimer.Restart ()
                let game = Nu.Game.Handle
                let advancing = world.Advancing
                let screens = World.getScreens world
                let selectedScreenOpt = World.getSelectedScreenOpt world
                let groups = World.getGroups1 world
                World.getElements3dInPlay HashSet3dNormalCached world
                World.getElements2dInPlay HashSet2dNormalCached world
                world.Timers.UpdateGatherTimer.Stop ()

                // update game
                world.Timers.UpdateGameTimer.Restart ()
                World.tryProcessGame false game world
                if advancing then World.updateGame game world
                world.Timers.UpdateGameTimer.Stop ()

                // process screens
                world.Timers.UpdateScreensTimer.Restart ()
                for screen in screens do
                    if screen.GetExists world then World.tryProcessScreen false screen world
                    if advancing && screen.GetExists world && Option.contains screen selectedScreenOpt then World.updateScreen screen world
                world.Timers.UpdateScreensTimer.Stop ()

                // update groups
                world.Timers.UpdateGroupsTimer.Restart ()
                for group in groups do
                    if group.GetExists world then World.tryProcessGroup false group world
                    if advancing && Option.contains group.Screen selectedScreenOpt && group.GetExists world then World.updateGroup group world
                world.Timers.UpdateGroupsTimer.Stop ()

                // update entities
                world.Timers.UpdateEntitiesTimer.Restart ()
                for element in HashSet3dNormalCached do
                    if element.Entry.GetExists world then
                        World.tryProcessEntity false element.Entry world
                    if element.Entry.GetExists world && (advancing && not (element.Entry.GetStatic world) || element.Entry.GetAlwaysUpdate world) then
                        World.updateEntity element.Entry world
                for element in HashSet2dNormalCached do
                    if element.Entry.GetExists world then
                        World.tryProcessEntity false element.Entry world
                    if element.Entry.GetExists world && (advancing && not (element.Entry.GetStatic world) || element.Entry.GetAlwaysUpdate world) then
                        World.updateEntity element.Entry world
                world.Timers.UpdateEntitiesTimer.Stop ()

            // free cached values
            finally
                HashSet3dNormalCached.Clear ()
                HashSet2dNormalCached.Clear ()

        static member private postUpdateSimulants (world : World) =

            // gather simulants
            world.Timers.PostUpdateGatherTimer.Restart ()
            let game = Nu.Game.Handle
            let advancing = world.Advancing
            let screenOpt = World.getSelectedScreenOpt world
            let groups = match screenOpt with Some screen -> World.getGroups screen world | None -> []
            world.Timers.PostUpdateGatherTimer.Stop ()

            // post-update game
            world.Timers.PostUpdateGameTimer.Restart ()
            if advancing then World.postUpdateGame game world
            world.Timers.PostUpdateGameTimer.Stop ()

            // post-update screen if any
            world.Timers.PostUpdateScreensTimer.Restart ()
            match screenOpt with
            | Some screen -> if advancing && screen.GetExists world then World.postUpdateScreen screen world
            | None -> ()
            world.Timers.PostUpdateScreensTimer.Stop ()

            // post-update groups
            world.Timers.PostUpdateGroupsTimer.Restart ()
            for group in groups do
                if advancing && group.GetExists world then World.postUpdateGroup group world
            world.Timers.PostUpdateGroupsTimer.Stop ()

        static member private renderScreenTransition5 transitionTime (eyeSize : Vector2) renderPass transition (world : World) =
            match renderPass with
            | NormalPass ->
                match transition.DissolveImageOpt with
                | Some dissolveImage ->
                    let progress =
                        match (transitionTime, transition.TransitionLifeTime) with
                        | (UpdateTime time, UpdateTime lifeTime) ->
                            let localTime = world.UpdateTime - time
                            single localTime / single lifeTime
                        | (TickTime time, TickTime lifeTime) ->
                            let localTime = world.TickTime - time
                            single localTime / single lifeTime
                        | (_, _) -> failwithumf ()
                    let alpha = match transition.TransitionType with Incoming -> 1.0f - progress | Outgoing -> progress
                    let color = Color.One.WithA alpha
                    let position = -eyeSize.V3 * 0.5f
                    let size = eyeSize.V3
                    let mutable transform = Transform.makeDefault false
                    transform.Position <- position
                    transform.Size <- size
                    transform.Elevation <- Single.MaxValue
                    transform.Absolute <- true
                    World.enqueueLayeredOperation2d
                        { Elevation = transform.Elevation
                          Horizon = transform.Horizon
                          AssetTag = dissolveImage
                          RenderOperation2d =
                            RenderSprite
                                { Transform = transform
                                  InsetOpt = ValueNone
                                  ClipOpt = ValueNone
                                  Image = dissolveImage
                                  Color = color
                                  Blend = Transparent
                                  Emission = Color.Zero
                                  Flip = FlipNone }}
                        world
                | None -> ()
            | _ -> ()

        static member private renderScreenTransition renderPass (screen : Screen) world =
            match screen.GetTransitionState world with
            | IncomingState transitionTime -> World.renderScreenTransition5 transitionTime world.Eye2dSize renderPass (screen.GetIncoming world) world
            | OutgoingState transitionTime -> World.renderScreenTransition5 transitionTime world.Eye2dSize renderPass (screen.GetOutgoing world) world
            | IdlingState _ -> ()

        static member private renderSimulantsInternal8
<<<<<<< HEAD
            game (screenOpt : Screen option) groups (groupsInvisible : Group HashSet)
            (elements3d : Entity Octelement HashSet) (elements2d : Entity Quadelement HashSet)
            renderPass (world : World) =
=======
            (game : Game)
            (screenOpt : Screen option)
            (groups : Group seq)
            (groupsInvisible : Group HashSet)
            (elements3d : Entity Octelement HashSet)
            (elements2d : Entity Quadelement HashSet)
            (renderPass : RenderPass)
            (world : World) =
>>>>>>> 8595ad8f

            // HACK: due to yet-to-be reproduced NRE when accessing entities while rendering them, we've added
            // existence checking for every simulant before rendering in Omni Blade. This truly sucks, but we might
            // not be able to remove this hack if it works around the bug and we can sweep all the remaining bugs out
            // of the spatial trees with comprehensive unit tests.

            // render game
            World.renderGame renderPass game world

            // render screens
            match screenOpt with
            | Some screen when screen.GetExists world -> World.renderScreen renderPass screen world
            | Some _ | None -> ()

            // render screen transition
            match World.getSelectedScreenOpt world with
            | Some selectedScreen when selectedScreen.GetExists world -> World.renderScreenTransition renderPass selectedScreen world
            | Some _ | None -> ()

            // render groups
            for group in groups do
                if not (groupsInvisible.Contains group) && group.GetExists world then
                    World.renderGroup renderPass group world

            // render entities
            world.Timers.RenderEntityMessagesTimer.Restart ()
            if world.Unaccompanied || groupsInvisible.Count = 0 then
                for element in elements3d do
                    if element.VisibleInView && element.Entry.GetExists world then
                        World.renderEntity renderPass element.Entry world
            else
                for element in elements3d do
                    if element.VisibleInView && not (groupsInvisible.Contains element.Entry.Group) && element.Entry.GetExists world then
                        World.renderEntity renderPass element.Entry world
            if world.Unaccompanied || groupsInvisible.Count = 0 then
                for element in elements2d do
                    if element.VisibleInView && element.Entry.GetExists world then
                        World.renderEntity renderPass element.Entry world
            else
                for element in elements2d do
                    if element.VisibleInView && not (groupsInvisible.Contains element.Entry.Group) && element.Entry.GetExists world then
                        World.renderEntity renderPass element.Entry world
            world.Timers.RenderEntityMessagesTimer.Stop ()

        static member private renderSimulantsInternal renderPass (world : World) =

            // use a finally block to free cached values
            try

                // gather simulants
                world.Timers.RenderGatherTimer.Restart ()
                let game = Nu.Game.Handle
                let screenOpt = World.getSelectedScreenOpt world
                let groups = match screenOpt with Some screen -> World.getGroups screen world | None -> Seq.empty
                let groupsInvisible =
                    if world.Accompanied
                    then hashSetPlus HashIdentity.Structural (Seq.filter (fun (group : Group) -> not (group.GetVisible world)) groups)
                    else hashSetPlus HashIdentity.Structural []
                match renderPass with
                | LightMapPass (_, lightMapBounds) ->
                    let hashSet = HashSet ()
                    World.getElements3dInViewBox lightMapBounds hashSet world
                    for element in hashSet do
                        if element.StaticInPlay then
                            HashSet3dNormalCached.Add element |> ignore<bool>
                | ShadowPass (_, _, shadowLightType, _, shadowFrustum) ->
                    let shadowInterior = LightType.shouldShadowInterior shadowLightType
                    World.getElements3dInViewFrustum shadowInterior true shadowFrustum HashSet3dNormalCached world
                | ReflectionPass (_, _) -> ()
                | NormalPass -> World.getElements3dInView HashSet3dNormalCached world
                match renderPass with
                | LightMapPass (_, _) -> ()
                | ShadowPass (_, _, _, _, _) -> ()
                | ReflectionPass (_, _) -> ()
                | NormalPass -> World.getElements2dInView HashSet2dNormalCached world
                world.Timers.RenderGatherTimer.Stop ()

                // render simulants
                World.renderSimulantsInternal8 game screenOpt groups groupsInvisible HashSet3dNormalCached HashSet2dNormalCached renderPass world

            // free cached values
            finally
                HashSet3dNormalCached.Clear ()
                HashSet2dNormalCached.Clear ()

        static member private renderSimulants lightMapRenderRequested world =

            // use a finally block to free cached values
            try

                // render light maps
                if lightMapRenderRequested then
                    let lightProbes = World.getLightProbes3dInView (HashSet HashIdentity.Structural) world // NOTE: this may not be the optimal way to query.
                    let lightProbesStale = Seq.filter (fun (lightProbe : Entity) -> lightProbe.GetProbeStale world) lightProbes
                    for lightProbe in lightProbesStale do
                        let id = lightProbe.GetId world
                        let bounds = lightProbe.GetProbeBounds world
                        let boundsPlus = bounds.ScaleUniform 4.0f // TODO: allow user to specify bounds scalar?
                        let renderPass = LightMapPass (id, boundsPlus)
                        World.renderSimulantsInternal renderPass world
                        World.enqueueRenderMessage3d (RenderLightMap3d { LightProbeId = id; RenderPass = renderPass }) world
                        lightProbe.SetProbeStale false world

                // create shadow pass descriptors
                let eyeCenter = World.getEye3dCenter world
                let lightBox = World.getLight3dViewBox world
                let lights = World.getLights3dInViewBox lightBox HashSet3dShadowCached world // NOTE: this may not be the optimal way to query.
                let shadowPassDescriptorsSortable =
                    [|for light in lights do
                        if light.GetDesireShadows world then
                            let shadowFrustum =
                                light.ComputeShadowFrustum world
                            let shadowInView =
                                let frustumInterior = world.Eye3dFrustumInterior
                                let frustumExterior = world.Eye3dFrustumExterior
                                let frustumImposter = world.Eye3dFrustumImposter
                                match light.GetPresence world with
                                | Interior -> frustumInterior.Intersects shadowFrustum
                                | Exterior -> frustumExterior.Intersects shadowFrustum || frustumInterior.Intersects shadowFrustum
                                | Imposter -> frustumImposter.Intersects shadowFrustum
                                | Omnipresent -> true
                            if shadowInView then
                                let distanceSquared = eyeCenter.DistanceSquared (light.GetPosition world)
                                struct (distanceSquared, struct (shadowFrustum, light))|]

                // sort shadow pass descriptors
                let shadowPassDescriptors =
                    shadowPassDescriptorsSortable
                    |> Array.sortBy fst'
                    |> Array.map snd'

                // render simulant shadows
                let mutable shadowTexturesCount = 0
                let mutable shadowMapsCount = 0
                let mutable shadowCascadesCount = 0
                for struct (shadowFrustum, light : Entity) in shadowPassDescriptors do
                    let lightType = light.GetLightType world
                    match lightType with
                    | PointLight ->
                        if shadowMapsCount < Constants.Render.ShadowMapsMax then

                            // grab light info
                            let lightId = light.GetId world
                            let shadowOrigin = light.GetPosition world
                            let shadowNearDistance = Constants.Render.NearPlaneDistanceInterior
                            let shadowFarDistance = max (light.GetLightCutoff world) (shadowNearDistance * 2.0f)

                            // construct eye rotations
                            let eyeRotations =
                                [|(v3Right, v3Down)     // (+x) right
                                  (v3Left, v3Down)      // (-x) left
                                  (v3Up, v3Back)        // (+y) top
                                  (v3Down, v3Forward)   // (-y) bottom
                                  (v3Back, v3Down)      // (+z) back
                                  (v3Forward, v3Down)|] // (-z) front

                            // construct projection
                            let shadowProjection = Matrix4x4.CreatePerspectiveFieldOfView (MathF.PI_OVER_2, 1.0f, shadowNearDistance, shadowFarDistance)

                            // render faces
                            for i in 0 .. dec 6 do
                                let (eyeForward, eyeUp) = eyeRotations.[i]
                                let shadowRotation = Quaternion.CreateLookAt (eyeForward, eyeUp)
                                let shadowView = Matrix4x4.CreateLookAt (shadowOrigin, shadowOrigin + eyeForward, eyeUp)
                                let shadowViewProjection = shadowView * shadowProjection
                                let shadowFrustum = Frustum shadowViewProjection
                                World.renderSimulantsInternal (ShadowPass (lightId, Some (i, shadowView, shadowProjection), lightType, shadowRotation, shadowFrustum)) world

                            // fin
                            shadowMapsCount <- inc shadowMapsCount

                    | SpotLight (_, _) ->
                        if shadowTexturesCount < Constants.Render.ShadowTexturesMax then
                            World.renderSimulantsInternal (ShadowPass (light.GetId world, None, lightType, light.GetRotation world, shadowFrustum)) world
                            shadowTexturesCount <- inc shadowTexturesCount

                    | DirectionalLight ->
                        if shadowTexturesCount < Constants.Render.ShadowTexturesMax then

                            // compute cull frustum
                            let shadowOrigin = light.GetPosition world
                            let shadowRotation = light.GetRotation world
                            let shadowForward = shadowRotation.Down
                            let shadowUp = shadowForward.OrthonormalUp
                            let shadowNearDistance = Constants.Render.NearPlaneDistanceInterior
                            let shadowFarDistance = max (light.GetLightCutoff world) (shadowNearDistance * 2.0f)
                            let cullView = Matrix4x4.CreateLookAt (shadowOrigin, shadowOrigin + shadowForward, shadowUp)
                            let cullProjection =
                                Matrix4x4.CreateOrthographic
                                    (shadowFarDistance * +2.0f * inc Constants.Render.ShadowDirectionalMarginRatioCull,
                                     shadowFarDistance * +2.0f * inc Constants.Render.ShadowDirectionalMarginRatioCull,
                                     shadowFarDistance * -1.0f * inc Constants.Render.ShadowDirectionalMarginRatioCull,
                                     shadowFarDistance * +1.0f * inc Constants.Render.ShadowDirectionalMarginRatioCull)
                            let cullFrustum = Frustum (cullView * cullProjection)

                            // render
                            World.renderSimulantsInternal (ShadowPass (light.GetId world, None, lightType, light.GetRotation world, cullFrustum)) world

                            // fin
                            shadowTexturesCount <- inc shadowTexturesCount

                    | CascadedLight ->
                        if shadowCascadesCount < Constants.Render.ShadowCascadesMax then

                            // compute shadow info
                            let lightId = light.GetId world
                            let shadowOrigin = light.GetPosition world
                            let shadowRotation = light.GetRotation world
                            let shadowForward = shadowRotation.Down
                            let shadowUp = shadowForward.OrthonormalUp
                            let shadowNearDistance = Constants.Render.NearPlaneDistanceInterior
                            let shadowFarDistance = max (light.GetLightCutoff world) (shadowNearDistance * 2.0f)

                            // compute eye values
                            let eyeRotation = World.getEye3dRotation world
                            let eyeForward = eyeRotation.Forward
                            let eyeUp = eyeForward.OrthonormalUp
                            let eyeView = Matrix4x4.CreateLookAt (eyeCenter, eyeCenter + eyeForward, eyeUp)
                            let eyeFov = World.getEye3dFieldOfView world
                            let eyeAspectRatio = World.getEye3dAspectRatio world

                            // compute cull frustum
                            let cullView = Matrix4x4.CreateLookAt (shadowOrigin, shadowOrigin + shadowForward, shadowUp)
                            let cullProjection =
                                Matrix4x4.CreateOrthographic
                                    (shadowFarDistance * +2.0f * inc Constants.Render.ShadowCascadeMarginRatioCull,
                                     shadowFarDistance * +2.0f * inc Constants.Render.ShadowCascadeMarginRatioCull,
                                     shadowFarDistance * -1.0f * inc Constants.Render.ShadowCascadeMarginRatioCull,
                                     shadowFarDistance * +1.0f * inc Constants.Render.ShadowCascadeMarginRatioCull)
                            let cullFrustum = Frustum (cullView * cullProjection)
                            
                            // use a finally block to free cached values
                            try

                                // gather simulants for rendering
                                // OPTIMIZATION: gather simulants for all cascades so we can call
                                // World.renderSimulantsInternal8.
                                world.Timers.RenderGatherTimer.Restart ()
                                let game = Nu.Game.Handle
                                let screenOpt = World.getSelectedScreenOpt world
                                let groups = match screenOpt with Some screen -> World.getGroups screen world | None -> Seq.empty
                                let groupsInvisible =
                                    if world.Accompanied
                                    then hashSetPlus HashIdentity.Structural (Seq.filter (fun (group : Group) -> not (group.GetVisible world)) groups)
                                    else hashSetPlus HashIdentity.Structural []
                                let shadowInterior = LightType.shouldShadowInterior CascadedLight
                                World.getElements3dInViewFrustum shadowInterior true cullFrustum HashSet3dNormalCached world
                                World.getElements2dInView HashSet2dNormalCached world
                                world.Timers.RenderGatherTimer.Stop ()

                                // render cascades
                                for i in 0 .. dec Constants.Render.ShadowCascadeLevels do

                                    // compute section frustum
                                    let sectionNear =
                                        match i with
                                        | 0 -> Constants.Render.NearPlaneDistanceInterior
                                        | _ -> shadowFarDistance * Constants.Render.ShadowCascadeLimits.[dec i]
                                    let sectionFar = shadowFarDistance * Constants.Render.ShadowCascadeLimits.[i]
                                    let sectionProjection = Matrix4x4.CreatePerspectiveFieldOfView (eyeFov, eyeAspectRatio, sectionNear, sectionFar)
                                    let sectionViewProjection = eyeView * sectionProjection
                                    let sectionFrustum = Frustum sectionViewProjection

                                    // compute frustum corners and center in world space
                                    let sectionCornersWorld = sectionFrustum.Corners
                                    let sectionCenterWorld = Array.sum sectionCornersWorld / single sectionCornersWorld.Length

                                    // compute frustum corner bounds in ortho space
                                    let sectionViewOrtho = Matrix4x4.CreateLookAt (sectionCenterWorld, sectionCenterWorld + shadowForward, shadowUp)
                                    let mutable minX = Single.MaxValue
                                    let mutable maxX = Single.MinValue
                                    let mutable minY = Single.MaxValue
                                    let mutable maxY = Single.MinValue
                                    let mutable minZ = Single.MaxValue
                                    let mutable maxZ = Single.MinValue
                                    for corner in sectionCornersWorld do
                                        let cornerView = corner.Transform sectionViewOrtho
                                        minX <- min minX cornerView.X
                                        maxX <- max maxX cornerView.X
                                        minY <- min minY cornerView.Y
                                        maxY <- max maxY cornerView.Y
                                        minZ <- min minZ cornerView.Z
                                        maxZ <- max maxZ cornerView.Z

                                    // add margins to section along Z's
                                    let depth = maxZ - minZ
                                    let margin = depth * Constants.Render.ShadowCascadeMarginRatio
                                    let margin = max margin Constants.Render.ShadowCascadeMarginSizeMin
                                    let minZ' = minZ - margin
                                    let maxZ' = maxZ + margin

                                    // compute ortho projection
                                    let sectionProjectionOrtho = Matrix4x4.CreateOrthographicOffCenter (minX, maxX, minY, maxY, minZ', maxZ')

                                    // render
                                    World.renderSimulantsInternal8
                                        game screenOpt groups groupsInvisible
                                        HashSet3dNormalCached HashSet2dNormalCached
                                        (ShadowPass (lightId, Some (i, sectionViewOrtho, sectionProjectionOrtho), lightType, shadowRotation, cullFrustum)) world

                            // free cached values
                            finally
                                HashSet3dNormalCached.Clear ()
                                HashSet2dNormalCached.Clear ()

                            // fin
                            shadowCascadesCount <- inc shadowCascadesCount

                // render simulants normally
                World.renderSimulantsInternal NormalPass world

            // free cached values
            finally
                HashSet3dShadowCached.Clear ()

        static member private processInput (world : World) =
            if SDL.SDL_WasInit SDL.SDL_INIT_TIMER <> 0u then
                MouseState.update ()
                KeyboardState.update ()
                let mutable alive = world.Alive
                let mutable polledEvent = SDL.SDL_Event ()
                while
                    alive &&
                    SDL.SDL_PollEvent &polledEvent <> 0 do
                    World.processInput2 polledEvent world
                    alive <- world.Alive
                if not alive then
                    World.exit world

        static member private processPhysics2d world =
            let physicsEngine = World.getPhysicsEngine2d world
            match physicsEngine.TryIntegrate world.GameDelta with
            | Some integrationMessages ->
                let eventTrace = EventTrace.debug "World" "processPhysics2d" "" EventTrace.empty
                World.publishPlus { IntegrationMessages = integrationMessages } Nu.Game.Handle.IntegrationEvent eventTrace Nu.Game.Handle false false world
                for message in integrationMessages do
                    World.processIntegrationMessage message world
            | None -> ()

        static member private processPhysics3d world =
            let physicsEngine = World.getPhysicsEngine3d world
            match physicsEngine.TryIntegrate world.GameDelta with
            | Some integrationMessages ->
                let eventTrace = EventTrace.debug "World" "processPhysics3d" "" EventTrace.empty
                World.publishPlus { IntegrationMessages = integrationMessages } Nu.Game.Handle.IntegrationEvent eventTrace Nu.Game.Handle false false world
                for message in integrationMessages do
                    World.processIntegrationMessage message world
            | None -> ()

        static member private processPhysics world =
            World.processPhysics3d world
            World.processPhysics2d world

        /// Clean-up the resources held by the world.
        static member cleanUp (world : World) =
            world.WorldExtension.JobGraph.CleanUp ()
            World.unregisterGame Nu.Game.Handle world
            World.cleanUpSubsystems world |> ignore
            world.WorldExtension.Plugin.CleanUp ()

        /// Run the game engine with the given handlers, but don't clean up at the end.
        static member runWithoutCleanUp runWhile preProcess perProcess postProcess imGuiProcess imGuiPostProcess firstFrame (world : World) =

            // run loop if user-defined run-while predicate passes
            world.Timers.FrameTimer.Restart ()
            if world.Alive && runWhile world then

                // run user-defined pre-process callbacks
                world.Timers.PreProcessTimer.Restart ()
                World.preProcess world
                preProcess world
                world.Timers.PreProcessTimer.Stop ()
                if world.Alive then

                    // process screen transitioning
                    // NOTE: not bothering to do timing on this.
                    World.processScreenTransitioning world
                    if world.Alive then

                        // process HID inputs
                        world.Timers.InputTimer.Restart ()
                        World.processInput world
                        world.Timers.InputTimer.Stop ()
                        if world.Alive then

                            // process physics
                            world.Timers.PhysicsTimer.Restart ()
                            World.processPhysics world
                            world.Timers.PhysicsTimer.Stop ()
                            if world.Alive then

                                // pre-update simulants
                                world.Timers.PreUpdateTimer.Restart ()
                                World.preUpdateSimulants world
                                world.Timers.PreUpdateTimer.Stop ()
                                if world.Alive then

                                    // update simulants
                                    world.Timers.UpdateTimer.Restart ()
                                    WorldModule.UpdatingSimulants <- true
                                    World.updateSimulants world
                                    WorldModule.UpdatingSimulants <- false
                                    world.Timers.UpdateTimer.Stop ()
                                    if world.Alive then

                                        // post-update simulants
                                        world.Timers.PostUpdateTimer.Restart ()
                                        World.postUpdateSimulants world
                                        world.Timers.PostUpdateTimer.Stop ()
                                        if world.Alive then

                                            // run user-defined per-process callbacks
                                            world.Timers.PerProcessTimer.Restart ()
                                            World.perProcess world
                                            perProcess world
                                            world.Timers.PerProcessTimer.Stop ()
                                            if world.Alive then

                                                // process coroutines
                                                world.Timers.CoroutinesTimer.Restart ()
                                                World.processCoroutines world
                                                world.Timers.CoroutinesTimer.Stop ()
                                                if world.Alive then

                                                    // process tasklets that have been scheduled and are ready to run
                                                    world.Timers.TaskletsTimer.Restart ()
                                                    WorldModule.EndFrameProcessingStarted <- true
                                                    World.processTasklets world
                                                    world.Timers.TaskletsTimer.Stop ()
                                                    if world.Alive then

                                                        // destroy simulants that have been marked for destruction at the end of frame
                                                        world.Timers.DestructionTimer.Restart ()
                                                        World.processImSim world
                                                        World.destroySimulants world
                                                        world.Timers.DestructionTimer.Stop ()
                                                        if world.Alive then

                                                            // run engine and user-defined post-process callbacks
                                                            world.Timers.PostProcessTimer.Restart ()
                                                            World.postProcess world
                                                            postProcess world
                                                            world.Timers.PostProcessTimer.Stop ()
                                                            if world.Alive then

                                                                // render simulants, skipping culling upon request (like when a light probe needs to be rendered)
                                                                world.Timers.RenderMessagesTimer.Restart ()
                                                                let lightMapRenderRequested = World.getLightMapRenderRequested world
                                                                World.acknowledgeLightMapRenderRequest world
                                                                World.renderSimulants lightMapRenderRequested world
                                                                world.Timers.RenderMessagesTimer.Stop ()
                                                                if world.Alive then

                                                                    // process audio
                                                                    world.Timers.AudioTimer.Restart ()
                                                                    if SDL.SDL_WasInit SDL.SDL_INIT_AUDIO <> 0u then
                                                                        let audioPlayer = World.getAudioPlayer world
                                                                        let audioMessages = audioPlayer.PopMessages ()
                                                                        audioPlayer.Play audioMessages
                                                                    world.Timers.AudioTimer.Stop ()

                                                                    // process main thread time recording
                                                                    world.Timers.MainThreadTime <- world.Timers.MainThreadTimer.Elapsed

                                                                    // process rendering (1/2)
                                                                    let rendererProcess = World.getRendererProcess world
                                                                    if not firstFrame then rendererProcess.RequestSwap ()

                                                                    // process frame pacing mechanics
                                                                    if world.Timers.MainThreadTimer.IsRunning then

                                                                        // automatically enable frame pacing when need is detected
                                                                        if not world.FramePacing then
                                                                            let frameTimeMinimum = GameTime.DesiredFrameTimeMinimum
                                                                            if world.Timers.MainThreadTimer.Elapsed.TotalSeconds < frameTimeMinimum * 0.9 then FramePaceIssues <- inc FramePaceIssues
                                                                            FramePaceChecks <- inc FramePaceChecks
                                                                            if FramePaceIssues = 15 then World.setFramePacing true world
                                                                            if FramePaceChecks % 30 = 0 then FramePaceIssues <- 0

                                                                        // pace frame when enabled
                                                                        if world.FramePacing then
                                                                            let frameTimeMinimum = GameTime.DesiredFrameTimeMinimum
                                                                            while world.Timers.MainThreadTimer.Elapsed.TotalSeconds < frameTimeMinimum do
                                                                                let timeToSleep = frameTimeMinimum - world.Timers.MainThreadTimer.Elapsed.TotalSeconds
                                                                                if timeToSleep > 0.008 then Thread.Sleep 7
                                                                                elif timeToSleep > 0.004 then Thread.Sleep 3
                                                                                elif timeToSleep > 0.002 then Thread.Sleep 1
                                                                                else Thread.Yield () |> ignore<bool>

                                                                    // process main thread timer
                                                                    world.Timers.MainThreadTimer.Restart ()

                                                                    // process additional frame time recording
                                                                    let gcTotalTime = GC.GetTotalPauseDuration ()
                                                                    let gcFrameTime = gcTotalTime - world.Timers.GcTotalTime
                                                                    world.Timers.GcTotalTime <- gcTotalTime
                                                                    world.Timers.GcFrameTime <- gcFrameTime
                                                                    world.Timers.ImGuiTime <- world.Timers.ImGuiTimer.Elapsed

                                                                    // process imgui frame
                                                                    world.Timers.ImGuiTimer.Restart ()
                                                                    let imGui = World.getImGui world
                                                                    imGui.BeginFrame (single world.DateDelta.TotalSeconds)
                                                                    World.imGuiProcess world
                                                                    imGuiProcess world
                                                                    imGui.InputFrame ()
                                                                    let drawData = imGui.RenderFrame ()
                                                                    World.clearEditDeferrals world
                                                                    world.Timers.ImGuiTimer.Stop ()

                                                                    // process rendering (2/2)
                                                                    rendererProcess.SubmitMessages
                                                                        world.Eye3dFrustumInterior
                                                                        world.Eye3dFrustumExterior
                                                                        world.Eye3dFrustumImposter
                                                                        (World.getLight3dViewBox world)
                                                                        world.Eye3dCenter
                                                                        world.Eye3dRotation
                                                                        world.Eye3dFieldOfView
                                                                        world.Eye2dCenter
                                                                        world.Eye2dSize
                                                                        (World.getWindowSize world)
                                                                        world.GeometryViewport
                                                                        world.WindowViewport
                                                                        drawData

                                                                    // post-process imgui frame
                                                                    World.imGuiPostProcess world
                                                                    imGuiPostProcess world

                                                                    // update time and recur
                                                                    world.Timers.FrameTimer.Stop ()
                                                                    WorldModule.EndFrameProcessingStarted <- false
                                                                    World.updateTime world
                                                                    if world.Advancing then
                                                                        World.publish () (Events.TimeUpdateEvent --> Game) Game world
                                                                        match World.getSelectedScreenOpt world with
                                                                        | Some selectedScreen ->
                                                                            World.publish () (Events.TimeUpdateEvent --> selectedScreen) selectedScreen world
                                                                            for group in World.getGroups selectedScreen world do
                                                                                if group.GetExists world then
                                                                                    World.publish () (Events.TimeUpdateEvent --> group) group world
                                                                        | None -> ()

                                                                    // recur
                                                                    World.runWithoutCleanUp runWhile preProcess perProcess postProcess imGuiProcess imGuiPostProcess false world

        /// Run the game engine using the given world and returning exit code upon termination.
        static member runWithCleanUp runWhile preProcess perProcess postProcess imGuiProcess imGuiPostProcess firstFrame world =
            try World.runWithoutCleanUp runWhile preProcess perProcess postProcess imGuiProcess imGuiPostProcess firstFrame world
                World.cleanUp world
                Constants.Engine.ExitCodeSuccess
            with exn ->
                Log.error (scstring exn)
                World.cleanUp world
                Constants.Engine.ExitCodeFailure

[<AutoOpen>]
module EntityDispatcherModule =

    /// The ImSim dispatcher for entities.
    type [<AbstractClass>] EntityDispatcherImSim (is2d, perimeterCentered, physical, lightProbe, light) =
        inherit EntityDispatcher (is2d, perimeterCentered, physical, lightProbe, light)

        override this.PresenceOverride =
            ValueSome Omnipresent // by default, we presume Process may produce child entities that may be referred to unconditionally

        override this.TryProcess (zeroDelta, entity, world) =
            let context = world.ContextImSim
            World.scopeEntity entity [] world
            if zeroDelta then
                let advancing = world.Advancing
                let advancementCleared = world.AdvancementCleared
                let updateDelta = world.UpdateDelta
                let clockDelta = world.ClockDelta
                let tickDelta = world.TickDelta
                World.mapAmbientState AmbientState.clearAdvancement world
                this.Process (entity, world)
                World.mapAmbientState (AmbientState.restoreAdvancement advancing advancementCleared updateDelta clockDelta tickDelta) world
            else this.Process (entity, world)
#if DEBUG
            if world.ContextImSim <> entity.EntityAddress then
                Log.warnOnce
                    ("ImSim context expected to be " +
                     scstring entity.EntityAddress + " but was " +
                     scstring world.ContextImSim + ". Did you forget to call the appropriate World.end function?")
#endif
            World.setContextAndDeclared context entity.EntityAddress world

        /// ImSim process an entity.
        abstract Process : entity : Entity * world : World -> unit
        default this.Process (_, _) = ()

    /// An ImSim 2d entity dispatcher.
    type [<AbstractClass>] Entity2dDispatcherImSim (physical, lightProbe, light) =
        inherit EntityDispatcherImSim (true, Constants.Engine.Entity2dPerimeterCenteredDefault, physical, lightProbe, light)

        static member Properties =
            [define Entity.Size Constants.Engine.Entity2dSizeDefault]

    /// An ImSim gui entity dispatcher.
    type [<AbstractClass>] GuiDispatcherImSim () =
        inherit EntityDispatcherImSim (true, Constants.Engine.EntityGuiPerimeterCenteredDefault, false, false, false)

        static member Facets =
            [typeof<LayoutFacet>]

        static member Properties =
            [define Entity.Absolute true
             define Entity.Size Constants.Engine.EntityGuiSizeDefault
             define Entity.Presence Omnipresent
             define Entity.ColorDisabled Constants.Gui.ColorDisabledDefault
             define Entity.Layout Manual
             define Entity.LayoutMargin v2Zero
             define Entity.LayoutOrder 0
             define Entity.DockType DockCenter
             define Entity.GridPosition v2iZero]

    /// An ImSim 3d entity dispatcher.
    type [<AbstractClass>] Entity3dDispatcherImSim (physical, lightProbe, light) =
        inherit EntityDispatcherImSim (false, true, physical, lightProbe, light)

        static member Properties =
            [define Entity.Size Constants.Engine.Entity3dSizeDefault]

    /// An ImSim vui dispatcher (gui in 3d).
    type [<AbstractClass>] VuiDispatcherImSim () =
        inherit EntityDispatcherImSim (false, true, false, false, false)

        static member Properties =
            [define Entity.Size Constants.Engine.EntityVuiSizeDefault]

    type World with

        static member inline internal signalEntity<'model, 'message, 'command when 'message :> Message and 'command :> Command> (signal : Signal) (entity : Entity) world =
            match entity.GetDispatcher world with
            | :? EntityDispatcher<'model, 'message, 'command> as dispatcher ->
                Signal.processSignal dispatcher.Message dispatcher.Command (entity.ModelGeneric<'model> ()) signal entity world
            | _ ->
                Log.info "Failed to send signal to entity."

    and Entity with

        /// Send a signal to the entity, explicitly specifing MMCC types.
        member this.SignalPlus<'model, 'message, 'command when 'message :> Message and 'command :> Command> signal world =
            World.signalEntity<'model, 'message, 'command> signal this world

    /// The MMCC dispatcher for entities.
    and [<AbstractClass>] EntityDispatcher<'model, 'message, 'command when 'message :> Message and 'command :> Command>
        (is2d, perimeterCentered, physical, lightProbe, light, makeInitial : World -> 'model) =
        inherit EntityDispatcher (is2d, perimeterCentered, physical, lightProbe, light)

        new (is2d, perimeterCentered, physical, lightProbe, light, initial : 'model) =
            EntityDispatcher<'model, 'message, 'command> (is2d, perimeterCentered, physical, lightProbe, light, fun _ -> initial)

        /// Get the entity's model.
        member this.GetModel (entity : Entity) world : 'model =
            entity.GetModelGeneric<'model> world

        /// Set the entity's model.
        member this.SetModel (model : 'model) (entity : Entity) world =
            entity.SetModelGeneric<'model> model world

        /// The entity's model lens.
        member this.Model (entity : Entity) =
            lens (nameof this.Model) entity (this.GetModel entity) (flip this.SetModel entity)

        override this.Register (entity, world) =
            let property = World.getEntityModelProperty entity world
            let model =
                match property.DesignerValue with
                | _ when property.DesignerType = typeof<unit> -> makeInitial world
                | :? 'model as model -> model
                | null -> null :> obj :?> 'model
                | modelObj ->
                    try let model = modelObj |> valueToSymbol |> symbolToValue
                        property.DesignerType <- typeof<'model>
                        property.DesignerValue <- model
                        model
                    with _ ->
                        Log.warnOnce "Could not convert existing entity model to new type. Falling back on initial model value."
                        makeInitial world
            World.setEntityModelGeneric<'model> true false model entity world |> ignore<bool>

        override this.Physics (center, rotation, linearVelocity, angularVelocity, entity, world) =
            let model = this.GetModel entity world
            let (signals, model) = this.Physics (center, rotation, linearVelocity, angularVelocity, model, entity, world)
            this.SetModel model entity world
            for signal in signals do
                Signal.processSignal this.Message this.Command (this.Model entity) signal entity world

        override this.Render (renderPass, entity, world) =
            this.Render (this.GetModel entity world, renderPass, entity, world)

        override this.Edit (operation, entity, world) =
            let model = entity.GetModelGeneric<'model> world
            let (signals, model) = this.Edit (model, operation, entity, world)
            this.SetModel model entity world
            for signal in signals do
                Signal.processSignal this.Message this.Command (this.Model entity) signal entity world

        [<DebuggerHidden>]
        override this.Signal (signalObj : obj, entity, world) =
            match signalObj with
            | :? 'message as message -> World.signalEntity<'model, 'message, 'command> message entity world
            | :? 'command as command -> World.signalEntity<'model, 'message, 'command> command entity world
            | _ ->
                try let message = signalObj |> valueToSymbol |> symbolToValue : 'message
                    World.signalEntity<'model, 'message, 'command> message entity world
                with _ ->
                    try let command = signalObj |> valueToSymbol |> symbolToValue : 'command
                        World.signalEntity<'model, 'message, 'command> command entity world
                    with _ ->
                        Log.errorOnce
                            ("Incompatible signal type received by entity (signal = '" + scstring signalObj + "'; entity = '" + scstring entity + "').\n" +
                             "This may come about due to sending an incorrect signal type to the entity or due to too significant a change in the signal type when reloading code.")

        override this.TryGetFallbackModel<'a> (modelSymbol, entity, world) =
            this.GetFallbackModel (modelSymbol, entity, world) :> obj :?> 'a |> Some

        override this.TrySynchronize (initializing, reinitializing, entity, world) =
            let contentOld = World.getEntityContent entity world
            let model = this.GetModel entity world
            let definitions = this.Definitions (model, entity)
            let entities = this.Content (model, entity)
            let content = Content.composite entity.Name definitions entities
            Content.synchronizeEntity initializing reinitializing contentOld content entity entity world
            World.setEntityContent content entity world

        override this.TryTruncateModel<'a> (model : 'a) =
            match model :> obj with
            | :? 'model as model -> Some (this.TruncateModel model :> obj :?> 'a)
            | _ -> None

        override this.TryUntruncateModel<'a> (incoming : 'a, entity, world) =
            match incoming :> obj with
            | :? 'model as incoming ->
                let current = entity.GetModelGeneric<'model> world
                Some (this.UntruncateModel (current, incoming) :> obj :?> 'a)
            | _ -> None

        /// The fallback model value.
        abstract GetFallbackModel : modelSymbol : Symbol * entity : Entity * world : World -> 'model
        default this.GetFallbackModel (_, _, world) = makeInitial world

        /// The entity's own MMCC definitions.
        abstract Definitions : model : 'model * entity : Entity -> Entity DefinitionContent list
        default this.Definitions (_, _) = []

        /// The message handler of the MMCC programming model.
        abstract Message : model : 'model * message : 'message * entity : Entity * world : World -> Signal list * 'model
        default this.Message (model, _, _, _) = just model

        /// The physics application handler for the MMCC programming model.
        abstract Physics : center : Vector3 * rotation : Quaternion * linearVelocity : Vector3 * angularVelocity : Vector3 * model : 'model * entity : Entity * world : World -> Signal list * 'model
        default this.Physics (_, _, _, _, model, _, _) = just model

        /// Implements additional editing behavior for an entity via the ImGui API.
        abstract Edit : model : 'model * op : EditOperation * entity : Entity * world : World -> Signal list * 'model
        default this.Edit (model, _, _, _) = just model

        /// The command handler of the MMCC programming model.
        abstract Command : model : 'model * command : 'command * entity : Entity * world : World -> unit
        default this.Command (_, _, _, _) = ()

        /// The content specifier of the MMCC programming model.
        abstract Content : model : 'model * entity : Entity -> EntityContent list
        default this.Content (_, _) = []

        /// Render the entity using the given model.
        abstract Render : model : 'model * renderPass : RenderPass * entity : Entity * world : World -> unit
        default this.Render (_, _, _, _) = ()

        /// Truncate the given model.
        abstract TruncateModel : model : 'model -> 'model
        default this.TruncateModel model = model

        /// Untruncate the given model.
        abstract UntruncateModel : current : 'model * incoming : 'model -> 'model
        default this.UntruncateModel (_, incoming) = incoming

    /// A 2d entity dispatcher.
    type [<AbstractClass>] Entity2dDispatcher<'model, 'message, 'command when 'message :> Message and 'command :> Command> (perimeterCentered, physical, lightProbe, light, makeInitial : World -> 'model) =
        inherit EntityDispatcher<'model, 'message, 'command> (true, perimeterCentered, physical, lightProbe, light, makeInitial)

        new (centered, physical, lightProbe, light, initial : 'model) =
            Entity2dDispatcher<'model, 'message, 'command> (centered, physical, lightProbe, light, fun _ -> initial)

        new (physical, lightProbe, light, makeInitial : World -> 'model) =
            Entity2dDispatcher<'model, 'message, 'command> (Constants.Engine.Entity2dPerimeterCenteredDefault, physical, lightProbe, light, makeInitial)

        new (physical, lightProbe, light, initial : 'model) =
            Entity2dDispatcher<'model, 'message, 'command> (physical, lightProbe, light, fun _ -> initial)

        static member Properties =
            [define Entity.Size Constants.Engine.Entity2dSizeDefault
             define Entity.PerimeterCentered Constants.Engine.Entity2dPerimeterCenteredDefault]

    /// A gui entity dispatcher.
    type [<AbstractClass>] GuiDispatcher<'model, 'message, 'command when 'message :> Message and 'command :> Command> (makeInitial : World -> 'model) =
        inherit EntityDispatcher<'model, 'message, 'command> (true, Constants.Engine.EntityGuiPerimeterCenteredDefault, false, false, false, makeInitial)

        new (initial : 'model) =
            GuiDispatcher<'model, 'message, 'command> (fun _ -> initial)

        static member Facets =
            [typeof<LayoutFacet>]

        static member Properties =
            [define Entity.Absolute true
             define Entity.Size Constants.Engine.EntityGuiSizeDefault
             define Entity.PerimeterCentered Constants.Engine.EntityGuiPerimeterCenteredDefault
             define Entity.Presence Omnipresent
             define Entity.ColorDisabled Constants.Gui.ColorDisabledDefault
             define Entity.Layout Manual
             define Entity.LayoutMargin v2Zero
             define Entity.LayoutOrder 0
             define Entity.DockType DockCenter
             define Entity.GridPosition v2iZero]

    /// A 3d entity dispatcher.
    type [<AbstractClass>] Entity3dDispatcher<'model, 'message, 'command when 'message :> Message and 'command :> Command> (physical, lightProbe, light, makeInitial : World -> 'model) =
        inherit EntityDispatcher<'model, 'message, 'command> (false, true, physical, lightProbe, light, makeInitial)

        new (physical, lightProbe, light, initial : 'model) =
            Entity3dDispatcher<'model, 'message, 'command> (physical, lightProbe, light, fun _ -> initial)

        static member Properties =
            [define Entity.Size Constants.Engine.Entity3dSizeDefault]

    /// A vui dispatcher (gui in 3d).
    type [<AbstractClass>] VuiDispatcher<'model, 'message, 'command when 'message :> Message and 'command :> Command> (makeInitial : World -> 'model) =
        inherit EntityDispatcher<'model, 'message, 'command> (false, true, false, false, false, makeInitial)

        static member Properties =
            [define Entity.Size Constants.Engine.EntityVuiSizeDefault]

/// Entity PropertyDescriptor functions.
[<RequireQualifiedAccess>]
module EntityPropertyDescriptor =

    /// Check that the described property exists for the given entity.
    let containsPropertyDescriptor propertyName (entity : Entity) world =
        propertyName = Constants.Engine.NamePropertyName ||
        PropertyDescriptor.containsPropertyDescriptor<EntityState> propertyName entity world

    /// Get the property descriptors for the given entity.
    let getPropertyDescriptors (entity : Entity) world =
        let nameDescriptor = { PropertyName = Constants.Engine.NamePropertyName; PropertyType = typeof<string> }
        let propertyDescriptors = PropertyDescriptor.getPropertyDescriptors<EntityState> (Some entity) world
        nameDescriptor :: propertyDescriptors

    /// Get the editor category of the described property.
    let getCategory propertyDescriptor =
        let propertyName = propertyDescriptor.PropertyName
        let baseProperties = Reflection.getPropertyDefinitions typeof<EntityDispatcher>
        let rigidBodyProperties = Reflection.getPropertyDefinitions typeof<RigidBodyFacet>
        if  propertyName = "Name" ||
            propertyName = "Surnames" ||
            propertyName = "MountOpt" ||
            propertyName = "PropagationSourceOpt" ||
            propertyName = "OverlayNameOpt" then
            "Ambient Properties"
        elif propertyName = "Model" then
            "Basic Model Properties"
        elif propertyName = "Degrees" || propertyName = "DegreesLocal" ||
             propertyName = "Elevation" || propertyName = "ElevationLocal" ||
             propertyName = "Offset" || propertyName = "Overflow" ||
             propertyName = "Position" || propertyName = "PositionLocal" ||
             propertyName = "Presence" ||
             propertyName = "Rotation" || propertyName = "RotationLocal" ||
             propertyName = "Scale" || propertyName = "ScaleLocal" ||
             propertyName = "Size" then
             "Basic Transform Properties"
        elif propertyName = "Incoming" || propertyName = "Outgoing" then
             "Transition Properties"
        elif List.exists (fun (property : PropertyDefinition) -> propertyName = property.PropertyName) baseProperties then "Configuration Properties"
        elif propertyName = "MaterialProperties" then "Material Properties"
        elif propertyName = "Material" || propertyName = "Clipped" then "Material Properties 2"
        elif propertyName = "NavShape" || propertyName = "Nav3dConfig" then "Navigation Properties"
        elif List.exists (fun (property : PropertyDefinition) -> propertyName = property.PropertyName) rigidBodyProperties then "Physics Properties"
        else "~ More Properties"

    /// Get whether the described property is editable.
    let getEditable propertyDescriptor =
        let propertyName = propertyDescriptor.PropertyName
        if  propertyName = Constants.Engine.OverlayNameOptPropertyName ||
            propertyName = Constants.Engine.FacetNamesPropertyName ||
            propertyName = "PropagatedDescriptorOpt" ||
            propertyName = "Rotation" ||
            propertyName = "RotationLocal" ||
            propertyName = "Angles" ||
            propertyName = "AnglesLocal" ||
            propertyName = "Light" ||
            propertyName = "LightProbe" ||
            propertyName = "PermafrozenPreBatches" ||
            propertyName = "PermafrozenShapes" then
            false
        else
            propertyName = "Degrees" ||
            propertyName = "DegreesLocal" ||
            not (Reflection.isPropertyNonPersistentByName propertyName)

    /// Get the value of the described property for the given entity.
    let getValue propertyDescriptor (entity : Entity) world : obj =
        match PropertyDescriptor.tryGetValue propertyDescriptor entity world with
        | Some value -> value
        | None -> null

    /// Attempt to set the value of the described property for the given entity.
    let trySetValue (value : obj) propertyDescriptor (entity : Entity) world =

        // pull string quotes out of string
        let value =
            match value with
            | :? string as str -> str.Replace ("\"", "") :> obj
            | _ -> value

        // change property
        match propertyDescriptor.PropertyName with

        // change the surnames property
        | "Surnames" ->
            let surnames = value :?> string array
            if Array.forall (fun (name : string) -> name.IndexOfAny Symbol.IllegalNameCharsArray = -1) surnames then
                let target = Nu.Entity (entity.Group.GroupAddress <-- rtoa surnames)
                World.renameEntityImmediate entity target world
                Right ()
            else Left ("Invalid entity surnames '" + scstring surnames + "'.")

        // change the name property
        | Constants.Engine.NamePropertyName ->
            let name = value :?> string
            if name.IndexOfAny Symbol.IllegalNameCharsArray = -1 then
                let targetNames =
                    entity.Group.GroupAddress.Names
                    |> flip Array.append (Array.allButLast entity.Surnames)
                    |> Array.add name
                let target = Nu.Entity targetNames
                World.renameEntityImmediate entity target world
                Right ()
            else Left ("Invalid entity name '" + name + "'.")

        // change facet names
        | Constants.Engine.FacetNamesPropertyName ->
            let facetNames = value :?> string Set
            World.trySetEntityFacetNames facetNames entity world |> Either.mapRight ignore

        // change the property dynamically
        | _ ->
            match propertyDescriptor.PropertyName with
            | Constants.Engine.OverlayNameOptPropertyName ->
                World.trySetEntityOverlayNameOpt (value :?> string option) entity world
            | _ ->
                PropertyDescriptor.trySetValue propertyDescriptor value entity world |> ignore
                Right ()

[<AutoOpen>]
module GroupDispatcherModule =

    /// The ImSim dispatcher for groups.
    type [<AbstractClass>] GroupDispatcherImSim () =
        inherit GroupDispatcher ()

        override this.TryProcess (zeroDelta, group, world) =
            let context = world.ContextImSim
            World.scopeGroup group [] world
            if zeroDelta then
                let advancing = world.Advancing
                let advancementCleared = world.AdvancementCleared
                let updateDelta = world.UpdateDelta
                let clockDelta = world.ClockDelta
                let tickDelta = world.TickDelta
                World.mapAmbientState AmbientState.clearAdvancement world
                this.Process (group, world)
                World.mapAmbientState (AmbientState.restoreAdvancement advancing advancementCleared updateDelta clockDelta tickDelta) world
            else this.Process (group, world)
#if DEBUG
            if world.ContextImSim <> group.GroupAddress then
                Log.warnOnce
                    ("ImSim context expected to be " +
                     scstring group.GroupAddress + " but was " +
                     scstring world.ContextImSim + ". Did you forget to call the appropriate World.end function?")
#endif
            World.setContextAndDeclared context group.GroupAddress world

        /// ImSim process a group.
        abstract Process : group : Group * world : World -> unit
        default this.Process (_, _) = ()

    type World with

        static member inline internal signalGroup<'model, 'message, 'command when 'message :> Message and 'command :> Command> signal (group : Group) world =
            match group.GetDispatcher world with
            | :? GroupDispatcher<'model, 'message, 'command> as dispatcher ->
                Signal.processSignal dispatcher.Message dispatcher.Command (group.ModelGeneric<'model> ()) signal group world
            | _ ->
                Log.info "Failed to send signal to group."

    and Group with

        /// Send a signal to the group, explicitly specifing MMCC types.
        member this.SignalPlus<'model, 'message, 'command when 'message :> Message and 'command :> Command> signal world =
            World.signalGroup<'model, 'message, 'command> signal this world

    /// The MMCC dispatcher for groups.
    and [<AbstractClass>] GroupDispatcher<'model, 'message, 'command when 'message :> Message and 'command :> Command> (makeInitial : World -> 'model) =
        inherit GroupDispatcher ()

        new (initial : 'model) =
            GroupDispatcher<'model, 'message, 'command> (fun _ -> initial)

        /// Get the group's model.
        member this.GetModel (group : Group) world : 'model =
            group.GetModelGeneric<'model> world

        /// Set the group's model.
        member this.SetModel (model : 'model) (group : Group) world =
            group.SetModelGeneric<'model> model world

        /// The group's model lens.
        member this.Model (group : Group) =
            lens (nameof this.Model) group (this.GetModel group) (flip this.SetModel group)

        override this.Register (group, world) =
            let property = World.getGroupModelProperty group world
            let model =
                match property.DesignerValue with
                | _ when property.DesignerType = typeof<unit> -> makeInitial world
                | :? 'model as model -> model
                | null -> null :> obj :?> 'model
                | modelObj ->
                    try let model = modelObj |> valueToSymbol |> symbolToValue
                        property.DesignerType <- typeof<'model>
                        property.DesignerValue <- model
                        model
                    with _ ->
                        Log.warnOnce "Could not convert existing group model to new type. Falling back on initial model value."
                        makeInitial world
            World.setGroupModelGeneric<'model> true false model group world |> ignore<bool>

        override this.Render (renderPass, group, world) =
            this.Render (this.GetModel group world, renderPass, group, world)

        override this.Edit (operation, group, world) =
            let model = group.GetModelGeneric<'model> world
            let (signals, model) = this.Edit (model, operation, group, world)
            this.SetModel model group world
            for signal in signals do
                Signal.processSignal this.Message this.Command (this.Model group) signal group world

        [<DebuggerHidden>]
        override this.Signal (signalObj : obj, group, world) =
            match signalObj with
            | :? 'message as message -> World.signalGroup<'model, 'message, 'command> message group world
            | :? 'command as command -> World.signalGroup<'model, 'message, 'command> command group world
            | _ ->
                try let message = signalObj |> valueToSymbol |> symbolToValue : 'message
                    World.signalGroup<'model, 'message, 'command> message group world
                with _ ->
                    try let command = signalObj |> valueToSymbol |> symbolToValue : 'command
                        World.signalGroup<'model, 'message, 'command> command group world
                    with _ ->
                        Log.errorOnce
                            ("Incompatible signal type received by group (signal = '" + scstring signalObj + "'; group = '" + scstring group + "').\n" +
                             "This may come about due to sending an incorrect signal type to the group or due to too significant a change in the signal type when reloading code.")

        override this.TryGetFallbackModel<'a> (modelSymbol, group, world) =
            this.GetFallbackModel (modelSymbol, group, world) :> obj :?> 'a |> Some

        override this.TrySynchronize (initializing, reinitializing, group, world) =
            let contentOld = World.getGroupContent group world
            let model = this.GetModel group world
            let definitions = this.Definitions (model, group)
            let entities = this.Content (model, group)
            let content = Content.group group.Name definitions entities
            Content.synchronizeGroup initializing reinitializing contentOld content group group world
            World.setGroupContent content group world

        override this.TryTruncateModel<'a> (model : 'a) =
            match model :> obj with
            | :? 'model as model -> Some (this.TruncateModel model :> obj :?> 'a)
            | _ -> None

        override this.TryUntruncateModel<'a> (incoming : 'a, group, world) =
            match incoming :> obj with
            | :? 'model as incoming ->
                let current = group.GetModelGeneric<'model> world
                Some (this.UntruncateModel (current, incoming) :> obj :?> 'a)
            | _ -> None

        /// The fallback model value.
        abstract GetFallbackModel : Symbol * Group * World -> 'model
        default this.GetFallbackModel (_, _, world) = makeInitial world

        /// The group's own MMCC definitions.
        abstract Definitions : model : 'model * group : Group -> Group DefinitionContent list
        default this.Definitions (_, _) = []

        /// The message handler of the MMCC programming model.
        abstract Message : model : 'model * message : 'message * group : Group * world : World -> Signal list * 'model
        default this.Message (model, _, _, _) = just model

        /// The command handler of the MMCC programming model.
        abstract Command : model : 'model * command : 'command * group : Group * world : World -> unit
        default this.Command (_, _, _, _) = ()

        /// The content specifier of the MMCC programming model.
        abstract Content : model : 'model * group : Group -> EntityContent list
        default this.Content (_, _) = []

        /// Render the group using the given model.
        abstract Render : model : 'model * renderPass : RenderPass * group : Group * world : World -> unit
        default this.Render (_, _, _, _) = ()

        /// Implements additional editing behavior for a group via the ImGui API.
        abstract Edit : model : 'model * op : EditOperation * group : Group * world : World -> Signal list * 'model
        default this.Edit (model, _, _, _) = just model

        /// Truncate the given model.
        abstract TruncateModel : model : 'model -> 'model
        default this.TruncateModel model = model

        /// Untruncate the given model.
        abstract UntruncateModel : current : 'model * incoming : 'model -> 'model
        default this.UntruncateModel (_, incoming) = incoming

/// Group PropertyDescriptor functions.
[<RequireQualifiedAccess>]
module GroupPropertyDescriptor =

    /// Check that the described property exists for the given group.
    let containsPropertyDescriptor propertyName (group : Group) world =
        PropertyDescriptor.containsPropertyDescriptor<GroupState> propertyName group world

    /// Get the property descriptors for the given group.
    let getPropertyDescriptors (group : Group) world =
        PropertyDescriptor.getPropertyDescriptors<GroupState> (Some group) world

    /// Get the editor category of the described property.
    let getCategory propertyDescriptor =
        let propertyName = propertyDescriptor.PropertyName
        if propertyName = "Name" ||  propertyName.EndsWith "Model" then "Ambient Properties"
        elif propertyName = "Persistent" || propertyName = "Elevation" || propertyName = "Visible" then "Built-In Properties"
        else "Xtension Properties"

    /// Get whether the described property is editable.
    let getEditable propertyDescriptor =
        let propertyName = propertyDescriptor.PropertyName
        not (Reflection.isPropertyNonPersistentByName propertyName)

    /// Get the value of the described property for the given group.
    let getValue propertyDescriptor (group : Group) world : obj =
        match PropertyDescriptor.tryGetValue propertyDescriptor group world with
        | Some value -> value
        | None -> null

    /// Attempt to set the value of the described property for the given group.
    let trySetValue (value : obj) propertyDescriptor (group : Group) world =
        
        // pull string quotes out of string
        let value =
            match value with
            | :? string as str -> str.Replace ("\"", "") :> obj
            | _ -> value
            
        // change the name property
        match propertyDescriptor.PropertyName with
        | Constants.Engine.NamePropertyName ->
            Left ("Changing the name of a group after it has been created is not yet implemented.")

        // change the property dynamically
        | _ ->
            PropertyDescriptor.trySetValue propertyDescriptor value group world |> ignore
            Right ()

[<AutoOpen>]
module ScreenDispatcherModule =

    let private ScreenDispatcherImSimTryProcessSubscriptionName = string Gen.id

    /// The ImSim dispatcher for screens.
    type [<AbstractClass>] ScreenDispatcherImSim () =
        inherit ScreenDispatcher ()

        override this.TryProcess (zeroDelta, screen, world) =
            let context = world.ContextImSim
            World.scopeScreen screen [] world
            let results = World.doSubscriptionToSelectionEvents ScreenDispatcherImSimTryProcessSubscriptionName screen world
            if zeroDelta then
                let advancing = world.Advancing
                let advancementCleared = world.AdvancementCleared
                let updateDelta = world.UpdateDelta
                let clockDelta = world.ClockDelta
                let tickDelta = world.TickDelta
                World.mapAmbientState AmbientState.clearAdvancement world
                this.Process (FQueue.ofSeq results, screen, world)
                World.mapAmbientState (AmbientState.restoreAdvancement advancing advancementCleared updateDelta clockDelta tickDelta) world
            else this.Process (FQueue.ofSeq results, screen, world)
#if DEBUG
            if world.ContextImSim <> screen.ScreenAddress then
                Log.warnOnce
                    ("ImSim context expected to be " +
                     scstring screen.ScreenAddress + " but was " +
                     scstring world.ContextImSim + ". Did you forget to call World.endGroup?")
#endif
            World.setContextAndDeclared context screen.ScreenAddress world

        /// ImSim process a screen.
        abstract Process : selectionResults : SelectionEventData FQueue * screen : Screen * world : World -> unit
        default this.Process (_, _, _) = ()

    type World with

        static member inline internal signalScreen<'model, 'message, 'command when 'message :> Message and 'command :> Command> signal (screen : Screen) world =
            match screen.GetDispatcher world with
            | :? ScreenDispatcher<'model, 'message, 'command> as dispatcher ->
                Signal.processSignal dispatcher.Message dispatcher.Command (screen.ModelGeneric<'model> ()) signal screen world
            | _ ->
                Log.info "Failed to send signal to screen."

    and Screen with

        /// Send a signal to the screen, explicitly specifing MMCC types.
        member this.SignalPlus<'model, 'message, 'command when 'message :> Message and 'command :> Command> signal world =
            World.signalScreen<'model, 'message, 'command> signal this world

    /// The MMCC dispatcher for screens.
    and [<AbstractClass>] ScreenDispatcher<'model, 'message, 'command when 'message :> Message and 'command :> Command> (makeInitial : World -> 'model) =
        inherit ScreenDispatcher ()

        new (initial : 'model) =
            ScreenDispatcher<'model, 'message, 'command> (fun _ -> initial)

        /// Get the screen's model.
        member this.GetModel (screen : Screen) world : 'model =
            screen.GetModelGeneric<'model> world

        /// Set the screen's model.
        member this.SetModel (model : 'model) (screen : Screen) world =
            screen.SetModelGeneric<'model> model world

        /// The screen's model lens.
        member this.Model (screen : Screen) =
            lens (nameof this.Model) screen (this.GetModel screen) (flip this.SetModel screen)

        override this.Register (screen, world) =
            let property = World.getScreenModelProperty screen world
            let model =
                match property.DesignerValue with
                | _ when property.DesignerType = typeof<unit> -> makeInitial world
                | :? 'model as model -> model
                | null -> null :> obj :?> 'model
                | modelObj ->
                    try let model = modelObj |> valueToSymbol |> symbolToValue
                        property.DesignerType <- typeof<'model>
                        property.DesignerValue <- model
                        model
                    with _ ->
                        Log.warnOnce "Could not convert existing screen model to new type. Falling back on initial model value."
                        makeInitial world
            World.setScreenModelGeneric<'model> true false model screen world |> ignore<bool>

        override this.Render (renderPass, screen, world) =
            this.Render (this.GetModel screen world, renderPass, screen, world)

        override this.Edit (operation, screen, world) =
            let model = screen.GetModelGeneric<'model> world
            let (signals, model) = this.Edit (model, operation, screen, world)
            this.SetModel model screen world
            for signal in signals do
                Signal.processSignal this.Message this.Command (this.Model screen) signal screen world

        [<DebuggerHidden>]
        override this.Signal (signalObj : obj, screen, world) =
            match signalObj with
            | :? 'message as message -> World.signalScreen<'model, 'message, 'command> message screen world
            | :? 'command as command -> World.signalScreen<'model, 'message, 'command> command screen world
            | _ ->
                try let message = signalObj |> valueToSymbol |> symbolToValue : 'message
                    World.signalScreen<'model, 'message, 'command> message screen world
                with _ ->
                    try let command = signalObj |> valueToSymbol |> symbolToValue : 'command
                        World.signalScreen<'model, 'message, 'command> command screen world
                    with _ ->
                        Log.errorOnce
                            ("Incompatible signal type received by screen (signal = '" + scstring signalObj + "'; screen = '" + scstring screen + "').\n" +
                             "This may come about due to sending an incorrect signal type to the screen or due to too significant a change in the signal type when reloading code.")

        override this.TryGetFallbackModel<'a> (modelSymbol, screen, world) =
            this.GetFallbackModel (modelSymbol, screen, world) :> obj :?> 'a |> Some

        override this.TrySynchronize (initializing, reinitializing, screen, world) =
            let contentOld = World.getScreenContent screen world
            let model = this.GetModel screen world
            let definitions = this.Definitions (model, screen)
            let group = this.Content (model, screen)
            let content = Content.screen screen.Name Vanilla definitions group
            Content.synchronizeScreen initializing reinitializing contentOld content screen screen world
            World.setScreenContent content screen world

        override this.TryTruncateModel<'a> (model : 'a) =
            match model :> obj with
            | :? 'model as model -> Some (this.TruncateModel model :> obj :?> 'a)
            | _ -> None

        override this.TryUntruncateModel<'a> (incoming : 'a, screen, world) =
            match incoming :> obj with
            | :? 'model as incoming ->
                let current = screen.GetModelGeneric<'model> world
                Some (this.UntruncateModel (current, incoming) :> obj :?> 'a)
            | _ -> None

        /// The fallback model value.
        abstract GetFallbackModel : modelSymbol : Symbol * screen : Screen * world : World -> 'model
        default this.GetFallbackModel (_, _, world) = makeInitial world

        /// The screen's own MMCC definitions.
        abstract Definitions : model : 'model * screen : Screen -> Screen DefinitionContent list
        default this.Definitions (_, _) = []

        /// The message handler of the MMCC programming model.
        abstract Message : model : 'model * message : 'message * screen : Screen * world : World -> Signal list * 'model
        default this.Message (model, _, _, _) = just model

        /// The command handler of the MMCC programming model.
        abstract Command : model : 'model * command : 'command * screen : Screen * world : World -> unit
        default this.Command (_, _, _, _) = ()

        /// The content specifier of the MMCC programming model.
        abstract Content : model : 'model * screen : Screen -> GroupContent list
        default this.Content (_, _) = []

        /// Render the screen using the given model.
        abstract Render : model : 'model * renderPass : RenderPass * screen : Screen * world : World -> unit
        default this.Render (_, _, _, _) = ()

        /// Implements additional editing behavior for a screen via the ImGui API.
        abstract Edit : model : 'model * op :  EditOperation * screen : Screen * world : World -> Signal list * 'model
        default this.Edit (model, _, _, _) = just model

        /// Truncate the given model.
        abstract TruncateModel : model : 'model -> 'model
        default this.TruncateModel model = model

        /// Untruncate the given model.
        abstract UntruncateModel : current : 'model * incoming : 'model -> 'model
        default this.UntruncateModel (_, incoming) = incoming

/// Screen PropertyDescriptor functions.
[<RequireQualifiedAccess>]
module ScreenPropertyDescriptor =

    /// Check that the described property exists for the given screen.
    let containsPropertyDescriptor propertyName (screen : Screen) world =
        PropertyDescriptor.containsPropertyDescriptor<ScreenState> propertyName screen world

    /// Get the property descriptors for the given screen.
    let getPropertyDescriptors (screen : Screen) world =
        PropertyDescriptor.getPropertyDescriptors<ScreenState> (Some screen) world

    /// Get the editor category of the described property.
    let getCategory propertyDescriptor =
        let propertyName = propertyDescriptor.PropertyName
        if propertyName = "Name" || propertyName.EndsWith "Model" then "Ambient Properties"
        elif propertyName = "Persistent" || propertyName = "Incoming" || propertyName = "Outgoing" || propertyName = "SlideOpt" then "Built-In Properties"
        else "Xtension Properties"

    /// Get whether the described property is editable.
    let getEditable propertyDescriptor =
        let propertyName = propertyDescriptor.PropertyName
        not (Reflection.isPropertyNonPersistentByName propertyName)

    /// Get the value of the described property for the given screen.
    let getValue propertyDescriptor (screen : Screen) world : obj =
        match PropertyDescriptor.tryGetValue propertyDescriptor screen world with
        | Some value -> value
        | None -> null

    /// Attempt to set the value of the described property for the given screen.
    let trySetValue (value : obj) propertyDescriptor (screen : Screen) world =
        
        // pull string quotes out of string
        let value =
            match value with
            | :? string as str -> str.Replace ("\"", "") :> obj
            | _ -> value
            
        // change the name property
        match propertyDescriptor.PropertyName with
        | Constants.Engine.NamePropertyName ->
            Left ("Changing the name of a screen after it has been created is not yet implemented.")

        // change the property dynamically
        | _ ->
            PropertyDescriptor.trySetValue propertyDescriptor value screen world |> ignore
            Right ()

[<AutoOpen>]
module GameDispatcherModule =

    /// The ImSim dispatcher for games.
    type [<AbstractClass>] GameDispatcherImSim () =
        inherit GameDispatcher ()

        override this.TryProcess (zeroDelta, game, world) =
            let context = world.ContextImSim
            World.scopeGame [] world
            if zeroDelta then
                let advancing = world.Advancing
                let advancementCleared = world.AdvancementCleared
                let updateDelta = world.UpdateDelta
                let clockDelta = world.ClockDelta
                let tickDelta = world.TickDelta
                World.mapAmbientState AmbientState.clearAdvancement world
                this.Process (game, world)
                World.mapAmbientState (AmbientState.restoreAdvancement advancing advancementCleared updateDelta clockDelta tickDelta) world
            else this.Process (game, world)
#if DEBUG
            if world.ContextImSim <> game.GameAddress then
                Log.warnOnce
                    ("ImSim context expected to be " +
                     scstring game.GameAddress + " but was " +
                     scstring world.ContextImSim + ". Did you forget to call World.endScreen?")
#endif
            World.setContextAndDeclared context game.GameAddress world

        /// ImSim process a game.
        abstract Process : game : Game * world : World -> unit
        default this.Process (_, _) = ()

    type World with

        static member inline internal signalGame<'model, 'message, 'command when 'message :> Message and 'command :> Command> signal (game : Game) world =
            match game.GetDispatcher world with
            | :? GameDispatcher<'model, 'message, 'command> as dispatcher ->
                Signal.processSignal dispatcher.Message dispatcher.Command (game.ModelGeneric<'model> ()) signal game world
            | _ -> Log.info "Failed to send signal to game."

    and Game with

        /// Send a signal to the game, explicitly specifing MMCC types.
        member this.SignalPlus<'model, 'message, 'command when 'message :> Message and 'command :> Command> signal world =
            World.signalGame<'model, 'message, 'command> signal this world

    /// The MMCC dispatcher for games.
    and [<AbstractClass>] GameDispatcher<'model, 'message, 'command when 'message :> Message and 'command :> Command> (makeInitial : World -> 'model) =
        inherit GameDispatcher ()

        static let synchronize initializing reinitializing game world (this : GameDispatcher<'model, 'message, 'command>) =
            let contentOld = World.getGameContent game world
            let model = this.GetModel game world
            let definitions = this.Definitions (model, game)
            let screens = this.Content (model, game)
            let content = Content.game definitions screens
            let initialScreenOpt = Content.synchronizeGame World.setScreenSlide initializing reinitializing contentOld content game game world
            World.setGameContent content game world
            initialScreenOpt

        new (initial : 'model) =
            GameDispatcher<'model, 'message, 'command> (fun _ -> initial)

        /// Get the game's model.
        member this.GetModel (game : Game) world : 'model =
            game.GetModelGeneric<'model> world

        /// Set the game's model.
        member this.SetModel (model : 'model) (game : Game) world =
            game.SetModelGeneric<'model> model world

        /// The game's model lens.
        member this.Model (game : Game) =
            lens (nameof this.Model) game (this.GetModel game) (flip this.SetModel game)

        override this.Register (game, world) =
            let property = World.getGameModelProperty game world
            let model =
                match property.DesignerValue with
                | _ when property.DesignerType = typeof<unit> -> makeInitial world
                | :? 'model as model -> model
                | null -> null :> obj :?> 'model
                | modelObj ->
                    try let model = modelObj |> valueToSymbol |> symbolToValue
                        property.DesignerType <- typeof<'model>
                        property.DesignerValue <- model
                        model
                    with _ ->
                        Log.warnOnce "Could not convert existing game model to new type. Falling back on initial model value."
                        makeInitial world
            World.setGameModelGeneric<'model> true false model game world |> ignore<bool>

        override this.Render (renderPass, game, world) =
            this.Render (this.GetModel game world, renderPass, game, world)

        override this.Edit (operation, game, world) =
            let model = game.GetModelGeneric<'model> world
            let (signals, model) = this.Edit (model, operation, game, world)
            this.SetModel model game world
            for signal in signals do
                Signal.processSignal this.Message this.Command (this.Model game) signal game world

        [<DebuggerHidden>]
        override this.Signal (signalObj : obj, game, world) =
            match signalObj with
            | :? 'message as message -> World.signalGame<'model, 'message, 'command> message game world
            | :? 'command as command -> World.signalGame<'model, 'message, 'command> command game world
            | _ ->
                try let message = signalObj |> valueToSymbol |> symbolToValue : 'message
                    World.signalGame<'model, 'message, 'command> message game world
                with _ ->
                    try let command = signalObj |> valueToSymbol |> symbolToValue : 'command
                        World.signalGame<'model, 'message, 'command> command game world
                    with _ ->
                        Log.errorOnce
                            ("Incompatible signal type received by game (signal = '" + scstring signalObj + "'; game = '" + scstring game + "').\n" +
                             "This may come about due to sending an incorrect signal type to the game or due to too significant a change in the signal type when reloading code.")

        override this.TryGetFallbackModel<'a> (modelSymbol, game, world) =
            this.GetFallbackModel (modelSymbol, game, world) :> obj :?> 'a |> Some

        override this.TrySynchronize (initializing, reinitializing, game, world) =
            synchronize initializing reinitializing game world this |> ignore<Screen option>

        override this.TryTruncateModel<'a> (model : 'a) =
            match model :> obj with
            | :? 'model as model -> Some (this.TruncateModel model :> obj :?> 'a)
            | _ -> None

        override this.TryUntruncateModel<'a> (incoming : 'a, game, world) =
            match incoming :> obj with
            | :? 'model as incoming ->
                let current = game.GetModelGeneric<'model> world
                Some (this.UntruncateModel (current, incoming) :> obj :?> 'a)
            | _ -> None

        /// The fallback model value.
        abstract GetFallbackModel : modelSymbol : Symbol * game : Game * world : World -> 'model
        default this.GetFallbackModel (_, _, world) = makeInitial world

        /// The game own MMCC definitions.
        abstract Definitions : model : 'model * game : Game -> Game DefinitionContent list
        default this.Definitions (_, _) = []

        /// The message handler of the MMCC programming model.
        abstract Message : model : 'model * message : 'message * game : Game * world : World -> Signal list * 'model
        default this.Message (model, _, _, _) = just model

        /// The command handler of the MMCC programming model.
        abstract Command : model : 'model * command : 'command * game : Game * world : World -> unit
        default this.Command (_, _, _, _) = ()

        /// The content specifier of the MMCC programming model.
        abstract Content : model : 'model * game : Game -> ScreenContent list
        default this.Content (_, _) = []

        /// Render the game using the given model.
        abstract Render : model : 'model * renderPass : RenderPass * game : Game * world : World -> unit
        default this.Render (_, _, _, _) = ()

        /// Implements additional editing behavior for a game via the ImGui API.
        abstract Edit : model : 'model * op : EditOperation * game : Game * world : World -> Signal list * 'model
        default this.Edit (model, _, _, _) = just model

        /// Truncate the given model.
        abstract TruncateModel : model : 'model -> 'model
        default this.TruncateModel model = model

        /// Untruncate the given model.
        abstract UntruncateModel : current : 'model * incoming : 'model -> 'model
        default this.UntruncateModel (_, incoming) = incoming

/// Game PropertyDescriptor functions.
[<RequireQualifiedAccess>]
module GamePropertyDescriptor =

    /// Check that the described property exists for the game.
    let containsPropertyDescriptor propertyName (game : Game) world =
        PropertyDescriptor.containsPropertyDescriptor<GameState> propertyName game world

    /// Get the property descriptors for the game.
    let getPropertyDescriptors (game : Game) world =
        PropertyDescriptor.getPropertyDescriptors<GameState> (Some game) world

    /// Get the editor category of the described property.
    let getCategory propertyDescriptor =
        let propertyName = propertyDescriptor.PropertyName
        if propertyName = "Name" ||  propertyName.EndsWith "Model" then "Ambient Properties"
        elif propertyName = "DesiredScreen" || propertyName = "ScreenTransitionDestinationOpt" || propertyName = "SelectedScreenOpt" ||
             propertyName = "Eye2dCenter" || propertyName = "Eye2dSize" || propertyName = "Eye3dCenter" || propertyName = "Eye3dRotation" || propertyName = "Eye3dFieldOfView" then
             "Built-In Properties"
        else "Xtension Properties"

    /// Get whether the described property is editable.
    let getEditable propertyDescriptor =
        let propertyName = propertyDescriptor.PropertyName
        not (Reflection.isPropertyNonPersistentByName propertyName)

    /// Get the value of the described property for the game.
    let getValue propertyDescriptor (game : Game) world : obj =
        match PropertyDescriptor.tryGetValue propertyDescriptor game world with
        | Some value -> value
        | None -> null

    /// Attempt to set the value of the described property for the game.
    let trySetValue (value : obj) propertyDescriptor (game : Game) world =
        
        // pull string quotes out of string
        let value =
            match value with
            | :? string as str -> str.Replace ("\"", "") :> obj
            | _ -> value
            
        // change the name property
        match propertyDescriptor.PropertyName with
        | Constants.Engine.NamePropertyName ->
            Left ("Changing the name of a game after it has been created is not yet implemented.")

        // change the property dynamically
        | _ ->
            PropertyDescriptor.trySetValue propertyDescriptor value game world |> ignore
            Right ()

/// Simulant PropertyDescriptor functions.
[<RequireQualifiedAccess>]
module SimulantPropertyDescriptor =

    /// Check that the described property exists for the given simulant.
    let containsPropertyDescriptor propertyName (simulant : Simulant) world =
        match simulant with
        | :? Entity as entity -> EntityPropertyDescriptor.containsPropertyDescriptor propertyName entity world
        | :? Group as group -> GroupPropertyDescriptor.containsPropertyDescriptor propertyName group world
        | :? Screen as screen -> ScreenPropertyDescriptor.containsPropertyDescriptor propertyName screen world
        | :? Game as game -> GamePropertyDescriptor.containsPropertyDescriptor propertyName game world
        | _ -> failwithumf ()

    /// Get the property descriptors for the given simulant.
    let getPropertyDescriptors (simulant : Simulant) world =
        match simulant with
        | :? Entity as entity -> EntityPropertyDescriptor.getPropertyDescriptors entity world
        | :? Group as group -> GroupPropertyDescriptor.getPropertyDescriptors group world
        | :? Screen as screen -> ScreenPropertyDescriptor.getPropertyDescriptors screen world
        | :? Game as game -> GamePropertyDescriptor.getPropertyDescriptors game world
        | _ -> failwithumf ()

    /// Get the editor category of the described property.
    let getCategory propertyDesciptor (simulant : Simulant) =
        match simulant with
        | :? Entity -> EntityPropertyDescriptor.getCategory propertyDesciptor
        | :? Group -> GroupPropertyDescriptor.getCategory propertyDesciptor
        | :? Screen -> ScreenPropertyDescriptor.getCategory propertyDesciptor
        | :? Game -> GamePropertyDescriptor.getCategory propertyDesciptor
        | _ -> failwithumf ()

    /// Get whether the described property is editable.
    let getEditable propertyDesciptor (simulant : Simulant) =
        match simulant with
        | :? Entity -> EntityPropertyDescriptor.getEditable propertyDesciptor
        | :? Group -> GroupPropertyDescriptor.getEditable propertyDesciptor
        | :? Screen -> ScreenPropertyDescriptor.getEditable propertyDesciptor
        | :? Game -> GamePropertyDescriptor.getEditable propertyDesciptor
        | _ -> failwithumf ()

    /// Get the value of the described property for the given simulant.
    let getValue propertyDescriptor (simulant : Simulant) world =
        match simulant with
        | :? Entity as entity -> EntityPropertyDescriptor.getValue propertyDescriptor entity world
        | :? Group as group -> GroupPropertyDescriptor.getValue propertyDescriptor group world
        | :? Screen as screen -> ScreenPropertyDescriptor.getValue propertyDescriptor screen world
        | :? Game as game -> GamePropertyDescriptor.getValue propertyDescriptor game world
        | _ -> failwithumf ()

    /// Attempt to set the value of the described property for the given simulant.
    let trySetValue value propertyDescriptor (simulant : Simulant) world =
        match simulant with
        | :? Entity as entity -> EntityPropertyDescriptor.trySetValue value propertyDescriptor entity world
        | :? Group as group -> GroupPropertyDescriptor.trySetValue value propertyDescriptor group world
        | :? Screen as screen -> ScreenPropertyDescriptor.trySetValue value propertyDescriptor screen world
        | :? Game as game -> GamePropertyDescriptor.trySetValue value propertyDescriptor game world
        | _ -> failwithumf ()

/// Universal function definitions for the world (3/4).
[<AutoOpen>]
module WorldModule3 =

    type World with

        /// Send a signal to a simulant.
        static member inline signal (signal : Signal) (simulant : Simulant) world =
            match simulant with
            | :? Entity as entity -> (entity.GetDispatcher world).Signal (signal, entity, world)
            | :? Group as group -> (group.GetDispatcher world).Signal (signal, group, world)
            | :? Screen as screen -> (screen.GetDispatcher world).Signal (signal, screen, world)
            | :? Game as game -> (game.GetDispatcher world).Signal (signal, game, world)
            | _ -> failwithumf ()

        /// Send a signal to a simulant, explicitly specifing MMCC types.
        static member inline signalPlus<'model, 'message, 'command when 'message :> Message and 'command :> Command> signal (simulant : Simulant) world =
            match simulant with
            | :? Entity as entity -> World.signalEntity<'model, 'message, 'command> signal entity world
            | :? Group as group -> World.signalGroup<'model, 'message, 'command> signal group world
            | :? Screen as screen -> World.signalScreen<'model, 'message, 'command> signal screen world
            | :? Game as game -> World.signalGame<'model, 'message, 'command> signal game world
            | _ -> failwithumf ()

        static member internal updateLateBindings3 (lateBindings : LateBindings) (simulant : Simulant) world =
            match simulant with
            | :? Entity as entity ->
                let entityState = World.getEntityState entity world
                match lateBindings with
                | :? Facet as facet ->
                    match Array.tryFindIndex (fun (facet2 : Facet) -> getTypeName facet2 = getTypeName facet) entityState.Facets with
                    | Some index ->
                        let visibleInViewOld = entityState.VisibleInView
                        let staticInPlayOld = entityState.StaticInPlay
                        let lightProbeOld = entityState.LightProbe
                        let lightOld = entityState.Light
                        let presenceOld = entityState.Presence
                        let presenceInPlayOld = entityState.PresenceInPlay
                        let boundsOld = entityState.Bounds
                        World.unregisterEntityIndex (getType entityState.Facets.[index]) entity world
                        if world.Imperative then
                            entityState.Facets.[index] <- facet
                        else
                            let facets = entityState.Facets.Clone () :?> Facet array
                            facets.[index] <- facet
                            let entityState = { entityState with Facets = facets }
                            World.setEntityState entityState entity world
                        World.registerEntityIndex (getType facet) entity world
                        World.updateEntityInEntityTree visibleInViewOld staticInPlayOld lightProbeOld lightOld presenceOld presenceInPlayOld boundsOld entity world
                        World.updateEntityPresenceOverride entity world
                        World.attachEntityMissingProperties entity world
                    | None -> ()
                | :? EntityDispatcher as dispatcher ->
                    if getTypeName entityState.Dispatcher = getTypeName dispatcher then
                        let visibleInViewOld = entityState.VisibleInView
                        let staticInPlayOld = entityState.StaticInPlay
                        let lightProbeOld = entityState.LightProbe
                        let lightOld = entityState.Light
                        let presenceOld = entityState.Presence
                        let presenceInPlayOld = entityState.PresenceInPlay
                        let boundsOld = entityState.Bounds
                        let intrinsicFacetNamesOld = World.getEntityIntrinsicFacetNames entityState
                        World.unregisterEntityIndex (getType entityState.Dispatcher) entity world
                        if world.Imperative then
                            entityState.Dispatcher <- dispatcher
                        else
                            let entityState = { entityState with Dispatcher = dispatcher }
                            World.setEntityState entityState entity world
                        World.registerEntityIndex (getType dispatcher) entity world
                        World.updateEntityInEntityTree visibleInViewOld staticInPlayOld lightProbeOld lightOld presenceOld presenceInPlayOld boundsOld entity world
                        let entityState = World.getEntityState entity world
                        let intrinsicFacetNamesNew = World.getEntityIntrinsicFacetNames entityState
                        let intrinsicFacetNamesAdded = Set.difference intrinsicFacetNamesNew intrinsicFacetNamesOld
                        let entityState = World.tryAddFacets intrinsicFacetNamesAdded entityState (Some entity) world |> Either.getRight
                        let intrinsicFacetNamesRemoved = Set.difference intrinsicFacetNamesOld intrinsicFacetNamesNew
                        let _ = World.tryRemoveFacets intrinsicFacetNamesRemoved entityState (Some entity) world |> Either.getRight
                        World.updateEntityPresenceOverride entity world
                        World.attachEntityMissingProperties entity world
                | _ -> ()
            | :? Group as group ->
                let groupState = World.getGroupState group world
                match lateBindings with
                | :? GroupDispatcher as dispatcher ->
                    if getTypeName groupState.Dispatcher = getTypeName dispatcher then
                        World.setGroupState { groupState with Dispatcher = dispatcher } group world
                        World.attachGroupMissingProperties group world
                | _ -> ()
            | :? Screen as screen ->
                let screenState = World.getScreenState screen world
                match lateBindings with
                | :? ScreenDispatcher as dispatcher ->
                    if getTypeName screenState.Dispatcher = getTypeName dispatcher then
                        World.setScreenState { screenState with Dispatcher = dispatcher } screen world
                        World.attachScreenMissingProperties screen world
                | _ -> ()
            | :? Game as game ->
                let gameState = World.getGameState game world
                match lateBindings with
                | :? GameDispatcher as dispatcher ->
                    if getTypeName gameState.Dispatcher = getTypeName dispatcher then
                        World.setGameState { gameState with Dispatcher = dispatcher } game world
                        World.attachGameMissingProperties game world
                | _ -> ()
            | _ -> failwithumf ()<|MERGE_RESOLUTION|>--- conflicted
+++ resolved
@@ -1563,11 +1563,6 @@
             | IdlingState _ -> ()
 
         static member private renderSimulantsInternal8
-<<<<<<< HEAD
-            game (screenOpt : Screen option) groups (groupsInvisible : Group HashSet)
-            (elements3d : Entity Octelement HashSet) (elements2d : Entity Quadelement HashSet)
-            renderPass (world : World) =
-=======
             (game : Game)
             (screenOpt : Screen option)
             (groups : Group seq)
@@ -1576,7 +1571,6 @@
             (elements2d : Entity Quadelement HashSet)
             (renderPass : RenderPass)
             (world : World) =
->>>>>>> 8595ad8f
 
             // HACK: due to yet-to-be reproduced NRE when accessing entities while rendering them, we've added
             // existence checking for every simulant before rendering in Omni Blade. This truly sucks, but we might
