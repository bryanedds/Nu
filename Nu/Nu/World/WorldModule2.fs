﻿// Nu Game Engine.
// Copyright (C) Bryan Edds.

namespace Nu
open System
open System.Collections.Generic
open System.Diagnostics
open System.IO
open System.Numerics
open System.Threading
open SDL2
open ImGuiNET
open Prime

[<AutoOpen>]
module WorldModule2 =

    (* Transition Values *)
    let private ScreenTransitionMouseLeftId = Gen.id64
    let private ScreenTransitionMouseMiddleId = Gen.id64
    let private ScreenTransitionMouseRightId = Gen.id64
    let private ScreenTransitionMouseX1Id = Gen.id64
    let private ScreenTransitionMouseX2Id = Gen.id64
    let private ScreenTransitionKeyboardKeyId = Gen.id64

    (* Cached HashSets *)
    let private HashSet2dNormalCached = HashSet (QuadelementEqualityComparer ())
    let private HashSet3dNormalCached = HashSet (OctelementEqualityComparer ())
    let private HashSet3dShadowCached = HashSet (OctelementEqualityComparer ())

    (* Frame Pacing *)
    let mutable private FramePaceIssues = 0
    let mutable private FramePaceChecks = 0

    (* Cached ImSim Collections *)
    let private ImSimSimulantsToDestroy = List ()
    let private SimulantImSimComparer = Comparer<int64 * Simulant>.Create (fun (a, _) (b, _) -> a.CompareTo b)

    type World with

        /// Select the given screen without transitioning, even if another transition is taking place.
        static member internal selectScreenOpt transitionStateAndScreenOpt world =
            match World.getSelectedScreenOpt world with
            | Some selectedScreen ->
                let deselecting =
                    match transitionStateAndScreenOpt with
                    | Some (_, screen) when selectedScreen = screen -> false
                    | Some _ | None -> true
                if deselecting then
                    let eventTrace = EventTrace.debug "World" "selectScreen" "Deselecting" EventTrace.empty
                    World.publishPlus () selectedScreen.DeselectingEvent eventTrace selectedScreen false false world
            | None -> ()
            match transitionStateAndScreenOpt with
            | Some (transitionState, screen) ->
                match World.getSelectedScreenOpt world with
                | Some selectedScreen ->
                    let select =
                        match transitionStateAndScreenOpt with
                        | Some (_, screen) when selectedScreen = screen -> false
                        | Some _ | None -> true
                    if select then
                        World.setSelectedScreen screen world
                        let eventTrace = EventTrace.debug "World" "selectScreen" "Select" EventTrace.empty
                        World.publishPlus () screen.SelectEvent eventTrace screen false false world
                | None ->
                    World.setSelectedScreen screen world
                    let eventTrace = EventTrace.debug "World" "selectScreen" "Select" EventTrace.empty
                    World.publishPlus () screen.SelectEvent eventTrace screen false false world
                World.setScreenTransitionStatePlus transitionState screen world
            | None -> World.setSelectedScreenOpt None world

        /// Select the given screen without transitioning, even if another transition is taking place.
        static member selectScreen transitionState screen world =
            World.selectScreenOpt (Some (transitionState, screen)) world

        /// Try to check that the selected screen is idling; that is, neither transitioning in or
        /// out via another screen.
        static member tryGetSelectedScreenIdling world =
            match World.getSelectedScreenOpt world with
            | Some selectedScreen -> Some (selectedScreen.GetIdling world)
            | None -> None

        /// Try to check that the selected screen is transitioning.
        static member tryGetSelectedScreenTransitioning world =
            Option.map not (World.tryGetSelectedScreenIdling world)

        /// Check that the selected screen is idling; that is, neither transitioning in or
        /// out via another screen (failing with an exception if no screen is selected).
        static member getSelectedScreenIdling world =
            match World.tryGetSelectedScreenIdling world with
            | Some answer -> answer
            | None -> failwith "Cannot query state of non-existent selected screen."

        /// Check that the selected screen is transitioning (failing with an exception if no screen
        /// is selected).
        static member getSelectedScreenTransitioning world =
            not (World.getSelectedScreenIdling world)

        /// Set screen transition state, enabling or disabling input events respectively.
        static member private setScreenTransitionStatePlus state (screen : Screen) world =
            screen.SetTransitionState state world
            match state with
            | IdlingState _ ->
                World.unsubscribe ScreenTransitionMouseLeftId world
                World.unsubscribe ScreenTransitionMouseMiddleId world
                World.unsubscribe ScreenTransitionMouseRightId world
                World.unsubscribe ScreenTransitionMouseX1Id world
                World.unsubscribe ScreenTransitionMouseX2Id world
                World.unsubscribe ScreenTransitionKeyboardKeyId world
            | IncomingState _ | OutgoingState _ ->
                World.subscribePlus ScreenTransitionMouseLeftId World.handleAsSwallow (stoa<MouseButtonData> ("Mouse/Left/" + Constants.Address.WildcardName + "/Event/Game")) Nu.Game.Handle world |> ignore
                World.subscribePlus ScreenTransitionMouseMiddleId World.handleAsSwallow (stoa<MouseButtonData> ("Mouse/Middle/" + Constants.Address.WildcardName + "/Event/Game")) Nu.Game.Handle world |> ignore
                World.subscribePlus ScreenTransitionMouseRightId World.handleAsSwallow (stoa<MouseButtonData> ("Mouse/Right/" + Constants.Address.WildcardName + "/Event/Game")) Nu.Game.Handle world |> ignore
                World.subscribePlus ScreenTransitionMouseX1Id World.handleAsSwallow (stoa<MouseButtonData> ("Mouse/X1/" + Constants.Address.WildcardName + "/Event/Game")) Nu.Game.Handle world |> ignore
                World.subscribePlus ScreenTransitionMouseX2Id World.handleAsSwallow (stoa<MouseButtonData> ("Mouse/X2/" + Constants.Address.WildcardName + "/Event/Game")) Nu.Game.Handle world |> ignore
                World.subscribePlus ScreenTransitionKeyboardKeyId World.handleAsSwallow (stoa<KeyboardKeyData> ("KeyboardKey/" + Constants.Address.WildcardName + "/Event/Game")) Nu.Game.Handle world |> ignore
                
        static member private updateScreenTransition3 transitionType (selectedScreen : Screen) world =
            let transition =
                match transitionType with
                | Incoming -> selectedScreen.GetIncoming world
                | Outgoing -> selectedScreen.GetOutgoing world
            let transitionTime = (selectedScreen.GetTransitionState world).TransitionTime
            match (transitionTime, transition.TransitionLifeTime) with
            | (UpdateTime time, UpdateTime lifeTime) ->
                let localTime = world.UpdateTime - time
                localTime - 2L >= lifeTime
            | (TickTime time, TickTime lifeTime) ->
                let localTime = world.TickTime - time
                localTime - world.TickDelta * 2L >= lifeTime
            | (_, _) -> failwithumf ()

        static member private updateScreenIdling3 transitionTime slide (_ : Screen) (world : World) =
            match (transitionTime, slide.IdlingTime) with
            | (UpdateTime time, UpdateTime lifeTime) ->
                let localTime = world.UpdateTime - time
                localTime - 2L >= lifeTime
            | (TickTime time, TickTime lifeTime) ->
                let localTime = world.TickTime - time
                localTime - world.TickDelta * 2L >= lifeTime
            | (_, _) -> failwithumf ()

        static member private updateScreenIncoming transitionTime (selectedScreen : Screen) world =
            match World.getLiveness world with
            | Live ->
                if transitionTime = world.GameTime then
                    let eventTrace = EventTrace.debug "World" "updateScreenIncoming" "IncomingStart" EventTrace.empty
                    World.publishPlus () selectedScreen.IncomingStartEvent eventTrace selectedScreen false false world
                    match (selectedScreen.GetIncoming world).SongOpt with
                    | Some playSong ->
                        match World.getSongOpt world with
                        | Some song when assetEq song.Song playSong.Song -> () // do nothing when song is the same
                        | _ -> World.playSong playSong.FadeInTime playSong.FadeOutTime GameTime.zero playSong.RepeatLimitOpt playSong.Volume playSong.Song world // play song when song is different
                    | None -> ()
                match World.getLiveness world with
                | Live ->
                    if World.updateScreenTransition3 Incoming selectedScreen world then
                        let eventTrace = EventTrace.debug "World" "updateScreenIncoming" "IncomingFinish" EventTrace.empty
                        World.setScreenTransitionStatePlus (IdlingState world.GameTime) selectedScreen world
                        World.publishPlus () selectedScreen.IncomingFinishEvent eventTrace selectedScreen false false world
                | Dead -> ()
            | Dead -> ()

        static member private updateScreenIdling transitionTime (selectedScreen : Screen) world =
            match World.getLiveness world with
            | Live ->
                if world.Accompanied && world.Halted then // special case to play song when halted in editor
                    match (selectedScreen.GetIncoming world).SongOpt with
                    | Some playSong ->
                        match World.getSongOpt world with
                        | Some song when assetEq song.Song playSong.Song -> () // do nothing when song is the same
                        | _ -> World.playSong playSong.FadeInTime playSong.FadeOutTime GameTime.zero playSong.RepeatLimitOpt playSong.Volume playSong.Song world // play song when song is different
                    | None -> ()
                match selectedScreen.GetSlideOpt world with
                | Some slide ->
                    // slide-specific behavior currently has to ignore desired screen in order to work. However, we
                    // special case it here to pay attention to desired screen when it is a non-slide screen (IE, not
                    // executing a series of slides). Additionally, to keep this hack's implementation self-contained,
                    // we use a special case to quick cut when halted in the editor.
                    match World.getDesiredScreen world with
                    | Desire desiredScreen when desiredScreen <> selectedScreen && (desiredScreen.GetSlideOpt world).IsNone ->
                        World.defer (fun world ->
                            let transitionTime = world.GameTime
                            World.selectScreen (IdlingState transitionTime) desiredScreen world
                            World.updateScreenIdling transitionTime desiredScreen world)
                            desiredScreen
                            world
                    | DesireNone ->
                        World.selectScreenOpt None world
                    | _ ->
                        if World.updateScreenIdling3 transitionTime slide selectedScreen world then
                            let transitionTime = world.GameTime
                            World.setScreenTransitionStatePlus (OutgoingState transitionTime) selectedScreen world
                            World.updateScreenOutgoing transitionTime selectedScreen world
                | None ->
                    match World.getDesiredScreen world with
                    | Desire desiredScreen ->
                        if desiredScreen <> selectedScreen then
                            if world.Accompanied && world.Halted && not world.AdvancementCleared then // special case to quick cut when halted in the editor.
                                World.defer (fun world ->
                                    let transitionTime = world.GameTime
                                    World.selectScreen (IdlingState transitionTime) desiredScreen world
                                    World.updateScreenIdling transitionTime desiredScreen world)
                                    desiredScreen
                                    world
                            else
                                let transitionTime = world.GameTime
                                World.setScreenTransitionStatePlus (OutgoingState transitionTime) selectedScreen world
                                World.updateScreenOutgoing transitionTime selectedScreen world
                    | DesireNone ->
                        let transitionTime = world.GameTime
                        World.setScreenTransitionStatePlus (OutgoingState transitionTime) selectedScreen world
                        World.updateScreenOutgoing transitionTime selectedScreen world
                    | DesireIgnore -> ()
            | Dead -> ()

        static member private updateScreenOutgoing transitionTime (selectedScreen : Screen) (world : World) =
            if transitionTime = world.GameTime then
                let incoming = selectedScreen.GetIncoming world
                let outgoing = selectedScreen.GetOutgoing world
                match outgoing.SongOpt with
                | Some playSong ->
                    let destinationOpt =
                        match selectedScreen.GetSlideOpt world with
                        | Some slide -> Some slide.Destination
                        | None ->
                            match World.getScreenTransitionDestinationOpt world with
                            | Some destination -> Some destination
                            | None ->
                                match World.getDesiredScreen world with
                                | Desire destination -> Some destination
                                | DesireNone -> None
                                | DesireIgnore -> None
                    match destinationOpt with
                    | Some destination ->
                        match (incoming.SongOpt, (destination.GetIncoming world).SongOpt) with
                        | (Some song, Some song2) when assetEq song.Song song2.Song -> () // do nothing when song is the same
                        | (None, None) -> () // do nothing when neither plays a song (allowing manual control)
                        | (_, _) -> World.fadeOutSong playSong.FadeOutTime world // fade out when song is different
                    | None ->
                        match incoming.SongOpt with
                        | Some _ -> World.fadeOutSong playSong.FadeOutTime world
                        | None -> ()
                | None -> ()
                let eventTrace = EventTrace.debug "World" "updateScreenTransition" "OutgoingStart" EventTrace.empty
                World.publishPlus () selectedScreen.OutgoingStartEvent eventTrace selectedScreen false false world
            match World.getLiveness world with
            | Live ->
                if World.updateScreenTransition3 Outgoing selectedScreen world then
                    let transitionTime = world.GameTime
                    World.setScreenTransitionStatePlus (IdlingState transitionTime) selectedScreen world
                    World.updateScreenIdling transitionTime selectedScreen world
                    match World.getLiveness world with
                    | Live ->
                        let eventTrace = EventTrace.debug "World" "updateScreenOutgoing" "OutgoingFinish" EventTrace.empty
                        World.publishPlus () selectedScreen.OutgoingFinishEvent eventTrace selectedScreen false false world
                    | Dead -> ()
                    match World.getLiveness world with
                    | Live ->
                        let destinationOpt =
                            match selectedScreen.GetSlideOpt world with
                            | Some slide -> Some slide.Destination
                            | None ->
                                match World.getScreenTransitionDestinationOpt world with
                                | Some destination -> Some destination
                                | None ->
                                    match World.getDesiredScreen world with
                                    | Desire destination -> Some destination
                                    | DesireNone -> None
                                    | DesireIgnore -> None
                        match destinationOpt with
                        | Some destination ->
                            if destination <> selectedScreen then
                                let transitionTime = world.GameTime
                                World.selectScreen (IncomingState transitionTime) destination world
                                World.updateScreenIncoming transitionTime destination world
                        | None ->
                            World.selectScreenOpt None world
                            match World.getDesiredScreen world with // handle the possibility that screen deselect event changed destination
                            | Desire destination ->
                                let transitionTime = world.GameTime
                                World.selectScreen (IncomingState transitionTime) destination world
                                World.updateScreenIncoming transitionTime destination world
                            | DesireNone -> ()
                            | DesireIgnore -> ()
                    | Dead -> ()
            | Dead -> ()

        static member private updateScreenRequestedSong world =
            match World.getSelectedScreenOpt world with
            | Some selectedScreen ->
                match World.getScreenRequestedSong selectedScreen world with
                | Request song ->
                    match World.getSongOpt world with
                    | Some current ->
                        if  current.FadeInTime <> song.FadeInTime ||
                            current.FadeOutTime <> song.FadeOutTime ||
                            current.StartTime <> song.StartTime ||
                            current.RepeatLimitOpt <> song.RepeatLimitOpt ||
                            assetNeq current.Song song.Song then
                            World.playSong song.FadeInTime song.FadeOutTime song.StartTime song.RepeatLimitOpt song.Volume song.Song world
                        elif current.Volume <> song.Volume then
                            World.setSongVolume song.Volume world
                    | None -> World.playSong song.FadeInTime song.FadeOutTime song.StartTime song.RepeatLimitOpt song.Volume song.Song world
                | RequestFadeOut fadeOutTime -> if not (World.getSongFadingOut world) then World.fadeOutSong fadeOutTime world
                | RequestNone -> World.stopSong world
                | RequestIgnore -> ()
            | None -> ()

        static member private updateScreenTransition world =
            match World.getSelectedScreenOpt world with
            | Some selectedScreen ->
                match selectedScreen.GetTransitionState world with
                | IncomingState transitionTime -> World.updateScreenIncoming transitionTime selectedScreen world
                | IdlingState transitionTime -> World.updateScreenIdling transitionTime selectedScreen world
                | OutgoingState transitionTime -> World.updateScreenOutgoing transitionTime selectedScreen world
            | None ->
                match World.getDesiredScreen world with
                | Desire desiredScreen -> World.transitionScreen desiredScreen world
                | DesireNone -> ()
                | DesireIgnore -> ()

        /// Try to transition to the given screen if no other transition is in progress.
        static member tryTransitionScreen destination world =
            match World.getSelectedScreenOpt world with
            | Some selectedScreen ->
                if  selectedScreen <> destination &&
                    not (World.getSelectedScreenTransitioning world) then
                    let transitionTime = world.GameTime
                    World.setScreenTransitionDestinationOpt (Some destination) world
                    World.setScreenTransitionStatePlus (OutgoingState transitionTime) selectedScreen world
                    World.updateScreenOutgoing transitionTime selectedScreen world
                    true
                else false
            | None ->
                let transitionTime = world.GameTime
                World.setScreenTransitionStatePlus (IncomingState transitionTime) destination world
                World.setSelectedScreen destination world
                let eventTrace = EventTrace.debug "World" "selectScreen" "Select" EventTrace.empty
                World.publishPlus () destination.SelectEvent eventTrace destination false false world
                World.updateScreenIncoming transitionTime destination world
                true

        /// Transition to the given screen.
        static member transitionScreen destination world =
            World.tryTransitionScreen destination world |> ignore<bool>

        static member internal beginScreenPlus10<'d, 'r when 'd :> ScreenDispatcher> (zero : 'r) init transitionScreen setScreenSlide name select behavior groupFilePathOpt (args : Screen ArgImSim seq) (world : World) : SelectionEventData FQueue * 'r =
            if world.ContextImSim.Names.Length < 1 then raise (InvalidOperationException "ImSim screen declared outside of valid ImSim context (must be called in a Game context).")
            let screenAddress = Address.makeFromArray (Array.add name world.ContextImSim.Names)
            World.setContext screenAddress world
            let screen = Nu.Screen screenAddress
            let screenCreation = not (screen.GetExists world)
            let initializing =
                match world.SimulantsImSim.TryGetValue screen.ScreenAddress with
                | (true, screenImSim) -> World.utilizeSimulantImSim screen.ScreenAddress screenImSim world; false
                | (false, _) ->

                    // init subscriptions _before_ potentially creating screen
                    World.addSimulantImSim screen.ScreenAddress { SimulantInitializing = true; SimulantUtilized = true; InitializationTime = Core.getTimeStampUnique (); Result = (FQueue.empty<SelectionEventData>, zero) } world
                    let mapFstResult (mapper : SelectionEventData FQueue -> SelectionEventData FQueue) world =
                        let mapScreenImSim screenImSim =
                            let (screenResult, userResult) = screenImSim.Result :?> SelectionEventData FQueue * 'r
                            { screenImSim with Result = (mapper screenResult, userResult) }
                        World.tryMapSimulantImSim mapScreenImSim screen.ScreenAddress world
                    World.monitor (fun _ world -> mapFstResult (FQueue.conj Select) world; Cascade) screen.SelectEvent screen world
                    World.monitor (fun _ world -> mapFstResult (FQueue.conj IncomingStart) world; Cascade) screen.IncomingStartEvent screen world
                    World.monitor (fun _ world -> mapFstResult (FQueue.conj IncomingFinish) world; Cascade) screen.IncomingFinishEvent screen world
                    World.monitor (fun _ world -> mapFstResult (FQueue.conj OutgoingStart) world; Cascade) screen.OutgoingStartEvent screen world
                    World.monitor (fun _ world -> mapFstResult (FQueue.conj OutgoingFinish) world; Cascade) screen.OutgoingFinishEvent screen world
                    World.monitor (fun _ world -> mapFstResult (FQueue.conj Deselecting) world; Cascade) screen.DeselectingEvent screen world
                    let mapSndResult (mapper : 'r -> 'r) world =
                        let mapScreenImSim screenImSim =
                            let (screenResult, userResult) = screenImSim.Result :?> SelectionEventData FQueue * 'r
                            { screenImSim with Result = (screenResult, mapper userResult) }
                        World.tryMapSimulantImSim mapScreenImSim screen.ScreenAddress world
                    init mapSndResult screen world

                    // create screen only when needed
                    if screenCreation then
                        World.createScreen4 typeof<'d>.Name (Some name) world |> ignore<Screen>
                        match groupFilePathOpt with
                        | Some groupFilePath -> World.readGroupFromFile groupFilePath None screen world |> ignore<Group>
                        | None -> ()

                    // protect screen
                    World.setScreenProtected true screen world |> ignore<bool>

                    // fin
                    true

            let initializing = initializing || Reinitializing
            for arg in args do
                if (initializing || not arg.ArgStatic) && screen.GetExists world then
                    screen.TrySetProperty arg.ArgLens.Name { PropertyType = arg.ArgLens.Type; PropertyValue = arg.ArgValue } world |> ignore
            if initializing && screen.GetExists world then
                World.applyScreenBehavior setScreenSlide behavior screen world
            if screenCreation && screen.GetExists world then
                WorldModule.tryProcessScreen true screen world
            if screen.GetExists world && select && not (Option.contains screen (World.getSelectedScreenOpt world)) then
                if world.Accompanied && world.Halted && not world.AdvancementCleared then // special case to quick cut when halted in the editor.
                    World.defer (fun world ->
                        let transitionTime = world.GameTime
                        World.selectScreen (IdlingState transitionTime) screen world
                        World.updateScreenIdling transitionTime screen world)
                        screen
                        world
                else transitionScreen screen world
            let (screenResult, userResult) = (World.getSimulantImSim screen.ScreenAddress world).Result :?> SelectionEventData FQueue * 'r
            World.mapSimulantImSim (fun simulantImSim -> { simulantImSim with Result = (FQueue.empty<SelectionEventData>, zero) }) screen.ScreenAddress world
            (screenResult, userResult)

        static member inline private beginScreen8<'d when 'd :> ScreenDispatcher> transitionScreen setScreenSlide name select behavior groupFilePathOpt args world : SelectionEventData FQueue =
            World.beginScreenPlus10<'d, unit> () (fun _ _ _ -> ()) transitionScreen setScreenSlide name select behavior groupFilePathOpt args world |> fst

        /// End the ImSim declaration of a screen.
        static member endScreen (world : World) =
            match world.ContextImSim with
            | :? (Screen Address) -> World.setContext Game.GameAddress world
            | _ -> raise (InvalidOperationException "World.beginScreen mismatch.")

        /// Begin the ImSim declaration of a screen with the given arguments using a child group read from the given file path.
        /// Note that changing the screen behavior and file path over time has no effect as only the first moment is used.
        static member beginScreenWithGroupFromFilePlus<'d, 'r when 'd :> ScreenDispatcher> (zero : 'r) init name select behavior groupFilePath args world =
            World.beginScreenPlus10<'d, 'r> zero init World.transitionScreen World.setScreenSlide name select behavior (Some groupFilePath) args world

        /// Begin the ImSim declaration of a screen with the given arguments using a child group read from the given file path.
        /// Note that changing the screen behavior and file path over time has no effect as only the first moment is used.
        static member beginScreenWithGroupFromFile<'d when 'd :> ScreenDispatcher> name select behavior groupFilePath args world =
            World.beginScreen8<'d> World.transitionScreen World.setScreenSlide name select behavior (Some groupFilePath) args world

        /// Begin the ImSim declaration of a screen with the given arguments.
        /// Note that changing the screen behavior over time has no effect as only the first moment is used.
        static member beginScreenPlus<'d, 'r when 'd :> ScreenDispatcher> zero init name select behavior args world =
            World.beginScreenPlus10<'d, 'r> zero init World.transitionScreen World.setScreenSlide name select behavior None args world

        /// Begin the ImSim declaration of a screen with the given arguments.
        /// Note that changing the screen behavior over time has no effect as only the first moment is used.
        static member beginScreen<'d when 'd :> ScreenDispatcher> name select behavior args world =
            World.beginScreen8<'d> World.transitionScreen World.setScreenSlide name select behavior None args world

        /// Set the slide aspects of a screen.
        static member setScreenSlide (slideDescriptor : SlideDescriptor) destination (screen : Screen) world =

            // destroy existing slide group if any
            let slideGroup = screen / "SlideGroup"
            let slideSprite = slideGroup / "SlideSprite"
            World.destroyGroupImmediate slideGroup world

            // create slide group
            screen.SetSlideOpt (Some { IdlingTime = slideDescriptor.IdlingTime; Destination = destination }) world
            World.createGroup<GroupDispatcher> (Some slideGroup.Name) screen world |> ignore<Group>
            World.setGroupProtected true slideGroup world |> ignore<bool>
            slideGroup.SetPersistent false world

            // create slide sprite
<<<<<<< HEAD
            let world = World.createEntity<StaticSpriteDispatcher> DefaultOverlay (Some slideSprite.Surnames) slideGroup world |> snd
            let world = World.setEntityProtected true slideSprite world |> snd'
            let world = slideSprite.SetPersistent false world
            let eyeSize = world.Eye2dSize
            let world = slideSprite.SetSize eyeSize.V3 world
            let world =
                if not Constants.Engine.Entity2dPerimeterCenteredDefault
                then slideSprite.SetPosition (-eyeSize.V3 * 0.5f) world
                else world
            let world = slideSprite.SetAbsolute true world
            let world =
                match slideDescriptor.SlideImageOpt with
                | Some slideImage ->
                    let world = slideSprite.SetStaticImage slideImage world
                    let world = slideSprite.SetVisible true world
                    world
                | None ->
                    let world = slideSprite.SetStaticImage Assets.Default.NuSlide world
                    let world = slideSprite.SetVisible false world
                    world
            world
=======
            World.createEntity<StaticSpriteDispatcher> DefaultOverlay (Some slideSprite.Surnames) slideGroup world |> ignore<Entity>
            World.setEntityProtected true slideSprite world |> ignore<bool>
            slideSprite.SetPersistent false world
            slideSprite.SetSize world.Eye2dSize.V3 world
            slideSprite.SetAbsolute true world
            match slideDescriptor.SlideImageOpt with
            | Some slideImage ->
                slideSprite.SetStaticImage slideImage world
                slideSprite.SetVisible true world
            | None ->
                slideSprite.SetStaticImage Assets.Default.NuSlide world
                slideSprite.SetVisible false world
>>>>>>> 59fbc089

        /// Create a dissolve screen whose content is loaded from the given group file.
        static member createDissolveScreenFromGroupFile6 dispatcherName nameOpt dissolveDescriptor songOpt groupFilePath world =
            let dissolveScreen = World.createDissolveScreen5 dispatcherName nameOpt dissolveDescriptor songOpt world
            World.readGroupFromFile groupFilePath None dissolveScreen world |> ignore<Group>
            dissolveScreen

        /// Create a dissolve screen whose content is loaded from the given group file.
        static member createDissolveScreenFromGroupFile<'d when 'd :> ScreenDispatcher> nameOpt dissolveDescriptor songOpt groupFilePath world =
            World.createDissolveScreenFromGroupFile6 typeof<'d>.Name nameOpt dissolveDescriptor groupFilePath songOpt world

        /// Create a slide screen that transitions to the given destination upon completion.
        static member createSlideScreen6 dispatcherName nameOpt slideDescriptor destination world =
            let slideScreen = World.createDissolveScreen5 dispatcherName nameOpt slideDescriptor.DissolveDescriptor None world
            World.setScreenSlide slideDescriptor destination slideScreen world
            slideScreen

        /// Create a slide screen that transitions to the given destination upon completion.
        static member createSlideScreen<'d when 'd :> ScreenDispatcher> nameOpt slideDescriptor destination world =
            World.createSlideScreen6 typeof<'d>.Name nameOpt slideDescriptor destination world

        static member private mapEntityDescriptors entityDescriptors =
            entityDescriptors |>
            List.map (fun descriptor ->
                match descriptor.EntityProperties.[Constants.Engine.NamePropertyName] with
                | Atom (entityName, _) | Text (entityName, _) -> (entityName, descriptor)
                | _ -> failwithumf ()) |>
            Map.ofList

        static member private propagateEntityDescriptor previousDescriptor currentDescriptor targetDescriptor (currentEntityOpt : Entity option) world =

            // propagate dispatcher at this level
            let propagatedDescriptor =
                if String.notEmpty previousDescriptor.EntityDispatcherName then
                    if targetDescriptor.EntityDispatcherName = previousDescriptor.EntityDispatcherName
                    then { targetDescriptor with EntityDispatcherName = currentDescriptor.EntityDispatcherName }
                    else targetDescriptor
                else { targetDescriptor with EntityDispatcherName = currentDescriptor.EntityDispatcherName }

            // consider using current entity as propagation source at this level
            let propagatedDescriptor =
                let propagatedDescriptor = { propagatedDescriptor with EntityProperties = Map.remove "PropagatedDescriptorOpt" propagatedDescriptor.EntityProperties }
                let considerUsingCurrentEntityAsPropagationSource =
                    match currentDescriptor.EntityProperties.TryGetValue "PropagationSourceOpt" with
                    | (true, propagationSourceOptSymbol) -> propagationSourceOptSymbol |> symbolToValue<string option> |> Option.isNone
                    | (false, _) -> true
                if considerUsingCurrentEntityAsPropagationSource then
                    match currentEntityOpt with
                    | Some currentEntity ->
                        if currentEntity.GetExists world && currentEntity.HasPropagationTargets world
                        then { propagatedDescriptor with EntityProperties = Map.add "PropagationSourceOpt" (valueToSymbol (Some currentEntity)) propagatedDescriptor.EntityProperties }
                        else propagatedDescriptor
                    | None -> propagatedDescriptor
                else propagatedDescriptor

            // propagate properties at this level
            let propagatedDescriptor =
                Set.ofSeq currentDescriptor.EntityProperties.Keys |>
                Set.addMany propagatedDescriptor.EntityProperties.Keys |>
                Seq.fold (fun targetDescriptor propertyName ->
                    if  propertyName <> nameof Entity.Name &&
                        propertyName <> nameof Entity.Position &&
                        propertyName <> nameof Entity.Rotation &&
                        propertyName <> nameof Entity.Elevation &&
                        propertyName <> nameof Entity.PropagationSourceOpt &&
                        propertyName <> nameof Entity.PropagatedDescriptorOpt then
                        let currentPropertySymbolOpt =
                            match currentDescriptor.EntityProperties.TryGetValue propertyName with
                            | (true, currentPropertySymbol) -> Some currentPropertySymbol
                            | (false, _) ->
                                let overlayName =
                                    match currentDescriptor.EntityProperties.TryGetValue Constants.Engine.OverlayNameOptPropertyName with
                                    | (true, overlayNameOptSymbol) ->
                                        try let overlayNameOpt = symbolToValue<string option> overlayNameOptSymbol
                                            match overlayNameOpt with
                                            | Some overlayName -> overlayName
                                            | None -> Overlay.dispatcherNameToOverlayName currentDescriptor.EntityDispatcherName
                                        with _ -> Overlay.dispatcherNameToOverlayName currentDescriptor.EntityDispatcherName
                                    | (false, _) -> Overlay.dispatcherNameToOverlayName currentDescriptor.EntityDispatcherName
                                let facetNamesIntrinsic =
                                    let entityDispatchers = World.getEntityDispatchers world
                                    let currentDispatcher = entityDispatchers.[currentDescriptor.EntityDispatcherName]
                                    currentDispatcher |> getType |> Reflection.getIntrinsicFacetNames
                                let facetNamesExtrinsic =
                                    match currentDescriptor.EntityProperties.TryGetValue Constants.Engine.FacetNamesPropertyName with
                                    | (true, facetNamesSymbol) -> symbolToValue<string Set> facetNamesSymbol
                                    | (false, _) -> Set.empty
                                let facetNames = Set.addMany facetNamesIntrinsic facetNamesExtrinsic
                                let overlayer = World.getOverlayer world
                                let overlaySymbols = Overlayer.getOverlaySymbols overlayName facetNames overlayer
                                match overlaySymbols.TryGetValue propertyName with
                                | (true, overlayPropertySymbol) -> Some overlayPropertySymbol
                                | (false, _) -> None
                        match currentPropertySymbolOpt with
                        | Some currentPropertySymbol ->
                            match previousDescriptor.EntityProperties.TryGetValue propertyName with
                            | (true, previousPropertySymbol) ->
                                match targetDescriptor.EntityProperties.TryGetValue propertyName with
                                | (true, targetPropertySymbol) ->
                                    if targetPropertySymbol = previousPropertySymbol
                                    then { targetDescriptor with EntityProperties = Map.add propertyName currentPropertySymbol targetDescriptor.EntityProperties }
                                    else targetDescriptor
                                | (false, _) -> { targetDescriptor with EntityProperties = Map.add propertyName currentPropertySymbol targetDescriptor.EntityProperties }
                            | (false, _) ->
                                match targetDescriptor.EntityProperties.TryGetValue propertyName with
                                | (true, targetPropertySymbol) ->
                                    let overlayName =
                                        match targetDescriptor.EntityProperties.TryGetValue Constants.Engine.OverlayNameOptPropertyName with
                                        | (true, overlayNameOptSymbol) ->
                                            try let overlayNameOpt = symbolToValue<string option> overlayNameOptSymbol
                                                match overlayNameOpt with
                                                | Some overlayName -> overlayName
                                                | None -> Overlay.dispatcherNameToOverlayName targetDescriptor.EntityDispatcherName
                                            with _ -> Overlay.dispatcherNameToOverlayName targetDescriptor.EntityDispatcherName
                                        | (false, _) -> Overlay.dispatcherNameToOverlayName targetDescriptor.EntityDispatcherName
                                    let facetNamesIntrinsic =
                                        let entityDispatchers = World.getEntityDispatchers world
                                        let targetDispatcher = entityDispatchers.[targetDescriptor.EntityDispatcherName]
                                        targetDispatcher |> getType |> Reflection.getIntrinsicFacetNames
                                    let facetNamesExtrinsic =
                                        match targetDescriptor.EntityProperties.TryGetValue Constants.Engine.FacetNamesPropertyName with
                                        | (true, facetNamesSymbol) -> symbolToValue<string Set> facetNamesSymbol
                                        | (false, _) -> Set.empty
                                    let facetNames = Set.addMany facetNamesIntrinsic facetNamesExtrinsic
                                    let overlayer = World.getOverlayer world
                                    let overlaySymbols = Overlayer.getOverlaySymbols overlayName facetNames overlayer
                                    match overlaySymbols.TryGetValue propertyName with
                                    | (true, overlayPropertySymbol) ->
                                        if targetPropertySymbol = overlayPropertySymbol // property unchanged from default value
                                        then { targetDescriptor with EntityProperties = Map.add propertyName currentPropertySymbol targetDescriptor.EntityProperties }
                                        else targetDescriptor
                                    | (false, _) -> { targetDescriptor with EntityProperties = Map.add propertyName currentPropertySymbol targetDescriptor.EntityProperties }
                                | (false, _) -> { targetDescriptor with EntityProperties = Map.add propertyName currentPropertySymbol targetDescriptor.EntityProperties }
                        | None -> targetDescriptor
                    else targetDescriptor)
                    propagatedDescriptor

            // attempt to propagate entity descriptors
            let propagatedDescriptorOpts =
                let previousDescriptorMap = World.mapEntityDescriptors previousDescriptor.EntityDescriptors
                let currentDescriptorMap = World.mapEntityDescriptors currentDescriptor.EntityDescriptors
                let targetDescriptorMap = World.mapEntityDescriptors targetDescriptor.EntityDescriptors
                let keys = Set.ofSeq (previousDescriptorMap.Keys |> Seq.append currentDescriptorMap.Keys |> Seq.append targetDescriptorMap.Keys)
                let entityDescriptorOptsList = [for key in keys do (previousDescriptorMap.TryFind key, currentDescriptorMap.TryFind key, targetDescriptorMap.TryFind key)]
                List.map (fun (previousDescriptorOpt, currentDescriptorOpt, targetDescriptorOpt) ->
                    let currentEntityOpt =
                        match currentEntityOpt with
                        | Some currentEntity ->
                            match currentDescriptorOpt with
                            | Some currentDescriptor ->
                                match currentDescriptor.EntityProperties.TryGetValue Constants.Engine.NamePropertyName with
                                | (true, nameSymbol) ->
                                    match nameSymbol with
                                    | Atom (name, _) | Text (name, _) ->
                                        let currentEntity = currentEntity / name
                                        if currentEntity.GetExists world
                                        then Some currentEntity
                                        else None
                                    | _ -> None
                                | (false, _) -> None
                            | None -> None
                        | None -> None
                    match (previousDescriptorOpt, currentDescriptorOpt, targetDescriptorOpt) with
                    | (Some previousDescriptor, Some currentDescriptor, Some targetDescriptor) ->
                        Some (World.propagateEntityDescriptor previousDescriptor currentDescriptor targetDescriptor currentEntityOpt world)
                    | (Some previousDescriptor, Some currentDescriptor, None) ->
                        Some (World.propagateEntityDescriptor previousDescriptor currentDescriptor EntityDescriptor.empty currentEntityOpt world)
                    | (Some _, None, None) ->
                        None
                    | (Some _, None, Some _) ->
                        None
                    | (None, None, Some targetDescriptor) ->
                        Some targetDescriptor
                    | (None, Some currentDescriptor, None) ->
                        Some currentDescriptor
                    | (None, Some currentDescriptor, Some targetDescriptor) ->
                        Some (World.propagateEntityDescriptor EntityDescriptor.empty currentDescriptor targetDescriptor currentEntityOpt world)
                    | (None, None, None) -> None)
                    entityDescriptorOptsList

            // compose fully propagated descriptor in the order they are found in the current descriptor
            let currentDescriptorsOrder =
                currentDescriptor.EntityDescriptors |>
                Seq.mapi (fun i currentDescriptor ->
                    match currentDescriptor.EntityProperties.[Constants.Engine.NamePropertyName] with
                    | Atom (entityName, _) | Text (entityName, _) -> (entityName, i)
                    | _ -> ("", Int32.MaxValue)) |>
                Map.ofSeq
            let propagatedDescriptors =
                propagatedDescriptorOpts |>
                List.definitize |>
                List.filter (fun propagatedDescriptor -> String.notEmpty propagatedDescriptor.EntityDispatcherName) |>
                List.sortBy (fun propagatedDescriptor ->
                    match propagatedDescriptor.EntityProperties.[Constants.Engine.NamePropertyName] with
                    | (Atom (entityName, _) | Text (entityName, _)) ->
                        match currentDescriptorsOrder.TryGetValue entityName with
                        | (true, order) -> order
                        | (false, _) -> Int32.MaxValue
                    | _ -> Int32.MaxValue)
            { propagatedDescriptor with EntityDescriptors = propagatedDescriptors }

        /// Propagate the structure of an entity to all other entities with it as their propagation source.
        /// TODO: expose this through Entity API.
        static member propagateEntityStructure (entity : Entity) world =

            // propagate entity
            let targets = entity.GetPropagationTargets world
            let targetsValid =
                Seq.filter (fun (target : Entity) ->
                    let targetToEntity = Relation.relate target.EntityAddress entity.EntityAddress
                    let linkHeadOpt = Array.tryHead targetToEntity.Links
                    let linkLastOpt = Array.tryLast targetToEntity.Links
                    let valid =
                        not (linkHeadOpt = Some Parent && linkLastOpt = Some (Name target.Name)) && // propagation target is not descendent
                        Array.contains Parent targetToEntity.Links && // propagation target is not ancestor
                        linkLastOpt <> Some Current // propagation target is not self
                    // NOTE: dummying this out because it causes false negatives.
                    //if not valid then Log.warn ("Invalid propagation target '" + scstring target + "' from source '" + scstring entity + "'.")
                    valid)
                    targets |>
                Array.ofSeq // copy references to avoid enumerator invalidation
            let currentDescriptor = World.writeEntity true true EntityDescriptor.empty entity world
            let previousDescriptor = Option.defaultValue EntityDescriptor.empty (entity.GetPropagatedDescriptorOpt world)
            for target in targetsValid do
                if World.getEntityExists target world then
                    let targetDescriptor = World.writeEntity true false EntityDescriptor.empty target world
                    let propagatedDescriptor = World.propagateEntityDescriptor previousDescriptor currentDescriptor targetDescriptor (Some entity) world
                    World.destroyEntityImmediate target world
                    World.readEntity true false propagatedDescriptor (Some target.Name) target.Parent world |> ignore<Entity>
                    World.propagateEntityAffineMatrix target world
            let currentDescriptor = { currentDescriptor with EntityProperties = Map.remove (nameof Entity.PropagatedDescriptorOpt) currentDescriptor.EntityProperties }
            entity.SetPropagatedDescriptorOpt (Some currentDescriptor) world

            // propagate sourced ancestor entities
            seq {
                let targets = entity.GetPropagationTargets world
                let targetsValid =
                    Seq.filter (fun (target : Entity) ->
                        let targetToEntity = Relation.relate target.EntityAddress entity.EntityAddress
                        let linkHeadOpt = Array.tryHead targetToEntity.Links
                        let linkLastOpt = Array.tryLast targetToEntity.Links
                        let valid =
                            not (linkHeadOpt = Some Parent && linkLastOpt = Some (Name target.Name)) && // propagation target is not descendent
                            Array.contains Parent targetToEntity.Links && // propagation target is not ancestor
                            linkLastOpt <> Some Current // propagation target is not self
                        // NOTE: dummying this out because it causes false negatives.
                        //if not valid then Log.warn ("Invalid propagation target '" + scstring target + "' from source '" + scstring entity + "'.")
                        valid)
                        targets
                for target in targetsValid do
                    if target.GetExists world then
                        for ancestor in World.getEntityAncestors target world do
                            if ancestor.GetExists world && ancestor.HasPropagationTargets world then
                                ancestor } |>
            Set.ofSeq |> // also copies references to avoid enumerator invalidation
            fun ancestors ->
                for ancestor in ancestors do
                    if ancestor.GetExists world && ancestor.HasPropagationTargets world then
                        World.propagateEntityStructure ancestor world

        /// Clear all propagation targets pointing back to the given entity.
        static member clearPropagationTargets (entity : Entity) world =
            for target in entity.GetPropagationTargets world do
                if World.getEntityExists target world then
                    target.SetPropagationSourceOpt None world

        static member internal makeIntrinsicOverlays facets entityDispatchers =
            let requiresFacetNames = fun sourceType -> sourceType = typeof<EntityDispatcher>
            let facets = facets |> Map.toValueList |> List.map box
            let entityDispatchers = entityDispatchers |> Map.toValueList |> List.map box
            let sources = facets @ entityDispatchers
            let sourceTypes = List.map (fun source -> source.GetType ()) sources
            Overlay.makeIntrinsicOverlays requiresFacetNames sourceTypes

        static member internal handleSubscribeAndUnsubscribeEvent subscribing (eventAddress : Address) (_ : Simulant) world =
            // here we need to update the event publish flags for entities based on whether there are subscriptions to
            // these events. These flags exists solely for efficiency reasons. We also look for subscription patterns
            // that these optimizations do not support, and warn the developer if they are invoked. Additionally, we
            // warn if the user attempts to subscribe to a Change event with a wildcard as doing so is not supported.
            let eventNames = eventAddress.Names
            let eventNamesLength = Array.length eventNames
            if eventNamesLength >= 6 then
                let eventFirstName = eventNames.[0]
                match eventFirstName with
                | "Update" ->
#if DEBUG
                    if  Array.contains Constants.Address.WildcardName eventNames ||
                        Array.contains Constants.Address.EllipsisName eventNames then
                        Log.error
                            ("Subscribing to entity update events with a wildcard or ellipsis is not supported. " +
                                "This will cause a bug where some entity update events are not published.")
#endif
                    let entity = Nu.Entity (Array.skip 2 eventNames)
                    World.updateEntityPublishUpdateFlag entity world |> ignore<bool>
                | _ -> ()
            if eventNamesLength >= 4 then
                match eventNames.[0] with
                | "Change" ->
                    if eventNamesLength >= 7 then
                        let entityAddress = rtoa (Array.skip 3 eventNames)
                        let entity = Nu.Entity entityAddress
                        match World.tryGetKeyedValueFast<UMap<Entity Address, int>> (EntityChangeCountsKey, world) with
                        | (true, entityChangeCounts) ->
                            match entityChangeCounts.TryGetValue entityAddress with
                            | (true, entityChangeCount) ->
                                let entityChangeCount = if subscribing then inc entityChangeCount else dec entityChangeCount
                                let entityChangeCounts =
                                    if entityChangeCount = 0
                                    then UMap.remove entityAddress entityChangeCounts
                                    else UMap.add entityAddress entityChangeCount entityChangeCounts
                                if entity.GetExists world then
                                    if entityChangeCount = 0 then World.setEntityPublishChangeEvents false entity world |> ignore<bool>
                                    elif entityChangeCount = 1 then World.setEntityPublishChangeEvents true entity world |> ignore<bool>
                                World.mapKeyValueStore (SUMap.add EntityChangeCountsKey entityChangeCounts) world // no event
                            | (false, _) ->
                                if not subscribing then failwithumf ()
                                if entity.GetExists world then World.setEntityPublishChangeEvents true entity world |> ignore<bool>
                                World.mapKeyValueStore (SUMap.add EntityChangeCountsKey (UMap.add entityAddress 1 entityChangeCounts)) world // no event
                        | (false, _) ->
                            if not subscribing then failwithumf ()
                            let config = World.getCollectionConfig world
                            let entityChangeCounts = UMap.makeEmpty HashIdentity.Structural config
                            if entity.GetExists world then World.setEntityPublishChangeEvents true entity world |> ignore<bool>
                            World.mapKeyValueStore (SUMap.add EntityChangeCountsKey (UMap.add entityAddress 1 entityChangeCounts)) world // no event
                    if  Array.contains Constants.Address.WildcardName eventNames ||
                        Array.contains Constants.Address.EllipsisName eventNames then
                        Log.error "Subscribing to change events with a wildcard or ellipsis is not supported."
                | _ -> ()

        static member internal sortSubscriptionsByElevation subscriptions world =
            EventGraph.sortSubscriptionsBy
                (fun (simulant : Simulant) _ ->
                    match simulant with
                    | :? Entity as entity -> { SortElevation = entity.GetElevation world; SortHorizon = 0.0f; SortTarget = entity } :> IComparable
                    | :? Group as group -> { SortElevation = Constants.Engine.GroupSortPriority; SortHorizon = 0.0f; SortTarget = group } :> IComparable
                    | :? Screen as screen -> { SortElevation = Constants.Engine.ScreenSortPriority; SortHorizon = 0.0f; SortTarget = screen } :> IComparable
                    | :? Game | :? GlobalSimulantGeneralized -> { SortElevation = Constants.Engine.GameSortPriority; SortHorizon = 0.0f; SortTarget = Game } :> IComparable
                    | _ -> failwithumf ())
                subscriptions
                world

        static member internal admitScreenElements screen world =
            let entities = World.getGroups screen world |> Seq.map (flip World.getEntities world) |> Seq.concat |> SList.ofSeq
            let (entities2d, entities3d) = SList.partition (fun (entity : Entity) -> entity.GetIs2d world) entities
            for entity in entities2d do
                let entityState = World.getEntityState entity world
                let element = Quadelement.make entityState.VisibleInView entityState.StaticInPlay entityState.Presence entityState.PresenceInPlay entityState.Bounds.Box2 entity
                Quadtree.addElement entityState.Presence entityState.PresenceInPlay entityState.Bounds.Box2 element world.Quadtree
            if SList.notEmpty entities3d then
                for entity in entities3d do
                    let entityState = World.getEntityState entity world
                    let element = Octelement.make entityState.VisibleInView entityState.StaticInPlay entityState.LightProbe entityState.Light entityState.Presence entityState.PresenceInPlay entityState.Bounds entity
                    Octree.addElement entityState.Presence entityState.PresenceInPlay entityState.Bounds element world.Octree
                
        static member internal evictScreenElements screen world =
            let entities = World.getGroups screen world |> Seq.map (flip World.getEntities world) |> Seq.concat |> SArray.ofSeq
            let (entities2d, entities3d) = SArray.partition (fun (entity : Entity) -> entity.GetIs2d world) entities
            for entity in entities2d do
                let entityState = World.getEntityState entity world
                let element = Quadelement.make entityState.VisibleInView entityState.StaticInPlay entityState.Presence entityState.PresenceInPlay entityState.Bounds.Box2 entity
                Quadtree.removeElement entityState.Presence entityState.PresenceInPlay entityState.Bounds.Box2 element world.Quadtree
            if SArray.notEmpty entities3d then
                for entity in entities3d do
                    let entityState = World.getEntityState entity world
                    let element = Octelement.make entityState.VisibleInView entityState.StaticInPlay entityState.LightProbe entityState.Light entityState.Presence entityState.PresenceInPlay entityState.Bounds entity
                    Octree.removeElement entityState.Presence entityState.PresenceInPlay entityState.Bounds element world.Octree

        static member internal registerScreenPhysics screen world =
            let entities =
                World.getGroups screen world |>
                Seq.map (flip World.getEntities world) |>
                Seq.concat |>
                SList.ofSeq
            for entity in entities do
                World.registerEntityPhysics entity world

        static member internal unregisterScreenPhysics screen world =
            let entities =
                World.getGroups screen world |>
                Seq.map (flip World.getEntities world) |>
                Seq.concat |>
                SList.ofSeq
            for entity in entities do
                World.unregisterEntityPhysics entity world

        static member private synchronizeViewports world =
            let windowSize = World.getWindowSize world
            let outerViewport = Viewport.makeOuter windowSize
            World.setOuterViewport outerViewport world
            World.setRasterViewport (Viewport.makeRaster outerViewport.Bounds) world
            World.setGeometryViewport (Viewport.makeGeometry windowSize) world

        /// Try to reload the overlayer currently in use by the world.
        static member tryReloadOverlayer inputDirectory outputDirectory world =
            
            // attempt to reload overlay file
            let inputOverlayerFilePath = inputDirectory + "/" + Assets.Global.OverlayerFilePath
            let outputOverlayerFilePath = outputDirectory + "/" + Assets.Global.OverlayerFilePath
            try if File.Exists outputOverlayerFilePath then File.SetAttributes (outputOverlayerFilePath, FileAttributes.None)
                File.Copy (inputOverlayerFilePath, outputOverlayerFilePath, true)
                File.SetAttributes (outputOverlayerFilePath, FileAttributes.ReadOnly)

                // cache old overlayer and make new one
                let overlayerOld = World.getOverlayer world
                let entityDispatchers = World.getEntityDispatchers world
                let facets = World.getFacets world
                let intrinsicOverlays = World.makeIntrinsicOverlays facets entityDispatchers
                match Overlayer.tryMakeFromFile intrinsicOverlays outputOverlayerFilePath with
                | Right overlayer ->

                    // update and apply overlays to all entities
                    World.setOverlayer overlayer world
                    let entities = World.getEntities1 world
                    for entity in entities do
                        World.applyEntityOverlay overlayerOld overlayer entity world
                    Right overlayer

                // propagate errors
                | Left error -> Left error
            with exn -> Left (scstring exn)

        /// Send a message to the subsystems to reload their existing assets.
        static member reloadExistingAssets world =
            World.reloadPhysicsAssets world
            World.reloadRenderAssets2d world
            World.reloadRenderAssets3d world
            World.reloadRenderAssetsImGui world
            World.reloadAudioAssets world
            World.reloadSymbols world

        /// Attempt to reload asset graph, build assets, then reload built assets.
        /// Currently does not support reloading of song assets, and possibly others that are
        /// locked by the engine's subsystems.
        static member tryReloadAssetGraph inputDirectory outputDirectory refinementDirectory world =

            // attempt to reload asset graph file
            let inputAssetGraphFilePath = inputDirectory + "/" + Assets.Global.AssetGraphFilePath
            let outputAssetGraphFilePath = outputDirectory + "/" + Assets.Global.AssetGraphFilePath
            try if File.Exists outputAssetGraphFilePath then File.SetAttributes (outputAssetGraphFilePath, FileAttributes.None)
                File.Copy (inputAssetGraphFilePath, outputAssetGraphFilePath, true)
                // NOTE: dummied out the following because it seems to be somehow responsible for the asset graph's file lock leaking when closing Gaia...
                //File.SetAttributes (outputAssetGraphFilePath, FileAttributes.ReadOnly)

                // attempt to load asset graph
                match AssetGraph.tryMakeFromFile outputAssetGraphFilePath with
                | Right assetGraph ->

                    // rebuild and reload assets
                    AssetGraph.buildAssets inputDirectory outputDirectory refinementDirectory false assetGraph
                    Metadata.reloadMetadata ()
                    World.reloadExistingAssets world
                    World.publishPlus () Nu.Game.Handle.AssetsReloadEvent (EventTrace.debug "World" "publishAssetsReload" "" EventTrace.empty) Nu.Game.Handle false false world
                    Right assetGraph

                // propagate errors
                | Left error -> Left error
            with exn -> Left (scstring exn)

        /// Attempt to reload asset graph, build assets, then reload built assets.
        /// Currently does not support reloading of song assets, and possibly others that are
        /// locked by the engine's subsystems.
        static member tryReloadAssets world =
            let targetDir = AppDomain.CurrentDomain.BaseDirectory
            let assetSourceDir = PathF.GetFullPath (targetDir + "../../..")
            match World.tryReloadAssetGraph assetSourceDir targetDir Constants.Engine.RefinementDir world with
            | Right _ -> true
            | Left _ -> false

        /// Switch simulation to this world, resynchronizing the imperative subsystems with its current state.
        /// Needed when abandoning execution of the current world in favor of a previous world, such as in the case of
        /// an exception where the try expression resulted in a transformed world that is to be discarded.
        static member switch worldStateOld (world : World) =

            // wipe memoized named content
            Content.wipe ()

            // update world state
            world.WorldState <- worldStateOld

            // sync tick watch state to advancing
            World.switchAmbientState world

            // synchronize viewports in case they get out of sync, such as during an undo operation
            World.synchronizeViewports world

            // rebuild spatial trees
            Octree.clear world.Octree
            Quadtree.clear world.Quadtree
            match World.getSelectedScreenOpt world with
            | Some screen -> World.admitScreenElements screen world
            | None -> ()

            // rebuild physics states
            let physics3d = World.getPhysicsEngine3d world in physics3d.ClearInternal ()
            let physics2d = World.getPhysicsEngine2d world in physics2d.ClearInternal ()
            match World.getSelectedScreenOpt world with
            | Some screen -> World.registerScreenPhysics screen world
            | None -> ()

        static member private processTasklet simulant tasklet (taskletsNotRun : OMap<Simulant, World Tasklet UList>) (world : World) =
            let shouldRun =
                match tasklet.ScheduledTime with
                | UpdateTime time -> time <= world.UpdateTime
                | TickTime time -> time <= world.TickTime
            if shouldRun then
                tasklet.ScheduledOp world
                taskletsNotRun
            else
                match taskletsNotRun.TryGetValue simulant with
                | (true, taskletList) -> OMap.add simulant (UList.add tasklet taskletList) taskletsNotRun
                | (false, _) -> OMap.add simulant (UList.singleton (OMap.getConfig taskletsNotRun) tasklet) taskletsNotRun

        static member private processTasklets world =
            let tasklets = World.getTasklets world
            World.clearTasklets world
            let taskletsNotRun =
                OMap.fold (fun taskletsNotRun simulant taskletList ->
                    UList.fold (fun taskletsNotRun tasklet ->
                        if World.getExists simulant world
                        then World.processTasklet simulant tasklet taskletsNotRun world
                        else taskletsNotRun)
                        taskletsNotRun
                        taskletList)
                    (OMap.makeEmpty HashIdentity.Structural (OMap.getConfig tasklets))
                    tasklets
            let taskletsNotRun = OMap.filter (fun simulant _ -> World.getExists simulant world) taskletsNotRun
            World.restoreTasklets taskletsNotRun world

        static member private processImSim (world : World) =
            WorldImSim.Reinitializing <- false
            World.sweepSimulants world

        static member private destroySimulants world =
            for simulant in world |> World.getDestructionListRev |> List.rev do
                World.destroyImmediate simulant world
            if List.notEmpty (World.getDestructionListRev world) then
                World.destroySimulants world

        static member private toImGuiMouseButton mouseButton =
            match mouseButton with
            | MouseLeft -> 0
            | MouseRight -> 1
            | MouseMiddle -> 2
            | MouseX1 -> 3
            | MouseX2 -> 4

        static member private toImGuiKeys keyboardKey =
            match keyboardKey with
            | KeyboardKey.Space -> [ImGuiKey.Space]
            | KeyboardKey.Tab -> [ImGuiKey.Tab]
            | KeyboardKey.Left -> [ImGuiKey.LeftArrow]
            | KeyboardKey.Right -> [ImGuiKey.RightArrow]
            | KeyboardKey.Up -> [ImGuiKey.UpArrow]
            | KeyboardKey.Down -> [ImGuiKey.DownArrow]
            | KeyboardKey.PageUp -> [ImGuiKey.PageUp]
            | KeyboardKey.PageDown -> [ImGuiKey.PageDown]
            | KeyboardKey.Home -> [ImGuiKey.Home]
            | KeyboardKey.End -> [ImGuiKey.End]
            | KeyboardKey.Delete -> [ImGuiKey.Delete]
            | KeyboardKey.Backspace -> [ImGuiKey.Backspace]
            | KeyboardKey.Enter -> [ImGuiKey.Enter]
            | KeyboardKey.Escape -> [ImGuiKey.Escape]
            | KeyboardKey.LCtrl -> [ImGuiKey.LeftCtrl; ImGuiKey.ModCtrl]
            | KeyboardKey.RCtrl -> [ImGuiKey.RightCtrl; ImGuiKey.ModCtrl]
            | KeyboardKey.LAlt -> [ImGuiKey.LeftAlt; ImGuiKey.ModAlt]
            | KeyboardKey.RAlt -> [ImGuiKey.RightAlt; ImGuiKey.ModAlt]
            | KeyboardKey.LShift -> [ImGuiKey.LeftShift; ImGuiKey.ModShift]
            | KeyboardKey.RShift -> [ImGuiKey.RightShift; ImGuiKey.ModShift]
            | _ ->
                if int keyboardKey >= int KeyboardKey.Num1 && int keyboardKey <= int KeyboardKey.Num9 then int ImGuiKey._1 + (int keyboardKey - int KeyboardKey.Num1) |> enum<ImGuiKey> |> List.singleton
                elif int keyboardKey >= int KeyboardKey.A && int keyboardKey <= int KeyboardKey.Z then int ImGuiKey.A + (int keyboardKey - int KeyboardKey.A) |> enum<ImGuiKey> |> List.singleton
                elif int keyboardKey >= int KeyboardKey.F1 && int keyboardKey <= int KeyboardKey.F12 then int ImGuiKey.F1 + (int keyboardKey - int KeyboardKey.F1) |> enum<ImGuiKey> |> List.singleton
                else []

        static member private processInput2 (evt : SDL.SDL_Event) (world : World) =
            match evt.``type`` with
            | SDL.SDL_EventType.SDL_QUIT ->
                if world.Accompanied then
                    let eventTrace = EventTrace.debug "World" "processInput2" "ExitRequest" EventTrace.empty
                    World.publishPlus () Nu.Game.Handle.ExitRequestEvent eventTrace Nu.Game.Handle true true world
            | SDL.SDL_EventType.SDL_WINDOWEVENT ->
                if evt.window.windowEvent = SDL.SDL_WindowEventID.SDL_WINDOWEVENT_SIZE_CHANGED then

                    // ensure window size is a factor of display virtual resolution, going to full screen otherwise
                    let windowSize = World.getWindowSize world
                    let windowScalar =
                        max (single windowSize.X / single Constants.Render.DisplayVirtualResolution.X |> ceil |> int |> max 1)
                            (single windowSize.Y / single Constants.Render.DisplayVirtualResolution.Y |> ceil |> int |> max 1)
                    let windowSize' = windowScalar * Constants.Render.DisplayVirtualResolution
                    World.trySetWindowSize windowSize' world
                    let windowSize'' = World.getWindowSize world
                    if windowSize''.X < windowSize'.X || windowSize''.Y < windowSize'.Y then
                        World.trySetWindowFullScreen true world

                    // synchronize display virtual scalar
                    let windowSize'' = World.getWindowSize world
                    let xScalar = windowSize''.X / Constants.Render.DisplayVirtualResolution.X
                    let yScalar = windowSize''.Y / Constants.Render.DisplayVirtualResolution.Y
                    Globals.Render.DisplayScalar <- min xScalar yScalar

                    // synchronize view ports
                    World.synchronizeViewports world

            | SDL.SDL_EventType.SDL_MOUSEMOTION ->
                let io = ImGui.GetIO ()
                let outerOffset = world.OuterViewport.Bounds.Min
                io.AddMousePosEvent (single (evt.button.x - outerOffset.X), single (evt.button.y - outerOffset.Y))
                let mousePosition = v2 (single evt.button.x) (single evt.button.y)
                if World.isMouseButtonDown MouseLeft world then
                    let eventTrace = EventTrace.debug "World" "processInput2" "MouseDrag" EventTrace.empty
                    World.publishPlus { MouseMoveData.Position = mousePosition } Nu.Game.Handle.MouseDragEvent eventTrace Nu.Game.Handle true true world
                let eventTrace = EventTrace.debug "World" "processInput2" "MouseMove" EventTrace.empty
                World.publishPlus { MouseMoveData.Position = mousePosition } Nu.Game.Handle.MouseMoveEvent eventTrace Nu.Game.Handle true true world
            | SDL.SDL_EventType.SDL_MOUSEBUTTONDOWN ->
                let io = ImGui.GetIO ()
                let mouseButton = World.toNuMouseButton (uint32 evt.button.button)
                io.AddMouseButtonEvent (World.toImGuiMouseButton mouseButton, true)
                if not (io.WantCaptureMouseGlobal) then
                    let mousePosition = World.getMousePosition world
                    let mouseButtonDownEvent = stoa<MouseButtonData> ("Mouse/" + MouseButton.toEventName mouseButton + "/Down/Event/" + Constants.Engine.GameName)
                    let mouseButtonChangeEvent = stoa<MouseButtonData> ("Mouse/" + MouseButton.toEventName mouseButton + "/Change/Event/" + Constants.Engine.GameName)
                    let eventData = { Position = mousePosition; Button = mouseButton; Down = true }
                    let eventTrace = EventTrace.debug "World" "processInput2" "MouseButtonDown" EventTrace.empty
                    World.publishPlus eventData mouseButtonDownEvent eventTrace Nu.Game.Handle true true world
                    let eventTrace = EventTrace.debug "World" "processInput2" "MouseButtonChange" EventTrace.empty
                    World.publishPlus eventData mouseButtonChangeEvent eventTrace Nu.Game.Handle true true world
            | SDL.SDL_EventType.SDL_MOUSEBUTTONUP ->
                let io = ImGui.GetIO ()
                let mouseButton = World.toNuMouseButton (uint32 evt.button.button)
                io.AddMouseButtonEvent (World.toImGuiMouseButton mouseButton, false)
                if not (io.WantCaptureMouseGlobal) then
                    let mousePosition = World.getMousePosition world
                    let mouseButton = World.toNuMouseButton (uint32 evt.button.button)
                    let mouseButtonUpEvent = stoa<MouseButtonData> ("Mouse/" + MouseButton.toEventName mouseButton + "/Up/Event/" + Constants.Engine.GameName)
                    let mouseButtonChangeEvent = stoa<MouseButtonData> ("Mouse/" + MouseButton.toEventName mouseButton + "/Change/Event/" + Constants.Engine.GameName)
                    let eventData = { Position = mousePosition; Button = mouseButton; Down = false }
                    let eventTrace = EventTrace.debug "World" "processInput2" "MouseButtonUp" EventTrace.empty
                    World.publishPlus eventData mouseButtonUpEvent eventTrace Nu.Game.Handle true true world
                    let eventTrace = EventTrace.debug "World" "processInput2" "MouseButtonChange" EventTrace.empty
                    World.publishPlus eventData mouseButtonChangeEvent eventTrace Nu.Game.Handle true true world
            | SDL.SDL_EventType.SDL_MOUSEWHEEL ->
                let imGui = World.getImGui world
                if evt.wheel.preciseY <> 0.0f then
                    let flipped = evt.wheel.direction = uint SDL.SDL_MouseWheelDirection.SDL_MOUSEWHEEL_FLIPPED
                    let travel = evt.wheel.preciseY * if flipped then -1.0f else 1.0f
                    imGui.HandleMouseWheelChange travel
                    let eventData = { Travel = travel }
                    let eventTrace = EventTrace.debug "World" "processInput2" "MouseWheel" EventTrace.empty
                    World.publishPlus eventData Nu.Game.Handle.MouseWheelEvent eventTrace Nu.Game.Handle true true world
            | SDL.SDL_EventType.SDL_TEXTINPUT ->
                let io = ImGui.GetIO ()
                let imGui = World.getImGui world
                let textInput = char evt.text.text.FixedElementField
                imGui.HandleKeyChar textInput
                if not (io.WantCaptureKeyboardGlobal) then
                    let eventData = { TextInput = textInput }
                    let eventTrace = EventTrace.debug "World" "processInput2" "TextInput" EventTrace.empty
                    World.publishPlus eventData Nu.Game.Handle.TextInputEvent eventTrace Nu.Game.Handle true true world
            | SDL.SDL_EventType.SDL_KEYDOWN ->
                let io = ImGui.GetIO ()
                let keyboard = evt.key
                let key = keyboard.keysym
                let keyboardKey = key.scancode |> int |> enum<KeyboardKey>
                for imGuiKey in World.toImGuiKeys keyboardKey do
                    io.AddKeyEvent (imGuiKey, true)
                if not (io.WantCaptureKeyboardGlobal) then
                    let eventData = { KeyboardKey = keyboardKey; Repeated = keyboard.repeat <> byte 0; Down = true }
                    let eventTrace = EventTrace.debug "World" "processInput2" "KeyboardKeyDown" EventTrace.empty
                    World.publishPlus eventData Nu.Game.Handle.KeyboardKeyDownEvent eventTrace Nu.Game.Handle true true world
                    let eventTrace = EventTrace.debug "World" "processInput2" "KeyboardKeyChange" EventTrace.empty
                    World.publishPlus eventData Nu.Game.Handle.KeyboardKeyChangeEvent eventTrace Nu.Game.Handle true true world
            | SDL.SDL_EventType.SDL_KEYUP ->
                let io = ImGui.GetIO ()
                let keyboard = evt.key
                let key = keyboard.keysym
                let keyboardKey = key.scancode |> int |> enum<KeyboardKey>
                for imGuiKey in World.toImGuiKeys keyboardKey do
                    io.AddKeyEvent (imGuiKey, false)
                if not (io.WantCaptureKeyboardGlobal) then
                    let eventData = { KeyboardKey = key.scancode |> int |> enum<KeyboardKey>; Repeated = keyboard.repeat <> byte 0; Down = false }
                    let eventTrace = EventTrace.debug "World" "processInput2" "KeyboardKeyUp" EventTrace.empty
                    World.publishPlus eventData Nu.Game.Handle.KeyboardKeyUpEvent eventTrace Nu.Game.Handle true true world
                    let eventTrace = EventTrace.debug "World" "processInput2" "KeyboardKeyChange" EventTrace.empty
                    World.publishPlus eventData Nu.Game.Handle.KeyboardKeyChangeEvent eventTrace Nu.Game.Handle true true world
            | SDL.SDL_EventType.SDL_JOYHATMOTION ->
                let index = evt.jhat.which
                let direction = evt.jhat.hatValue
                let eventData = { GamepadDirection = GamepadState.toNuDirection direction }
                let eventTrace = EventTrace.debug "World" "processInput2" "GamepadDirectionChange" EventTrace.empty
                World.publishPlus eventData (Nu.Game.Handle.GamepadDirectionChangeEvent index) eventTrace Nu.Game.Handle true true world
            | SDL.SDL_EventType.SDL_JOYBUTTONDOWN ->
                let index = evt.jbutton.which
                let button = int evt.jbutton.button
                if GamepadState.isSdlButtonSupported button then
                    let eventData = { GamepadButton = GamepadState.toNuButton button; Down = true }
                    let eventTrace = EventTrace.debug "World" "processInput2" "GamepadButtonDown" EventTrace.empty
                    World.publishPlus eventData (Nu.Game.Handle.GamepadButtonDownEvent index) eventTrace Nu.Game.Handle true true world
                    let eventTrace = EventTrace.debug "World" "processInput2" "GamepadButtonChange" EventTrace.empty
                    World.publishPlus eventData (Nu.Game.Handle.GamepadButtonChangeEvent index) eventTrace Nu.Game.Handle true true world
            | SDL.SDL_EventType.SDL_JOYBUTTONUP ->
                let index = evt.jbutton.which
                let button = int evt.jbutton.button
                if GamepadState.isSdlButtonSupported button then
                    let eventData = { GamepadButton = GamepadState.toNuButton button; Down = true }
                    let eventTrace = EventTrace.debug "World" "processInput2" "GamepadButtonUp" EventTrace.empty
                    World.publishPlus eventData (Nu.Game.Handle.GamepadButtonUpEvent index) eventTrace Nu.Game.Handle true true world
                    let eventTrace = EventTrace.debug "World" "processInput2" "GamepadButtonChange" EventTrace.empty
                    World.publishPlus eventData (Nu.Game.Handle.GamepadButtonChangeEvent index) eventTrace Nu.Game.Handle true true world
            | _ -> ()

        static member private processIntegrationMessage integrationMessage world =
            match World.getLiveness world with
            | Live ->
                match integrationMessage with
                | BodyPenetrationMessage bodyPenetrationMessage ->
                    match bodyPenetrationMessage.BodyShapeSource.BodyId.BodySource with
                    | :? Entity as entity ->
                        if entity.GetExists world && entity.GetSelected world then
                            let penetrationData =
                                { BodyShapePenetrator = bodyPenetrationMessage.BodyShapeSource
                                  BodyShapePenetratee = bodyPenetrationMessage.BodyShapeSource2
                                  Normal = bodyPenetrationMessage.Normal }
                            let eventTrace = EventTrace.debug "World" "processIntegrationMessage" "" EventTrace.empty
                            World.publishPlus penetrationData entity.BodyPenetrationEvent eventTrace entity false false world
                    | _ -> ()
                | BodySeparationMessage bodySeparationMessage ->
                    match bodySeparationMessage.BodyShapeSource.BodyId.BodySource with
                    | :? Entity as entity ->
                        if entity.GetExists world && entity.GetSelected world then
                            let separationData =
                                { BodyShapeSeparator = bodySeparationMessage.BodyShapeSource
                                  BodyShapeSeparatee = bodySeparationMessage.BodyShapeSource2 }
                            let eventTrace = EventTrace.debug "World" "processIntegrationMessage" "" EventTrace.empty
                            World.publishPlus separationData entity.BodySeparationExplicitEvent eventTrace entity false false world
                    | _ -> ()
                | BodyTransformMessage bodyTransformMessage ->
                    let bodyId = bodyTransformMessage.BodyId
                    match bodyId.BodySource with
                    | :? Entity as entity ->
                        if entity.GetExists world && entity.GetSelected world then
                            let center = bodyTransformMessage.Center
                            if not (Single.IsNaN center.X) then
                                entity.SetXtensionPropertyWithoutEvent "AwakeTimeStamp" world.UpdateTime world
                                if  entity.GetPhysicsMotion world = ManualMotion ||
                                    bodyId.BodyIndex <> Constants.Physics.InternalIndex then
                                    let transformData =
                                        { BodyCenter = center
                                          BodyRotation = bodyTransformMessage.Rotation
                                          BodyLinearVelocity = bodyTransformMessage.LinearVelocity
                                          BodyAngularVelocity = bodyTransformMessage.AngularVelocity }
                                    let eventTrace = EventTrace.debug "World" "processIntegrationMessage" "" EventTrace.empty
                                    World.publishPlus transformData entity.BodyTransformEvent eventTrace entity false false world
                                else entity.ApplyPhysics center bodyTransformMessage.Rotation bodyTransformMessage.LinearVelocity bodyTransformMessage.AngularVelocity world
                    | _ -> ()
                | BodyJointBreakMessage bodyJointBreakMessage ->
                    let bodyJointId = bodyJointBreakMessage.BodyJointId
                    match bodyJointId.BodyJointSource with
                    | :? Entity as entity ->
                        if entity.GetExists world && entity.GetSelected world then
                            entity.SetXtensionPropertyWithoutEvent "Broken" true world
                            let breakData =
                                { BodyJointId = bodyJointId
                                  BreakingPoint = bodyJointBreakMessage.BreakingPoint
                                  BreakingOverflow = bodyJointBreakMessage.BreakingOverflow }
                            let eventTrace = EventTrace.debug "World" "processIntegrationMessage" "" EventTrace.empty
                            World.publishPlus breakData entity.BodyJointBreakEvent eventTrace entity false false world
                    | _ -> ()
            | Dead -> ()

        /// Sweep the quadtree clean of all empty nodes.
        /// It can make sense to call this after loading a new level.
        static member sweepQuadtree (world : World) =
            Quadtree.sweep world.Quadtree

        /// Sweep the octree clean of all empty nodes.
        /// It can make sense to call this after loading a new level.
        static member sweepOctree (world : World) =
            Octree.sweep world.Octree

        /// Process ImSim for a single frame.
        /// HACK: needed only as a hack for Gaia and other accompanying programs to ensure ImGui simulants are created at a
        /// meaningful time. Do NOT call this in the course of normal operations!
        static member tryProcessSimulants zeroDelta (world : World) =

            // use a finally block to free cached values
            try

                // gather simulants
                world.Timers.UpdateGatherTimer.Restart ()
                let game = Nu.Game.Handle
                let screenOpt = World.getSelectedScreenOpt world
                let groups = World.getGroups1 world
                World.getElements3dInPlay HashSet3dNormalCached world
                World.getElements2dInPlay HashSet2dNormalCached world
                world.Timers.UpdateGatherTimer.Stop ()

                // attempt to process game
                world.Timers.UpdateGameTimer.Restart ()
                World.tryProcessGame zeroDelta game world
                world.Timers.UpdateGameTimer.Stop ()

                // attempt to process screen if any
                world.Timers.UpdateScreensTimer.Restart ()
                match screenOpt with
                | Some screen ->
                    if screen.GetExists world then
                        World.tryProcessScreen zeroDelta screen world
                | None -> ()
                world.Timers.UpdateScreensTimer.Stop ()

                // attempt to process groups
                world.Timers.UpdateGroupsTimer.Restart ()
                for group in groups do
                    if group.GetExists world then
                        World.tryProcessGroup zeroDelta group world
                world.Timers.UpdateGroupsTimer.Stop ()

                // attempt to process entities
                world.Timers.UpdateEntitiesTimer.Restart ()
                for element in HashSet3dNormalCached do
                    if element.Entry.GetExists world then
                        World.tryProcessEntity zeroDelta element.Entry world
                for element in HashSet2dNormalCached do
                    if element.Entry.GetExists world then
                        World.tryProcessEntity zeroDelta element.Entry world
                world.Timers.UpdateEntitiesTimer.Stop ()

            // free cached values
            finally
                HashSet3dNormalCached.Clear ()
                HashSet2dNormalCached.Clear ()

        static member internal sweepSimulants (world : World) =

            // update simulant bookkeeping, collecting simulants to destroy in the process
            for (simulantAddress, simulantImSim) in world.SimulantsImSim do
                if not simulantImSim.SimulantUtilized then
                    let simulant = World.deriveFromAddress simulantAddress
                    ImSimSimulantsToDestroy.Add (simulantImSim.InitializationTime, simulant)
                    World.setSimulantsImSim (SUMap.remove simulantAddress world.SimulantsImSim) world
                else
                    if world.Imperative then
                        simulantImSim.SimulantUtilized <- false
                        simulantImSim.SimulantInitializing <- false
                    else
                        let simulantsImSim = SUMap.add simulantAddress { simulantImSim with SimulantUtilized = false; SimulantInitializing = false } world.SimulantsImSim
                        World.setSimulantsImSim simulantsImSim world
            ImSimSimulantsToDestroy.Sort SimulantImSimComparer

            // destroy simulants
            for (_, simulant) in ImSimSimulantsToDestroy do World.destroy simulant world
            ImSimSimulantsToDestroy.Clear ()

            // update subscription bookkeeping
            for (subscriptionKey, subscriptionImSim) in world.SubscriptionsImSim do
                if not subscriptionImSim.SubscriptionUtilized then
                    World.unsubscribe subscriptionImSim.SubscriptionId world
                    World.setSubscriptionsImSim (SUMap.remove subscriptionKey world.SubscriptionsImSim) world
                else
                    if world.Imperative then
                        subscriptionImSim.SubscriptionUtilized <- false
                    else
                        let simulantsImSim = SUMap.add subscriptionKey { subscriptionImSim with SubscriptionUtilized = false } world.SubscriptionsImSim
                        World.setSubscriptionsImSim simulantsImSim world

        static member private preUpdateSimulants (world : World) =

            // gather simulants
            world.Timers.PreUpdateGatherTimer.Restart ()
            let game = Nu.Game.Handle
            let advancing = world.Advancing
            let screenOpt = World.getSelectedScreenOpt world
            let groups = match screenOpt with Some screen -> World.getGroups screen world | None -> Seq.empty
            world.Timers.PreUpdateGatherTimer.Stop ()

            // pre-update game
            world.Timers.PreUpdateGameTimer.Restart ()
            if advancing then World.preUpdateGame game world
            world.Timers.PreUpdateGameTimer.Stop ()

            // pre-update screen if any
            world.Timers.PreUpdateScreensTimer.Restart ()
            match screenOpt with
            | Some screen ->
                if advancing && screen.GetExists world then
                    World.preUpdateScreen screen world
            | None -> ()
            world.Timers.PreUpdateScreensTimer.Stop ()

            // pre-update groups
            world.Timers.PreUpdateGroupsTimer.Restart ()
            for group in groups do
                if advancing && group.GetExists world then
                    World.preUpdateGroup group world
            world.Timers.PreUpdateGroupsTimer.Stop ()

        static member private updateSimulants (world : World) =

            // use a finally block to free cached values
            try

                // gather simulants
                world.Timers.UpdateGatherTimer.Restart ()
                let game = Nu.Game.Handle
                let advancing = world.Advancing
                let screens = World.getScreens world
                let selectedScreenOpt = World.getSelectedScreenOpt world
                let groups = World.getGroups1 world
                World.getElements3dInPlay HashSet3dNormalCached world
                World.getElements2dInPlay HashSet2dNormalCached world
                world.Timers.UpdateGatherTimer.Stop ()

                // update game
                world.Timers.UpdateGameTimer.Restart ()
                World.tryProcessGame false game world
                if advancing then World.updateGame game world
                world.Timers.UpdateGameTimer.Stop ()

                // process screens
                world.Timers.UpdateScreensTimer.Restart ()
                for screen in screens do
                    if screen.GetExists world then World.tryProcessScreen false screen world
                    if advancing && screen.GetExists world && Option.contains screen selectedScreenOpt then World.updateScreen screen world
                world.Timers.UpdateScreensTimer.Stop ()

                // update groups
                world.Timers.UpdateGroupsTimer.Restart ()
                for group in groups do
                    if group.GetExists world then World.tryProcessGroup false group world
                    if advancing && Option.contains group.Screen selectedScreenOpt && group.GetExists world then World.updateGroup group world
                world.Timers.UpdateGroupsTimer.Stop ()

                // update entities
                world.Timers.UpdateEntitiesTimer.Restart ()
                for element in HashSet3dNormalCached do
                    if element.Entry.GetExists world then
                        World.tryProcessEntity false element.Entry world
                    if element.Entry.GetExists world && (advancing && not (element.Entry.GetStatic world) || element.Entry.GetAlwaysUpdate world) then
                        World.updateEntity element.Entry world
                for element in HashSet2dNormalCached do
                    if element.Entry.GetExists world then
                        World.tryProcessEntity false element.Entry world
                    if element.Entry.GetExists world && (advancing && not (element.Entry.GetStatic world) || element.Entry.GetAlwaysUpdate world) then
                        World.updateEntity element.Entry world
                world.Timers.UpdateEntitiesTimer.Stop ()

            // free cached values
            finally
                HashSet3dNormalCached.Clear ()
                HashSet2dNormalCached.Clear ()

        static member private postUpdateSimulants (world : World) =

            // gather simulants
            world.Timers.PostUpdateGatherTimer.Restart ()
            let game = Nu.Game.Handle
            let advancing = world.Advancing
            let screenOpt = World.getSelectedScreenOpt world
            let groups = match screenOpt with Some screen -> World.getGroups screen world | None -> []
            world.Timers.PostUpdateGatherTimer.Stop ()

            // post-update game
            world.Timers.PostUpdateGameTimer.Restart ()
            if advancing then World.postUpdateGame game world
            world.Timers.PostUpdateGameTimer.Stop ()

            // post-update screen if any
            world.Timers.PostUpdateScreensTimer.Restart ()
            match screenOpt with
            | Some screen -> if advancing && screen.GetExists world then World.postUpdateScreen screen world
            | None -> ()
            world.Timers.PostUpdateScreensTimer.Stop ()

            // post-update groups
            world.Timers.PostUpdateGroupsTimer.Restart ()
            for group in groups do
                if advancing && group.GetExists world then World.postUpdateGroup group world
            world.Timers.PostUpdateGroupsTimer.Stop ()

        static member private renderScreenTransition5 transitionTime (eyeSize : Vector2) renderPass transition (world : World) =
            match renderPass with
            | NormalPass ->
                match transition.DissolveImageOpt with
                | Some dissolveImage ->
                    let progress =
                        match (transitionTime, transition.TransitionLifeTime) with
                        | (UpdateTime time, UpdateTime lifeTime) ->
                            let localTime = world.UpdateTime - time
                            single localTime / single lifeTime
                        | (TickTime time, TickTime lifeTime) ->
                            let localTime = world.TickTime - time
                            single localTime / single lifeTime
                        | (_, _) -> failwithumf ()
                    let alpha = match transition.TransitionType with Incoming -> 1.0f - progress | Outgoing -> progress
                    let color = Color.One.WithA alpha
                    let position = -eyeSize.V3 * 0.5f
                    let size = eyeSize.V3
                    let mutable transform = Transform.makeDefault false
                    transform.Position <- position
                    transform.Size <- size
                    transform.Elevation <- Single.MaxValue
                    transform.Absolute <- true
                    World.enqueueLayeredOperation2d
                        { Elevation = transform.Elevation
                          Horizon = transform.Horizon
                          AssetTag = dissolveImage
                          RenderOperation2d =
                            RenderSprite
                                { Transform = transform
                                  InsetOpt = ValueNone
                                  ClipOpt = ValueNone
                                  Image = dissolveImage
                                  Color = color
                                  Blend = Transparent
                                  Emission = Color.Zero
                                  Flip = FlipNone }}
                        world
                | None -> ()
            | _ -> ()

        static member private renderScreenTransition renderPass (screen : Screen) world =
            match screen.GetTransitionState world with
            | IncomingState transitionTime -> World.renderScreenTransition5 transitionTime world.Eye2dSize renderPass (screen.GetIncoming world) world
            | OutgoingState transitionTime -> World.renderScreenTransition5 transitionTime world.Eye2dSize renderPass (screen.GetOutgoing world) world
            | IdlingState _ -> ()

        static member private renderSimulantsInternal renderPass (world : World) =

            // use a finally block to free cached values
            try

                // gather simulants
                world.Timers.RenderGatherTimer.Restart ()
                let game = Nu.Game.Handle
                let screenOpt = World.getSelectedScreenOpt world
                let groups = match screenOpt with Some screen -> World.getGroups screen world | None -> Seq.empty
                let groupsInvisible =
                    if world.Accompanied
                    then hashSetPlus HashIdentity.Structural (Seq.filter (fun (group : Group) -> not (group.GetVisible world)) groups)
                    else hashSetPlus HashIdentity.Structural []
                match renderPass with
                | NormalPass -> World.getElements3dInView HashSet3dNormalCached world
                | LightMapPass (_, lightMapBounds) ->
                    let hashSet = HashSet ()
                    World.getElements3dInViewBox lightMapBounds hashSet world
                    for element in hashSet do
                        if element.StaticInPlay then
                            HashSet3dNormalCached.Add element |> ignore<bool>
                | ShadowPass (_, _, shadowLightType, _, shadowFrustum) -> World.getElements3dInViewFrustum (shadowLightType <> DirectionalLight) true shadowFrustum HashSet3dNormalCached world
                | ReflectionPass (_, _) -> ()
                match renderPass with
                | NormalPass -> World.getElements2dInView HashSet2dNormalCached world
                | LightMapPass (_, _) -> ()
                | ShadowPass (_, _, _, _, _) -> ()
                | ReflectionPass (_, _) -> ()
                world.Timers.RenderGatherTimer.Stop ()

                // render game
                World.renderGame renderPass game world

                // render screens
                match screenOpt with
                | Some screen -> World.renderScreen renderPass screen world
                | None -> ()

                // render screen transition
                match World.getSelectedScreenOpt world with
                | Some selectedScreen -> World.renderScreenTransition renderPass selectedScreen world
                | None -> ()

                // render groups
                for group in groups do
                    if not (groupsInvisible.Contains group) then
                        World.renderGroup renderPass group world

                // render entities
                world.Timers.RenderEntityMessagesTimer.Restart ()
                if world.Unaccompanied || groupsInvisible.Count = 0 then
                    for element in HashSet3dNormalCached do
                        if element.VisibleInView then
                            World.renderEntity renderPass element.Entry world
                else
                    for element in HashSet3dNormalCached do
                        if element.VisibleInView && not (groupsInvisible.Contains element.Entry.Group) then
                            World.renderEntity renderPass element.Entry world
                if world.Unaccompanied || groupsInvisible.Count = 0 then
                    for element in HashSet2dNormalCached do
                        if element.VisibleInView then
                            World.renderEntity renderPass element.Entry world
                else
                    for element in HashSet2dNormalCached do
                        if element.VisibleInView && not (groupsInvisible.Contains element.Entry.Group) then
                            World.renderEntity renderPass element.Entry world
                world.Timers.RenderEntityMessagesTimer.Stop ()

            // free cached values
            finally
                HashSet3dNormalCached.Clear ()
                HashSet2dNormalCached.Clear ()

        static member private renderSimulants lightMapRenderRequested world =

            // use a finally block to free cached values
            try

                // render light maps
                if lightMapRenderRequested then
                    let lightProbes = World.getLightProbes3dInView (HashSet HashIdentity.Structural) world // NOTE: this may not be the optimal way to query.
                    let lightProbesStale = Seq.filter (fun (lightProbe : Entity) -> lightProbe.GetProbeStale world) lightProbes
                    for lightProbe in lightProbesStale do
                        let id = lightProbe.GetId world
                        let bounds = lightProbe.GetProbeBounds world
                        let boundsPlus = bounds.ScaleUniform 4.0f // TODO: allow user to specify bounds scalar?
                        let renderPass = LightMapPass (id, boundsPlus)
                        World.renderSimulantsInternal renderPass world
                        World.enqueueRenderMessage3d (RenderLightMap3d { LightProbeId = id; RenderPass = renderPass }) world
                        lightProbe.SetProbeStale false world

                // create shadow pass descriptors
                let eyeCenter = World.getEye3dCenter world
                let lightBox = World.getLight3dViewBox world
                let lights = World.getLights3dInViewBox lightBox HashSet3dShadowCached world // NOTE: this may not be the optimal way to query.
                let shadowPassDescriptorsSortable =
                    [|for light in lights do
                        if light.GetDesireShadows world then
                            let shadowFrustum =
                                light.ComputeShadowFrustum world
                            let shadowInView =
                                let frustumInterior = world.Eye3dFrustumInterior
                                let frustumExterior = world.Eye3dFrustumExterior
                                let frustumImposter = world.Eye3dFrustumImposter
                                match light.GetPresence world with
                                | Interior -> frustumInterior.Intersects shadowFrustum
                                | Exterior -> frustumExterior.Intersects shadowFrustum || frustumInterior.Intersects shadowFrustum
                                | Imposter -> frustumImposter.Intersects shadowFrustum
                                | Omnipresent -> true
                            if shadowInView then
                                let distanceSquared = eyeCenter.DistanceSquared (light.GetPosition world)
                                struct (distanceSquared, struct (shadowFrustum, light))|]

                // sort shadow pass descriptors
                let shadowPassDescriptors =
                    shadowPassDescriptorsSortable |>
                    Array.sortBy fst' |>
                    Array.map snd'

                // render simulant shadows
                let mutable shadowTexturesCount = 0
                let mutable shadowMapsCount = 0
                for struct (shadowFrustum, light : Entity) in shadowPassDescriptors do
                    let lightType = light.GetLightType world
                    match lightType with
                    | PointLight ->
                        if shadowMapsCount < Constants.Render.ShadowMapsMax then

                            // grab light info
                            let lightId = light.GetId world
                            let shadowOrigin = light.GetPosition world
                            let shadowCutoff = max (light.GetLightCutoff world) (Constants.Render.NearPlaneDistanceInterior * 2.0f)

                            // construct eye rotations
                            let eyeRotations =
                                [|(v3Right, v3Down)     // (+x) right
                                  (v3Left, v3Down)      // (-x) left
                                  (v3Up, v3Back)        // (+y) top
                                  (v3Down, v3Forward)   // (-y) bottom
                                  (v3Back, v3Down)      // (+z) back
                                  (v3Forward, v3Down)|] // (-z) front

                            // construct projections
                            let shadowProjection = Matrix4x4.CreatePerspectiveFieldOfView (MathF.PI_OVER_2, 1.0f, Constants.Render.NearPlaneDistanceInterior, shadowCutoff)

                            // render faces
                            for i in 0 .. dec 6 do
                                let (eyeForward, eyeUp) = eyeRotations.[i]
                                let shadowRotation = Quaternion.CreateLookAt (shadowOrigin, shadowOrigin + eyeForward, eyeUp)
                                let shadowView = Matrix4x4.CreateLookAt (shadowOrigin, shadowOrigin + eyeForward, eyeUp)
                                let shadowViewProjection = shadowView * shadowProjection
                                let shadowFrustum = Frustum shadowViewProjection
                                World.renderSimulantsInternal (ShadowPass (lightId, Some (i, shadowView, shadowProjection), lightType, shadowRotation, shadowFrustum)) world

                            // fin
                            shadowMapsCount <- inc shadowMapsCount

                    | SpotLight (_, _) | DirectionalLight ->
                        if shadowTexturesCount < Constants.Render.ShadowTexturesMax then
                            World.renderSimulantsInternal (ShadowPass (light.GetId world, None, lightType, light.GetRotation world, shadowFrustum)) world
                            shadowTexturesCount <- inc shadowTexturesCount

                // render simulants normally
                World.renderSimulantsInternal NormalPass world

            // free cached values
            finally
                HashSet3dShadowCached.Clear ()

        static member private processInput world =
            if SDL.SDL_WasInit SDL.SDL_INIT_TIMER <> 0u then
                MouseState.update ()
                KeyboardState.update ()
                let mutable liveness = World.getLiveness world
                let mutable polledEvent = SDL.SDL_Event ()
                while
                    (match liveness with Live -> true | Dead -> false) &&
                    SDL.SDL_PollEvent &polledEvent <> 0 do
                    World.processInput2 polledEvent world
                    liveness <- World.getLiveness world
                match liveness with
                | Dead -> World.exit world
                | Live -> ()

        static member private processPhysics2d world =
            let physicsEngine = World.getPhysicsEngine2d world
            match physicsEngine.TryIntegrate world.GameDelta with
            | Some integrationMessages ->
                let eventTrace = EventTrace.debug "World" "processPhysics2d" "" EventTrace.empty
                World.publishPlus { IntegrationMessages = integrationMessages } Nu.Game.Handle.IntegrationEvent eventTrace Nu.Game.Handle false false world
                for message in integrationMessages do
                    World.processIntegrationMessage message world
            | None -> ()

        static member private processPhysics3d world =
            let physicsEngine = World.getPhysicsEngine3d world
            match physicsEngine.TryIntegrate world.GameDelta with
            | Some integrationMessages ->
                let eventTrace = EventTrace.debug "World" "processPhysics3d" "" EventTrace.empty
                World.publishPlus { IntegrationMessages = integrationMessages } Nu.Game.Handle.IntegrationEvent eventTrace Nu.Game.Handle false false world
                for message in integrationMessages do
                    World.processIntegrationMessage message world
            | None -> ()

        static member private processPhysics world =
            World.processPhysics3d world
            World.processPhysics2d world

        /// Clean-up the resources held by the world.
        static member cleanUp (world : World) =
            world.WorldExtension.JobGraph.CleanUp ()
            World.unregisterGame Nu.Game.Handle world
            World.cleanUpSubsystems world |> ignore
            world.WorldExtension.Plugin.CleanUp ()

        /// Run the game engine with the given handlers, but don't clean up at the end, and return the world.
        static member runWithoutCleanUp runWhile preProcess perProcess postProcess imGuiProcess imGuiPostProcess liveness firstFrame (world : World) =

            // run loop if user-defined run-while predicate passes
            world.Timers.FrameTimer.Restart ()
            if runWhile world then

                // run user-defined pre-process callbacks
                world.Timers.PreProcessTimer.Restart ()
                World.preProcess world
                preProcess world
                world.Timers.PreProcessTimer.Stop ()
                match liveness with
                | Live ->

                    // update screen transitioning process
                    World.updateScreenTransition world
                    World.updateScreenRequestedSong world
                    match World.getLiveness world with
                    | Live ->

                        // process HID inputs
                        world.Timers.InputTimer.Restart ()
                        World.processInput world
                        world.Timers.InputTimer.Stop ()
                        match World.getLiveness world with
                        | Live ->

                            // process physics
                            world.Timers.PhysicsTimer.Restart ()
                            World.processPhysics world
                            world.Timers.PhysicsTimer.Stop ()
                            match World.getLiveness world with
                            | Live ->

                                // pre-update simulants
                                world.Timers.PreUpdateTimer.Restart ()
                                World.preUpdateSimulants world
                                world.Timers.PreUpdateTimer.Stop ()
                                match World.getLiveness world with
                                | Live ->

                                    // update simulants
                                    world.Timers.UpdateTimer.Restart ()
                                    WorldModule.UpdatingSimulants <- true
                                    World.updateSimulants world
                                    WorldModule.UpdatingSimulants <- false
                                    world.Timers.UpdateTimer.Stop ()
                                    match World.getLiveness world with
                                    | Live ->

                                        // post-update simulants
                                        world.Timers.PostUpdateTimer.Restart ()
                                        World.postUpdateSimulants world
                                        world.Timers.PostUpdateTimer.Stop ()
                                        match World.getLiveness world with
                                        | Live ->

                                            // run user-defined per-process callbacks
                                            world.Timers.PerProcessTimer.Restart ()
                                            World.perProcess world
                                            perProcess world
                                            world.Timers.PerProcessTimer.Stop ()
                                            match World.getLiveness world with
                                            | Live ->

                                                // process tasklets that have been scheduled and are ready to run
                                                world.Timers.TaskletsTimer.Restart ()
                                                WorldModule.TaskletProcessingStarted <- true
                                                World.processTasklets world
                                                world.Timers.TaskletsTimer.Stop ()
                                                match World.getLiveness world with
                                                | Live ->

                                                    // destroy simulants that have been marked for destruction at the end of frame
                                                    world.Timers.DestructionTimer.Restart ()
                                                    World.processImSim world
                                                    World.destroySimulants world
                                                    world.Timers.DestructionTimer.Stop ()
                                                    match World.getLiveness world with
                                                    | Live ->
                                                    
                                                        // run engine and user-defined post-process callbacks
                                                        world.Timers.PostProcessTimer.Restart ()
                                                        World.postProcess world
                                                        postProcess world
                                                        world.Timers.PostProcessTimer.Stop ()
                                                        match World.getLiveness world with
                                                        | Live ->

                                                            // render simulants, skipping culling upon request (like when a light probe needs to be rendered)
                                                            world.Timers.RenderMessagesTimer.Restart ()
                                                            let lightMapRenderRequested = World.getLightMapRenderRequested world
                                                            World.acknowledgeLightMapRenderRequest world
                                                            World.renderSimulants lightMapRenderRequested world
                                                            world.Timers.RenderMessagesTimer.Stop ()
                                                            match World.getLiveness world with
                                                            | Live ->

                                                                // process audio
                                                                world.Timers.AudioTimer.Restart ()
                                                                if SDL.SDL_WasInit SDL.SDL_INIT_AUDIO <> 0u then
                                                                    let audioPlayer = World.getAudioPlayer world
                                                                    let audioMessages = audioPlayer.PopMessages ()
                                                                    audioPlayer.Play audioMessages
                                                                world.Timers.AudioTimer.Stop ()

                                                                // process main thread time recording
                                                                world.Timers.MainThreadTime <- world.Timers.MainThreadTimer.Elapsed

                                                                // process rendering (1/2)
                                                                let rendererProcess = World.getRendererProcess world
                                                                if not firstFrame then rendererProcess.Swap ()

                                                                // process frame pacing mechanics
                                                                if world.Timers.MainThreadTimer.IsRunning then

                                                                    // automatically enable frame pacing when need is detected
                                                                    let world =
                                                                        if not world.FramePacing then
                                                                            let frameTimeMinimum = GameTime.DesiredFrameTimeMinimum
                                                                            if world.Timers.MainThreadTimer.Elapsed.TotalSeconds < frameTimeMinimum * 0.9 then FramePaceIssues <- inc FramePaceIssues
                                                                            FramePaceChecks <- inc FramePaceChecks
                                                                            if FramePaceIssues = 15 then World.setFramePacing true world
                                                                            if FramePaceChecks % 30 = 0 then FramePaceIssues <- 0
                                                                            world
                                                                        else world

                                                                    // pace frame when enabled
                                                                    if world.FramePacing then
                                                                        let frameTimeMinimum = GameTime.DesiredFrameTimeMinimum
                                                                        while world.Timers.MainThreadTimer.Elapsed.TotalSeconds < frameTimeMinimum do
                                                                            let timeToSleep = frameTimeMinimum - world.Timers.MainThreadTimer.Elapsed.TotalSeconds
                                                                            if timeToSleep > 0.008 then Thread.Sleep 7
                                                                            elif timeToSleep > 0.004 then Thread.Sleep 3
                                                                            elif timeToSleep > 0.002 then Thread.Sleep 1
                                                                            else Thread.Yield () |> ignore<bool>

                                                                // process main thread timer
                                                                world.Timers.MainThreadTimer.Restart ()

                                                                // process additional frame time recording
                                                                let gcTotalTime = GC.GetTotalPauseDuration ()
                                                                let gcFrameTime = gcTotalTime - world.Timers.GcTotalTime
                                                                world.Timers.GcTotalTime <- gcTotalTime
                                                                world.Timers.GcFrameTime <- gcFrameTime
                                                                world.Timers.ImGuiTime <- world.Timers.ImGuiTimer.Elapsed

                                                                // process imgui frame
                                                                world.Timers.ImGuiTimer.Restart ()
                                                                let imGui = World.getImGui world
                                                                imGui.BeginFrame (single world.DateDelta.TotalSeconds)
                                                                World.imGuiProcess world
                                                                imGuiProcess world
                                                                imGui.InputFrame ()
                                                                let drawData = imGui.RenderFrame ()
                                                                world.Timers.ImGuiTimer.Stop ()

                                                                // process rendering (2/2)
                                                                rendererProcess.SubmitMessages
                                                                    world.Eye3dFrustumInterior
                                                                    world.Eye3dFrustumExterior
                                                                    world.Eye3dFrustumImposter
                                                                    (World.getLight3dViewBox world)
                                                                    world.Eye3dCenter
                                                                    world.Eye3dRotation
                                                                    world.Eye3dFieldOfView
                                                                    world.Eye2dCenter
                                                                    world.Eye2dSize
                                                                    (World.getWindowSize world)
                                                                    world.GeometryViewport
                                                                    world.RasterViewport
                                                                    world.OuterViewport
                                                                    drawData

                                                                // post-process imgui frame
                                                                World.imGuiPostProcess world
                                                                imGuiPostProcess world

                                                                // update time and recur
                                                                world.Timers.FrameTimer.Stop ()
                                                                WorldModule.TaskletProcessingStarted <- false
                                                                World.updateTime world
                                                                if world.Advancing then
                                                                    World.publish () (Events.TimeUpdateEvent --> Game) Game world
                                                                    match World.getSelectedScreenOpt world with
                                                                    | Some selectedScreen ->
                                                                        World.publish () (Events.TimeUpdateEvent --> selectedScreen) selectedScreen world
                                                                        for group in World.getGroups selectedScreen world do
                                                                            if group.GetExists world then
                                                                                World.publish () (Events.TimeUpdateEvent --> group) group world
                                                                    | None -> ()

                                                                // recur or return
                                                                match World.getLiveness world with
                                                                | Live -> World.runWithoutCleanUp runWhile preProcess perProcess postProcess imGuiProcess imGuiPostProcess liveness false world
                                                                | Dead -> ()
                                                            | Dead -> ()
                                                        | Dead -> ()
                                                    | Dead -> ()
                                                | Dead -> ()
                                            | Dead -> ()
                                        | Dead -> ()
                                    | Dead -> ()
                                | Dead -> ()
                            | Dead -> ()
                        | Dead -> ()
                    | Dead -> ()
                | Dead -> ()

        /// Run the game engine using the given world and returning exit code upon termination.
        static member runWithCleanUp runWhile preProcess perProcess postProcess imGuiProcess imGuiPostProcess liveness firstFrame world =
            try World.runWithoutCleanUp runWhile preProcess perProcess postProcess imGuiProcess imGuiPostProcess liveness firstFrame world
                World.cleanUp world
                Constants.Engine.ExitCodeSuccess
            with exn ->
                Log.error (scstring exn)
                World.cleanUp world
                Constants.Engine.ExitCodeFailure

[<AutoOpen>]
module EntityDispatcherModule2 =

    /// The ImSim dispatcher for entities.
    type [<AbstractClass>] EntityDispatcherImSim (is2d, perimeterCentered, physical, lightProbe, light) =
        inherit EntityDispatcher (is2d, perimeterCentered, physical, lightProbe, light)

        override this.PresenceOverride =
            ValueSome Omnipresent // by default, we presume Process may produce child entities that may be referred to unconditionally

        override this.TryProcess (zeroDelta, entity, world) =
            let context = world.ContextImSim
            World.scopeEntity entity [] world
            if zeroDelta then
                let advancing = world.Advancing
                let advancementCleared = world.AdvancementCleared
                let updateDelta = world.UpdateDelta
                let clockDelta = world.ClockDelta
                let tickDelta = world.TickDelta
                World.mapAmbientState AmbientState.clearAdvancement world
                this.Process (entity, world)
                World.mapAmbientState (AmbientState.restoreAdvancement advancing advancementCleared updateDelta clockDelta tickDelta) world
            else this.Process (entity, world)
#if DEBUG
            if world.ContextImSim <> entity.EntityAddress then
                Log.warnOnce
                    ("ImSim context expected to be " +
                     scstring entity.EntityAddress + " but was " +
                     scstring world.ContextImSim + ". Did you forget to call the appropriate World.end function?")
#endif
            World.advanceContext entity.EntityAddress context world

        /// ImSim process an entity.
        abstract Process : entity : Entity * world : World -> unit
        default this.Process (_, _) = ()

    /// An ImSim 2d entity dispatcher.
    type [<AbstractClass>] Entity2dDispatcherImSim (physical, lightProbe, light) =
        inherit EntityDispatcherImSim (true, Constants.Engine.Entity2dPerimeterCenteredDefault, physical, lightProbe, light)

        static member Properties =
            [define Entity.Size Constants.Engine.Entity2dSizeDefault]

    /// An ImSim gui entity dispatcher.
    type [<AbstractClass>] GuiDispatcherImSim () =
        inherit EntityDispatcherImSim (true, Constants.Engine.EntityGuiPerimeterCenteredDefault, false, false, false)

        static member Facets =
            [typeof<LayoutFacet>]

        static member Properties =
            [define Entity.Absolute true
             define Entity.ColorDisabled Constants.Gui.ColorDisabledDefault
             define Entity.Layout Manual
             define Entity.LayoutMargin v2Zero
             define Entity.LayoutOrder 0
             define Entity.DockType DockCenter
             define Entity.GridPosition v2iZero]

    /// An ImSim 3d entity dispatcher.
    type [<AbstractClass>] Entity3dDispatcherImSim (physical, lightProbe, light) =
        inherit EntityDispatcherImSim (false, true, physical, lightProbe, light)

        static member Properties =
            [define Entity.Size Constants.Engine.Entity3dSizeDefault]

    /// An ImSim vui dispatcher (gui in 3d).
    type [<AbstractClass>] VuiDispatcherImSim () =
        inherit EntityDispatcherImSim (false, true, false, false, false)

        static member Properties =
            [define Entity.Size Constants.Engine.EntityVuiSizeDefault]

    type World with

        static member inline internal signalEntity<'model, 'message, 'command when 'message :> Message and 'command :> Command> (signal : Signal) (entity : Entity) world =
            match entity.GetDispatcher world with
            | :? EntityDispatcher<'model, 'message, 'command> as dispatcher ->
                Signal.processSignal dispatcher.Message dispatcher.Command (entity.ModelGeneric<'model> ()) signal entity world
            | _ ->
                Log.info "Failed to send signal to entity."

    and Entity with

        /// Send a signal to the entity, explicitly specifing MMCC types.
        member this.SignalPlus<'model, 'message, 'command when 'message :> Message and 'command :> Command> signal world =
            World.signalEntity<'model, 'message, 'command> signal this world

    /// The MMCC dispatcher for entities.
    and [<AbstractClass>] EntityDispatcher<'model, 'message, 'command when 'message :> Message and 'command :> Command>
        (is2d, perimeterCentered, physical, lightProbe, light, makeInitial : World -> 'model) =
        inherit EntityDispatcher (is2d, perimeterCentered, physical, lightProbe, light)

        new (is2d, perimeterCentered, physical, lightProbe, light, initial : 'model) =
            EntityDispatcher<'model, 'message, 'command> (is2d, perimeterCentered, physical, lightProbe, light, fun _ -> initial)

        /// Get the entity's model.
        member this.GetModel (entity : Entity) world : 'model =
            entity.GetModelGeneric<'model> world

        /// Set the entity's model.
        member this.SetModel (model : 'model) (entity : Entity) world =
            entity.SetModelGeneric<'model> model world

        /// The entity's model lens.
        member this.Model (entity : Entity) =
            lens (nameof this.Model) entity (this.GetModel entity) (flip this.SetModel entity)

        override this.Register (entity, world) =
            let property = World.getEntityModelProperty entity world
            let model =
                match property.DesignerValue with
                | _ when property.DesignerType = typeof<unit> -> makeInitial world
                | :? 'model as model -> model
                | null -> null :> obj :?> 'model
                | modelObj ->
                    try let model = modelObj |> valueToSymbol |> symbolToValue
                        property.DesignerType <- typeof<'model>
                        property.DesignerValue <- model
                        model
                    with _ ->
                        Log.warnOnce "Could not convert existing entity model to new type. Falling back on initial model value."
                        makeInitial world
            World.setEntityModelGeneric<'model> true model entity world |> ignore<bool>

        override this.ApplyPhysics (center, rotation, linearVelocity, angularVelocity, entity, world) =
            let model = this.GetModel entity world
            let (signals, model) = this.Physics (center, rotation, linearVelocity, angularVelocity, model, entity, world)
            this.SetModel model entity world
            for signal in signals do
                Signal.processSignal this.Message this.Command (this.Model entity) signal entity world

        override this.Render (renderPass, entity, world) =
            this.Render (this.GetModel entity world, renderPass, entity, world)

        override this.Edit (operation, entity, world) =
            let model = entity.GetModelGeneric<'model> world
            let (signals, model) = this.Edit (model, operation, entity, world)
            this.SetModel model entity world
            for signal in signals do
                Signal.processSignal this.Message this.Command (this.Model entity) signal entity world

        [<DebuggerHidden>]
        override this.Signal (signalObj : obj, entity, world) =
            match signalObj with
            | :? 'message as message -> World.signalEntity<'model, 'message, 'command> message entity world
            | :? 'command as command -> World.signalEntity<'model, 'message, 'command> command entity world
            | _ ->
                try let message = signalObj |> valueToSymbol |> symbolToValue : 'message
                    World.signalEntity<'model, 'message, 'command> message entity world
                with _ ->
                    try let command = signalObj |> valueToSymbol |> symbolToValue : 'command
                        World.signalEntity<'model, 'message, 'command> command entity world
                    with _ ->
                        Log.errorOnce
                            ("Incompatible signal type received by entity (signal = '" + scstring signalObj + "'; entity = '" + scstring entity + "').\n" +
                             "This may come about due to sending an incorrect signal type to the entity or due to too significant a change in the signal type when reloading code.")

        override this.TryGetFallbackModel<'a> (modelSymbol, entity, world) =
            this.GetFallbackModel (modelSymbol, entity, world) :> obj :?> 'a |> Some

        override this.TrySynchronize (initializing, entity, world) =
            let contentOld = World.getEntityContent entity world
            let model = this.GetModel entity world
            let definitions = this.Definitions (model, entity)
            let entities = this.Content (model, entity)
            let content = Content.composite entity.Name definitions entities
            Content.synchronizeEntity initializing contentOld content entity entity world
            World.setEntityContent content entity world

        override this.TryTruncateModel<'a> (model : 'a) =
            match model :> obj with
            | :? 'model as model -> Some (this.TruncateModel model :> obj :?> 'a)
            | _ -> None

        override this.TryUntruncateModel<'a> (incoming : 'a, entity, world) =
            match incoming :> obj with
            | :? 'model as incoming ->
                let current = entity.GetModelGeneric<'model> world
                Some (this.UntruncateModel (current, incoming) :> obj :?> 'a)
            | _ -> None

        /// The fallback model value.
        abstract GetFallbackModel : modelSymbol : Symbol * entity : Entity * world : World -> 'model
        default this.GetFallbackModel (_, _, world) = makeInitial world

        /// The entity's own MMCC definitions.
        abstract Definitions : model : 'model * entity : Entity -> Entity DefinitionContent list
        default this.Definitions (_, _) = []

        /// The message handler of the MMCC programming model.
        abstract Message : model : 'model * message : 'message * entity : Entity * world : World -> Signal list * 'model
        default this.Message (model, _, _, _) = just model

        /// The physics synchronization handler for the MMCC programming model.
        abstract Physics : center : Vector3 * rotation : Quaternion * linearVelocity : Vector3 * angularVelocity : Vector3 * model : 'model * entity : Entity * world : World -> Signal list * 'model
        default this.Physics (_, _, _, _, model, _, _) = just model

        /// Implements additional editing behavior for an entity via the ImGui API.
        abstract Edit : model : 'model * op : EditOperation * entity : Entity * world : World -> Signal list * 'model
        default this.Edit (model, _, _, _) = just model

        /// The command handler of the MMCC programming model.
        abstract Command : model : 'model * command : 'command * entity : Entity * world : World -> unit
        default this.Command (_, _, _, _) = ()

        /// The content specifier of the MMCC programming model.
        abstract Content : model : 'model * entity : Entity -> EntityContent list
        default this.Content (_, _) = []

        /// Render the entity using the given model.
        abstract Render : model : 'model * renderPass : RenderPass * entity : Entity * world : World -> unit
        default this.Render (_, _, _, _) = ()

        /// Truncate the given model.
        abstract TruncateModel : model : 'model -> 'model
        default this.TruncateModel model = model

        /// Untruncate the given model.
        abstract UntruncateModel : current : 'model * incoming : 'model -> 'model
        default this.UntruncateModel (_, incoming) = incoming

    /// A 2d entity dispatcher.
    type [<AbstractClass>] Entity2dDispatcher<'model, 'message, 'command when 'message :> Message and 'command :> Command> (perimeterCentered, physical, lightProbe, light, makeInitial : World -> 'model) =
        inherit EntityDispatcher<'model, 'message, 'command> (true, perimeterCentered, physical, lightProbe, light, makeInitial)

        new (centered, physical, lightProbe, light, initial : 'model) =
            Entity2dDispatcher<'model, 'message, 'command> (centered, physical, lightProbe, light, fun _ -> initial)

        new (physical, lightProbe, light, makeInitial : World -> 'model) =
            Entity2dDispatcher<'model, 'message, 'command> (Constants.Engine.Entity2dPerimeterCenteredDefault, physical, lightProbe, light, makeInitial)

        new (physical, lightProbe, light, initial : 'model) =
            Entity2dDispatcher<'model, 'message, 'command> (physical, lightProbe, light, fun _ -> initial)

        static member Properties =
            [define Entity.Size Constants.Engine.Entity2dSizeDefault
             define Entity.PerimeterCentered Constants.Engine.Entity2dPerimeterCenteredDefault]

    /// A gui entity dispatcher.
    type [<AbstractClass>] GuiDispatcher<'model, 'message, 'command when 'message :> Message and 'command :> Command> (makeInitial : World -> 'model) =
        inherit EntityDispatcher<'model, 'message, 'command> (true, Constants.Engine.EntityGuiPerimeterCenteredDefault, false, false, false, makeInitial)

        new (initial : 'model) =
            GuiDispatcher<'model, 'message, 'command> (fun _ -> initial)

        static member Facets =
            [typeof<LayoutFacet>]

        static member Properties =
            [define Entity.Absolute true
             define Entity.Size Constants.Engine.EntityGuiSizeDefault
             define Entity.PerimeterCentered Constants.Engine.EntityGuiPerimeterCenteredDefault
             define Entity.Presence Omnipresent
             define Entity.ColorDisabled Constants.Gui.ColorDisabledDefault
             define Entity.Layout Manual
             define Entity.LayoutMargin v2Zero
             define Entity.LayoutOrder 0
             define Entity.DockType DockCenter
             define Entity.GridPosition v2iZero]

    /// A 3d entity dispatcher.
    type [<AbstractClass>] Entity3dDispatcher<'model, 'message, 'command when 'message :> Message and 'command :> Command> (physical, lightProbe, light, makeInitial : World -> 'model) =
        inherit EntityDispatcher<'model, 'message, 'command> (false, true, physical, lightProbe, light, makeInitial)

        new (physical, lightProbe, light, initial : 'model) =
            Entity3dDispatcher<'model, 'message, 'command> (physical, lightProbe, light, fun _ -> initial)

        static member Properties =
            [define Entity.Size Constants.Engine.Entity3dSizeDefault]

    /// A vui dispatcher (gui in 3d).
    type [<AbstractClass>] VuiDispatcher<'model, 'message, 'command when 'message :> Message and 'command :> Command> (makeInitial : World -> 'model) =
        inherit EntityDispatcher<'model, 'message, 'command> (false, true, false, false, false, makeInitial)

        static member Properties =
            [define Entity.Size Constants.Engine.EntityVuiSizeDefault]

[<RequireQualifiedAccess>]
module EntityPropertyDescriptor =

    let containsPropertyDescriptor propertyName (entity : Entity) world =
        propertyName = Constants.Engine.NamePropertyName ||
        PropertyDescriptor.containsPropertyDescriptor<EntityState> propertyName entity world

    let getPropertyDescriptors (entity : Entity) world =
        let nameDescriptor = { PropertyName = Constants.Engine.NamePropertyName; PropertyType = typeof<string> }
        let propertyDescriptors = PropertyDescriptor.getPropertyDescriptors<EntityState> (Some entity) world
        nameDescriptor :: propertyDescriptors

    let getCategory propertyDescriptor =
        let propertyName = propertyDescriptor.PropertyName
        let baseProperties = Reflection.getPropertyDefinitions typeof<EntityDispatcher>
        let rigidBodyProperties = Reflection.getPropertyDefinitions typeof<RigidBodyFacet>
        if  propertyName = "Name" ||
            propertyName = "Surnames" ||
            propertyName = "MountOpt" ||
            propertyName = "PropagationSourceOpt" ||
            propertyName = "OverlayNameOpt" then
            "Ambient Properties"
        elif propertyName = "Model" then
            "Basic Model Properties"
        elif propertyName = "Degrees" || propertyName = "DegreesLocal" ||
             propertyName = "Elevation" || propertyName = "ElevationLocal" ||
             propertyName = "Offset" || propertyName = "Overflow" ||
             propertyName = "Position" || propertyName = "PositionLocal" ||
             propertyName = "Presence" ||
             propertyName = "Rotation" || propertyName = "RotationLocal" ||
             propertyName = "Scale" || propertyName = "ScaleLocal" ||
             propertyName = "Size" then
             "Basic Transform Properties"
        elif propertyName = "Incoming" || propertyName = "Outgoing" then
             "Transition Properties"
        elif List.exists (fun (property : PropertyDefinition) -> propertyName = property.PropertyName) baseProperties then "Configuration Properties"
        elif propertyName = "MaterialProperties" then "Material Properties"
        elif propertyName = "Material" then "Material Properties 2"
        elif propertyName = "NavShape" || propertyName = "Nav3dConfig" then "Navigation Properties"
        elif List.exists (fun (property : PropertyDefinition) -> propertyName = property.PropertyName) rigidBodyProperties then "Physics Properties"
        else "~ More Properties"

    let getEditable propertyDescriptor =
        let propertyName = propertyDescriptor.PropertyName
        if  propertyName = Constants.Engine.OverlayNameOptPropertyName ||
            propertyName = Constants.Engine.FacetNamesPropertyName ||
            propertyName = "PropagatedDescriptorOpt" ||
            propertyName = "Rotation" ||
            propertyName = "RotationLocal" ||
            propertyName = "Angles" ||
            propertyName = "AnglesLocal" ||
            propertyName = "Light" ||
            propertyName = "LightProbe" then
            false
        else
            propertyName = "Degrees" ||
            propertyName = "DegreesLocal" ||
            not (Reflection.isPropertyNonPersistentByName propertyName)

    let getValue propertyDescriptor (entity : Entity) world : obj =
        match PropertyDescriptor.tryGetValue propertyDescriptor entity world with
        | Some value -> value
        | None -> null

    let trySetValue (value : obj) propertyDescriptor (entity : Entity) world =

        // pull string quotes out of string
        let value =
            match value with
            | :? string as str -> str.Replace ("\"", "") :> obj
            | _ -> value

        // change property
        match propertyDescriptor.PropertyName with

        // change the surnames property
        | "Surnames" ->
            let surnames = value :?> string array
            if Array.forall (fun (name : string) -> name.IndexOfAny Symbol.IllegalNameCharsArray = -1) surnames then
                let target = Nu.Entity (entity.Group.GroupAddress <-- rtoa surnames)
                World.renameEntityImmediate entity target world
                Right ()
            else Left ("Invalid entity surnames '" + scstring surnames + "'.")

        // change the name property
        | Constants.Engine.NamePropertyName ->
            let name = value :?> string
            if name.IndexOfAny Symbol.IllegalNameCharsArray = -1 then
                let targetNames =
                    entity.Group.GroupAddress.Names |>
                    flip Array.append (Array.allButLast entity.Surnames) |>
                    Array.add name
                let target = Nu.Entity targetNames
                World.renameEntityImmediate entity target world
                Right ()
            else Left ("Invalid entity name '" + name + "'.")

        // change facet names
        | Constants.Engine.FacetNamesPropertyName ->
            let facetNames = value :?> string Set
            World.trySetEntityFacetNames facetNames entity world

        // change the property dynamically
        | _ ->
            match propertyDescriptor.PropertyName with
            | Constants.Engine.OverlayNameOptPropertyName ->
                World.trySetEntityOverlayNameOpt (value :?> string option) entity world
            | _ ->
                PropertyDescriptor.trySetValue propertyDescriptor value entity world |> ignore
                Right ()

[<AutoOpen>]
module GroupDispatcherModule =

    /// The ImSim dispatcher for groups.
    type [<AbstractClass>] GroupDispatcherImSim () =
        inherit GroupDispatcher ()

        override this.TryProcess (zeroDelta, group, world) =
            let context = world.ContextImSim
            World.scopeGroup group [] world
            if zeroDelta then
                let advancing = world.Advancing
                let advancementCleared = world.AdvancementCleared
                let updateDelta = world.UpdateDelta
                let clockDelta = world.ClockDelta
                let tickDelta = world.TickDelta
                World.mapAmbientState AmbientState.clearAdvancement world
                this.Process (group, world)
                World.mapAmbientState (AmbientState.restoreAdvancement advancing advancementCleared updateDelta clockDelta tickDelta) world
            else this.Process (group, world)
#if DEBUG
            if world.ContextImSim <> group.GroupAddress then
                Log.warnOnce
                    ("ImSim context expected to be " +
                     scstring group.GroupAddress + " but was " +
                     scstring world.ContextImSim + ". Did you forget to call the appropriate World.end function?")
#endif
            World.advanceContext group.GroupAddress context world

        /// ImSim process a group.
        abstract Process : group : Group * world : World -> unit
        default this.Process (_, _) = ()

    type World with

        static member inline internal signalGroup<'model, 'message, 'command when 'message :> Message and 'command :> Command> signal (group : Group) world =
            match group.GetDispatcher world with
            | :? GroupDispatcher<'model, 'message, 'command> as dispatcher ->
                Signal.processSignal dispatcher.Message dispatcher.Command (group.ModelGeneric<'model> ()) signal group world
            | _ ->
                Log.info "Failed to send signal to group."

    and Group with

        /// Send a signal to the group, explicitly specifing MMCC types.
        member this.SignalPlus<'model, 'message, 'command when 'message :> Message and 'command :> Command> signal world =
            World.signalGroup<'model, 'message, 'command> signal this world

    /// The MMCC dispatcher for groups.
    and [<AbstractClass>] GroupDispatcher<'model, 'message, 'command when 'message :> Message and 'command :> Command> (makeInitial : World -> 'model) =
        inherit GroupDispatcher ()

        new (initial : 'model) =
            GroupDispatcher<'model, 'message, 'command> (fun _ -> initial)

        /// Get the group's model.
        member this.GetModel (group : Group) world : 'model =
            group.GetModelGeneric<'model> world

        /// Set the group's model.
        member this.SetModel (model : 'model) (group : Group) world =
            group.SetModelGeneric<'model> model world

        /// The group's model lens.
        member this.Model (group : Group) =
            lens (nameof this.Model) group (this.GetModel group) (flip this.SetModel group)

        override this.Register (group, world) =
            let property = World.getGroupModelProperty group world
            let model =
                match property.DesignerValue with
                | _ when property.DesignerType = typeof<unit> -> makeInitial world
                | :? 'model as model -> model
                | null -> null :> obj :?> 'model
                | modelObj ->
                    try let model = modelObj |> valueToSymbol |> symbolToValue
                        property.DesignerType <- typeof<'model>
                        property.DesignerValue <- model
                        model
                    with _ ->
                        Log.warnOnce "Could not convert existing group model to new type. Falling back on initial model value."
                        makeInitial world
            World.setGroupModelGeneric<'model> true model group world |> ignore<bool>

        override this.Render (renderPass, group, world) =
            this.Render (this.GetModel group world, renderPass, group, world)

        override this.Edit (operation, group, world) =
            let model = group.GetModelGeneric<'model> world
            let (signals, model) = this.Edit (model, operation, group, world)
            this.SetModel model group world
            for signal in signals do
                Signal.processSignal this.Message this.Command (this.Model group) signal group world

        [<DebuggerHidden>]
        override this.Signal (signalObj : obj, group, world) =
            match signalObj with
            | :? 'message as message -> World.signalGroup<'model, 'message, 'command> message group world
            | :? 'command as command -> World.signalGroup<'model, 'message, 'command> command group world
            | _ ->
                try let message = signalObj |> valueToSymbol |> symbolToValue : 'message
                    World.signalGroup<'model, 'message, 'command> message group world
                with _ ->
                    try let command = signalObj |> valueToSymbol |> symbolToValue : 'command
                        World.signalGroup<'model, 'message, 'command> command group world
                    with _ ->
                        Log.errorOnce
                            ("Incompatible signal type received by group (signal = '" + scstring signalObj + "'; group = '" + scstring group + "').\n" +
                             "This may come about due to sending an incorrect signal type to the group or due to too significant a change in the signal type when reloading code.")

        override this.TryGetFallbackModel<'a> (modelSymbol, group, world) =
            this.GetFallbackModel (modelSymbol, group, world) :> obj :?> 'a |> Some

        override this.TrySynchronize (initializing, group, world) =
            let contentOld = World.getGroupContent group world
            let model = this.GetModel group world
            let definitions = this.Definitions (model, group)
            let entities = this.Content (model, group)
            let content = Content.group group.Name definitions entities
            Content.synchronizeGroup initializing contentOld content group group world
            World.setGroupContent content group world

        override this.TryTruncateModel<'a> (model : 'a) =
            match model :> obj with
            | :? 'model as model -> Some (this.TruncateModel model :> obj :?> 'a)
            | _ -> None

        override this.TryUntruncateModel<'a> (incoming : 'a, group, world) =
            match incoming :> obj with
            | :? 'model as incoming ->
                let current = group.GetModelGeneric<'model> world
                Some (this.UntruncateModel (current, incoming) :> obj :?> 'a)
            | _ -> None

        /// The fallback model value.
        abstract GetFallbackModel : Symbol * Group * World -> 'model
        default this.GetFallbackModel (_, _, world) = makeInitial world

        /// The group's own MMCC definitions.
        abstract Definitions : model : 'model * group : Group -> Group DefinitionContent list
        default this.Definitions (_, _) = []

        /// The message handler of the MMCC programming model.
        abstract Message : model : 'model * message : 'message * group : Group * world : World -> Signal list * 'model
        default this.Message (model, _, _, _) = just model

        /// The command handler of the MMCC programming model.
        abstract Command : model : 'model * command : 'command * group : Group * world : World -> unit
        default this.Command (_, _, _, _) = ()

        /// The content specifier of the MMCC programming model.
        abstract Content : model : 'model * group : Group -> EntityContent list
        default this.Content (_, _) = []

        /// Render the group using the given model.
        abstract Render : model : 'model * renderPass : RenderPass * group : Group * world : World -> unit
        default this.Render (_, _, _, _) = ()

        /// Implements additional editing behavior for a group via the ImGui API.
        abstract Edit : model : 'model * op : EditOperation * group : Group * world : World -> Signal list * 'model
        default this.Edit (model, _, _, _) = just model

        /// Truncate the given model.
        abstract TruncateModel : model : 'model -> 'model
        default this.TruncateModel model = model

        /// Untruncate the given model.
        abstract UntruncateModel : current : 'model * incoming : 'model -> 'model
        default this.UntruncateModel (_, incoming) = incoming

[<RequireQualifiedAccess>]
module GroupPropertyDescriptor =

    let containsPropertyDescriptor propertyName (group : Group) world =
        PropertyDescriptor.containsPropertyDescriptor<GroupState> propertyName group world

    let getPropertyDescriptors (group : Group) world =
        PropertyDescriptor.getPropertyDescriptors<GroupState> (Some group) world

    let getCategory propertyDescriptor =
        let propertyName = propertyDescriptor.PropertyName
        if propertyName = "Name" ||  propertyName.EndsWith "Model" then "Ambient Properties"
        elif propertyName = "Persistent" || propertyName = "Elevation" || propertyName = "Visible" then "Built-In Properties"
        else "Xtension Properties"

    let getEditable propertyDescriptor =
        let propertyName = propertyDescriptor.PropertyName
        not (Reflection.isPropertyNonPersistentByName propertyName)

    let getValue propertyDescriptor (group : Group) world : obj =
        match PropertyDescriptor.tryGetValue propertyDescriptor group world with
        | Some value -> value
        | None -> null

    let trySetValue (value : obj) propertyDescriptor (group : Group) world =
        
        // pull string quotes out of string
        let value =
            match value with
            | :? string as str -> str.Replace ("\"", "") :> obj
            | _ -> value
            
        // change the name property
        match propertyDescriptor.PropertyName with
        | Constants.Engine.NamePropertyName ->
            Left ("Changing the name of a group after it has been created is not yet implemented.")

        // change the property dynamically
        | _ ->
            PropertyDescriptor.trySetValue propertyDescriptor value group world |> ignore
            Right ()

[<AutoOpen>]
module ScreenDispatcherModule =

    let private ScreenDispatcherImSimTryProcessSubscriptionName = string Gen.id

    /// The ImSim dispatcher for screens.
    type [<AbstractClass>] ScreenDispatcherImSim () =
        inherit ScreenDispatcher ()

        override this.TryProcess (zeroDelta, screen, world) =
            let context = world.ContextImSim
            World.scopeScreen screen [] world
            let results = World.doSubscriptionToSelectionEvents ScreenDispatcherImSimTryProcessSubscriptionName screen world
            if zeroDelta then
                let advancing = world.Advancing
                let advancementCleared = world.AdvancementCleared
                let updateDelta = world.UpdateDelta
                let clockDelta = world.ClockDelta
                let tickDelta = world.TickDelta
                World.mapAmbientState AmbientState.clearAdvancement world
                this.Process (FQueue.ofSeq results, screen, world)
                World.mapAmbientState (AmbientState.restoreAdvancement advancing advancementCleared updateDelta clockDelta tickDelta) world
            else this.Process (FQueue.ofSeq results, screen, world)
#if DEBUG
            if world.ContextImSim <> screen.ScreenAddress then
                Log.warnOnce
                    ("ImSim context expected to be " +
                     scstring screen.ScreenAddress + " but was " +
                     scstring world.ContextImSim + ". Did you forget to call World.endGroup?")
#endif
            World.advanceContext screen.ScreenAddress context world

        /// ImSim process a screen.
        abstract Process : selectionResults : SelectionEventData FQueue * screen : Screen * world : World -> unit
        default this.Process (_, _, _) = ()

    type World with

        static member inline internal signalScreen<'model, 'message, 'command when 'message :> Message and 'command :> Command> signal (screen : Screen) world =
            match screen.GetDispatcher world with
            | :? ScreenDispatcher<'model, 'message, 'command> as dispatcher ->
                Signal.processSignal dispatcher.Message dispatcher.Command (screen.ModelGeneric<'model> ()) signal screen world
            | _ ->
                Log.info "Failed to send signal to screen."

    and Screen with

        /// Send a signal to the screen, explicitly specifing MMCC types.
        member this.SignalPlus<'model, 'message, 'command when 'message :> Message and 'command :> Command> signal world =
            World.signalScreen<'model, 'message, 'command> signal this world

    /// The MMCC dispatcher for screens.
    and [<AbstractClass>] ScreenDispatcher<'model, 'message, 'command when 'message :> Message and 'command :> Command> (makeInitial : World -> 'model) =
        inherit ScreenDispatcher ()

        new (initial : 'model) =
            ScreenDispatcher<'model, 'message, 'command> (fun _ -> initial)

        /// Get the screen's model.
        member this.GetModel (screen : Screen) world : 'model =
            screen.GetModelGeneric<'model> world

        /// Set the screen's model.
        member this.SetModel (model : 'model) (screen : Screen) world =
            screen.SetModelGeneric<'model> model world

        /// The screen's model lens.
        member this.Model (screen : Screen) =
            lens (nameof this.Model) screen (this.GetModel screen) (flip this.SetModel screen)

        override this.Register (screen, world) =
            let property = World.getScreenModelProperty screen world
            let model =
                match property.DesignerValue with
                | _ when property.DesignerType = typeof<unit> -> makeInitial world
                | :? 'model as model -> model
                | null -> null :> obj :?> 'model
                | modelObj ->
                    try let model = modelObj |> valueToSymbol |> symbolToValue
                        property.DesignerType <- typeof<'model>
                        property.DesignerValue <- model
                        model
                    with _ ->
                        Log.warnOnce "Could not convert existing screen model to new type. Falling back on initial model value."
                        makeInitial world
            World.setScreenModelGeneric<'model> true model screen world |> ignore<bool>

        override this.Render (renderPass, screen, world) =
            this.Render (this.GetModel screen world, renderPass, screen, world)

        override this.Edit (operation, screen, world) =
            let model = screen.GetModelGeneric<'model> world
            let (signals, model) = this.Edit (model, operation, screen, world)
            this.SetModel model screen world
            for signal in signals do
                Signal.processSignal this.Message this.Command (this.Model screen) signal screen world

        [<DebuggerHidden>]
        override this.Signal (signalObj : obj, screen, world) =
            match signalObj with
            | :? 'message as message -> World.signalScreen<'model, 'message, 'command> message screen world
            | :? 'command as command -> World.signalScreen<'model, 'message, 'command> command screen world
            | _ ->
                try let message = signalObj |> valueToSymbol |> symbolToValue : 'message
                    World.signalScreen<'model, 'message, 'command> message screen world
                with _ ->
                    try let command = signalObj |> valueToSymbol |> symbolToValue : 'command
                        World.signalScreen<'model, 'message, 'command> command screen world
                    with _ ->
                        Log.errorOnce
                            ("Incompatible signal type received by screen (signal = '" + scstring signalObj + "'; screen = '" + scstring screen + "').\n" +
                             "This may come about due to sending an incorrect signal type to the screen or due to too significant a change in the signal type when reloading code.")

        override this.TryGetFallbackModel<'a> (modelSymbol, screen, world) =
            this.GetFallbackModel (modelSymbol, screen, world) :> obj :?> 'a |> Some

        override this.TrySynchronize (initializing, screen, world) =
            let contentOld = World.getScreenContent screen world
            let model = this.GetModel screen world
            let definitions = this.Definitions (model, screen)
            let group = this.Content (model, screen)
            let content = Content.screen screen.Name Vanilla definitions group
            Content.synchronizeScreen initializing contentOld content screen screen world
            World.setScreenContent content screen world

        override this.TryTruncateModel<'a> (model : 'a) =
            match model :> obj with
            | :? 'model as model -> Some (this.TruncateModel model :> obj :?> 'a)
            | _ -> None

        override this.TryUntruncateModel<'a> (incoming : 'a, screen, world) =
            match incoming :> obj with
            | :? 'model as incoming ->
                let current = screen.GetModelGeneric<'model> world
                Some (this.UntruncateModel (current, incoming) :> obj :?> 'a)
            | _ -> None

        /// The fallback model value.
        abstract GetFallbackModel : modelSymbol : Symbol * screen : Screen * world : World -> 'model
        default this.GetFallbackModel (_, _, world) = makeInitial world

        /// The screen's own MMCC definitions.
        abstract Definitions : model : 'model * screen : Screen -> Screen DefinitionContent list
        default this.Definitions (_, _) = []

        /// The message handler of the MMCC programming model.
        abstract Message : model : 'model * message : 'message * screen : Screen * world : World -> Signal list * 'model
        default this.Message (model, _, _, _) = just model

        /// The command handler of the MMCC programming model.
        abstract Command : model : 'model * command : 'command * screen : Screen * world : World -> unit
        default this.Command (_, _, _, _) = ()

        /// The content specifier of the MMCC programming model.
        abstract Content : model : 'model * screen : Screen -> GroupContent list
        default this.Content (_, _) = []

        /// Render the screen using the given model.
        abstract Render : model : 'model * renderPass : RenderPass * screen : Screen * world : World -> unit
        default this.Render (_, _, _, _) = ()

        /// Implements additional editing behavior for a screen via the ImGui API.
        abstract Edit : model : 'model * op :  EditOperation * screen : Screen * world : World -> Signal list * 'model
        default this.Edit (model, _, _, _) = just model

        /// Truncate the given model.
        abstract TruncateModel : model : 'model -> 'model
        default this.TruncateModel model = model

        /// Untruncate the given model.
        abstract UntruncateModel : current : 'model * incoming : 'model -> 'model
        default this.UntruncateModel (_, incoming) = incoming

[<RequireQualifiedAccess>]
module ScreenPropertyDescriptor =

    let containsPropertyDescriptor propertyName (screen : Screen) world =
        PropertyDescriptor.containsPropertyDescriptor<ScreenState> propertyName screen world

    let getPropertyDescriptors (screen : Screen) world =
        PropertyDescriptor.getPropertyDescriptors<ScreenState> (Some screen) world

    let getCategory propertyDescriptor =
        let propertyName = propertyDescriptor.PropertyName
        if propertyName = "Name" || propertyName.EndsWith "Model" then "Ambient Properties"
        elif propertyName = "Persistent" || propertyName = "Incoming" || propertyName = "Outgoing" || propertyName = "SlideOpt" then "Built-In Properties"
        else "Xtension Properties"

    let getEditable propertyDescriptor =
        let propertyName = propertyDescriptor.PropertyName
        not (Reflection.isPropertyNonPersistentByName propertyName)

    let getValue propertyDescriptor (screen : Screen) world : obj =
        match PropertyDescriptor.tryGetValue propertyDescriptor screen world with
        | Some value -> value
        | None -> null

    let trySetValue (value : obj) propertyDescriptor (screen : Screen) world =
        
        // pull string quotes out of string
        let value =
            match value with
            | :? string as str -> str.Replace ("\"", "") :> obj
            | _ -> value
            
        // change the name property
        match propertyDescriptor.PropertyName with
        | Constants.Engine.NamePropertyName ->
            Left ("Changing the name of a screen after it has been created is not yet implemented.")

        // change the property dynamically
        | _ ->
            PropertyDescriptor.trySetValue propertyDescriptor value screen world |> ignore
            Right ()

[<AutoOpen>]
module GameDispatcherModule =

    /// The ImSim dispatcher for games.
    type [<AbstractClass>] GameDispatcherImSim () =
        inherit GameDispatcher ()

        override this.TryProcess (zeroDelta, game, world) =
            let context = world.ContextImSim
            World.scopeGame [] world
            if zeroDelta then
                let advancing = world.Advancing
                let advancementCleared = world.AdvancementCleared
                let updateDelta = world.UpdateDelta
                let clockDelta = world.ClockDelta
                let tickDelta = world.TickDelta
                World.mapAmbientState AmbientState.clearAdvancement world
                this.Process (game, world)
                World.mapAmbientState (AmbientState.restoreAdvancement advancing advancementCleared updateDelta clockDelta tickDelta) world
            else this.Process (game, world)
#if DEBUG
            if world.ContextImSim <> game.GameAddress then
                Log.warnOnce
                    ("ImSim context expected to be " +
                     scstring game.GameAddress + " but was " +
                     scstring world.ContextImSim + ". Did you forget to call World.endScreen?")
#endif
            World.advanceContext game.GameAddress context world

        /// ImSim process a game.
        abstract Process : game : Game * world : World -> unit
        default this.Process (_, _) = ()

    type World with

        static member inline internal signalGame<'model, 'message, 'command when 'message :> Message and 'command :> Command> signal (game : Game) world =
            match game.GetDispatcher world with
            | :? GameDispatcher<'model, 'message, 'command> as dispatcher ->
                Signal.processSignal dispatcher.Message dispatcher.Command (game.ModelGeneric<'model> ()) signal game world
            | _ -> Log.info "Failed to send signal to game."

    and Game with

        /// Send a signal to the game, explicitly specifing MMCC types.
        member this.SignalPlus<'model, 'message, 'command when 'message :> Message and 'command :> Command> signal world =
            World.signalGame<'model, 'message, 'command> signal this world

    /// The MMCC dispatcher for games.
    and [<AbstractClass>] GameDispatcher<'model, 'message, 'command when 'message :> Message and 'command :> Command> (makeInitial : World -> 'model) =
        inherit GameDispatcher ()

        static let synchronize initializing game world (this : GameDispatcher<'model, 'message, 'command>) =
            let contentOld = World.getGameContent game world
            let model = this.GetModel game world
            let definitions = this.Definitions (model, game)
            let screens = this.Content (model, game)
            let content = Content.game game.Name definitions screens
            let initialScreenOpt = Content.synchronizeGame World.setScreenSlide initializing contentOld content game game world
            World.setGameContent content game world
            initialScreenOpt

        new (initial : 'model) =
            GameDispatcher<'model, 'message, 'command> (fun _ -> initial)

        /// Get the game's model.
        member this.GetModel (game : Game) world : 'model =
            game.GetModelGeneric<'model> world

        /// Set the game's model.
        member this.SetModel (model : 'model) (game : Game) world =
            game.SetModelGeneric<'model> model world

        /// The game's model lens.
        member this.Model (game : Game) =
            lens (nameof this.Model) game (this.GetModel game) (flip this.SetModel game)

        override this.Register (game, world) =
            let property = World.getGameModelProperty game world
            let model =
                match property.DesignerValue with
                | _ when property.DesignerType = typeof<unit> -> makeInitial world
                | :? 'model as model -> model
                | null -> null :> obj :?> 'model
                | modelObj ->
                    try let model = modelObj |> valueToSymbol |> symbolToValue
                        property.DesignerType <- typeof<'model>
                        property.DesignerValue <- model
                        model
                    with _ ->
                        Log.warnOnce "Could not convert existing game model to new type. Falling back on initial model value."
                        makeInitial world
            World.setGameModelGeneric<'model> true model game world |> ignore<bool>

        override this.Render (renderPass, game, world) =
            this.Render (this.GetModel game world, renderPass, game, world)

        override this.Edit (operation, game, world) =
            let model = game.GetModelGeneric<'model> world
            let (signals, model) = this.Edit (model, operation, game, world)
            this.SetModel model game world
            for signal in signals do
                Signal.processSignal this.Message this.Command (this.Model game) signal game world

        [<DebuggerHidden>]
        override this.Signal (signalObj : obj, game, world) =
            match signalObj with
            | :? 'message as message -> World.signalGame<'model, 'message, 'command> message game world
            | :? 'command as command -> World.signalGame<'model, 'message, 'command> command game world
            | _ ->
                try let message = signalObj |> valueToSymbol |> symbolToValue : 'message
                    World.signalGame<'model, 'message, 'command> message game world
                with _ ->
                    try let command = signalObj |> valueToSymbol |> symbolToValue : 'command
                        World.signalGame<'model, 'message, 'command> command game world
                    with _ ->
                        Log.errorOnce
                            ("Incompatible signal type received by game (signal = '" + scstring signalObj + "'; game = '" + scstring game + "').\n" +
                             "This may come about due to sending an incorrect signal type to the game or due to too significant a change in the signal type when reloading code.")

        override this.TryGetFallbackModel<'a> (modelSymbol, game, world) =
            this.GetFallbackModel (modelSymbol, game, world) :> obj :?> 'a |> Some

        override this.TrySynchronize (initializing, game, world) =
            synchronize initializing game world this |> ignore<Screen option>

        override this.TryTruncateModel<'a> (model : 'a) =
            match model :> obj with
            | :? 'model as model -> Some (this.TruncateModel model :> obj :?> 'a)
            | _ -> None

        override this.TryUntruncateModel<'a> (incoming : 'a, game, world) =
            match incoming :> obj with
            | :? 'model as incoming ->
                let current = game.GetModelGeneric<'model> world
                Some (this.UntruncateModel (current, incoming) :> obj :?> 'a)
            | _ -> None

        /// The fallback model value.
        abstract GetFallbackModel : modelSymbol : Symbol * game : Game * world : World -> 'model
        default this.GetFallbackModel (_, _, world) = makeInitial world

        /// The game own MMCC definitions.
        abstract Definitions : model : 'model * game : Game -> Game DefinitionContent list
        default this.Definitions (_, _) = []

        /// The message handler of the MMCC programming model.
        abstract Message : model : 'model * message : 'message * game : Game * world : World -> Signal list * 'model
        default this.Message (model, _, _, _) = just model

        /// The command handler of the MMCC programming model.
        abstract Command : model : 'model * command : 'command * game : Game * world : World -> unit
        default this.Command (_, _, _, _) = ()

        /// The content specifier of the MMCC programming model.
        abstract Content : model : 'model * game : Game -> ScreenContent list
        default this.Content (_, _) = []

        /// Render the game using the given model.
        abstract Render : model : 'model * renderPass : RenderPass * game : Game * world : World -> unit
        default this.Render (_, _, _, _) = ()

        /// Implements additional editing behavior for a game via the ImGui API.
        abstract Edit : model : 'model * op : EditOperation * game : Game * world : World -> Signal list * 'model
        default this.Edit (model, _, _, _) = just model

        /// Truncate the given model.
        abstract TruncateModel : model : 'model -> 'model
        default this.TruncateModel model = model

        /// Untruncate the given model.
        abstract UntruncateModel : current : 'model * incoming : 'model -> 'model
        default this.UntruncateModel (_, incoming) = incoming

[<RequireQualifiedAccess>]
module GamePropertyDescriptor =

    let containsPropertyDescriptor propertyName (game : Game) world =
        PropertyDescriptor.containsPropertyDescriptor<GameState> propertyName game world

    let getPropertyDescriptors (game : Game) world =
        PropertyDescriptor.getPropertyDescriptors<GameState> (Some game) world

    let getCategory propertyDescriptor =
        let propertyName = propertyDescriptor.PropertyName
        if propertyName = "Name" ||  propertyName.EndsWith "Model" then "Ambient Properties"
        elif propertyName = "DesiredScreen" || propertyName = "ScreenTransitionDestinationOpt" || propertyName = "SelectedScreenOpt" ||
             propertyName = "Eye2dCenter" || propertyName = "Eye2dSize" || propertyName = "Eye3dCenter" || propertyName = "Eye3dRotation" || propertyName = "Eye3dFieldOfView" then
             "Built-In Properties"
        else "Xtension Properties"

    let getEditable propertyDescriptor =
        let propertyName = propertyDescriptor.PropertyName
        not (Reflection.isPropertyNonPersistentByName propertyName)

    let getValue propertyDescriptor (game : Game) world : obj =
        match PropertyDescriptor.tryGetValue propertyDescriptor game world with
        | Some value -> value
        | None -> null

    let trySetValue (value : obj) propertyDescriptor (game : Game) world =
        
        // pull string quotes out of string
        let value =
            match value with
            | :? string as str -> str.Replace ("\"", "") :> obj
            | _ -> value
            
        // change the name property
        match propertyDescriptor.PropertyName with
        | Constants.Engine.NamePropertyName ->
            Left ("Changing the name of a game after it has been created is not yet implemented.")

        // change the property dynamically
        | _ ->
            PropertyDescriptor.trySetValue propertyDescriptor value game world |> ignore
            Right ()

[<RequireQualifiedAccess>]
module SimulantPropertyDescriptor =

    let containsPropertyDescriptor propertyDescriptor (simulant : Simulant) world =
        match simulant with
        | :? Entity as entity -> EntityPropertyDescriptor.containsPropertyDescriptor propertyDescriptor entity world
        | :? Group as group -> GroupPropertyDescriptor.containsPropertyDescriptor propertyDescriptor group world
        | :? Screen as screen -> ScreenPropertyDescriptor.containsPropertyDescriptor propertyDescriptor screen world
        | :? Game as game -> GamePropertyDescriptor.containsPropertyDescriptor propertyDescriptor game world
        | _ -> failwithumf ()

    let getPropertyDescriptors (simulant : Simulant) world =
        match simulant with
        | :? Entity as entity -> EntityPropertyDescriptor.getPropertyDescriptors entity world
        | :? Group as group -> GroupPropertyDescriptor.getPropertyDescriptors group world
        | :? Screen as screen -> ScreenPropertyDescriptor.getPropertyDescriptors screen world
        | :? Game as game -> GamePropertyDescriptor.getPropertyDescriptors game world
        | _ -> failwithumf ()

    let getCategory propertyDesciptor (simulant : Simulant) =
        match simulant with
        | :? Entity -> EntityPropertyDescriptor.getCategory propertyDesciptor
        | :? Group -> GroupPropertyDescriptor.getCategory propertyDesciptor
        | :? Screen -> ScreenPropertyDescriptor.getCategory propertyDesciptor
        | :? Game -> GamePropertyDescriptor.getCategory propertyDesciptor
        | _ -> failwithumf ()

    let getEditable propertyDesciptor (simulant : Simulant) =
        match simulant with
        | :? Entity -> EntityPropertyDescriptor.getEditable propertyDesciptor
        | :? Group -> GroupPropertyDescriptor.getEditable propertyDesciptor
        | :? Screen -> ScreenPropertyDescriptor.getEditable propertyDesciptor
        | :? Game -> GamePropertyDescriptor.getEditable propertyDesciptor
        | _ -> failwithumf ()

    let getValue propertyDescriptor (simulant : Simulant) world =
        match simulant with
        | :? Entity as entity -> EntityPropertyDescriptor.getValue propertyDescriptor entity world
        | :? Group as group -> GroupPropertyDescriptor.getValue propertyDescriptor group world
        | :? Screen as screen -> ScreenPropertyDescriptor.getValue propertyDescriptor screen world
        | :? Game as game -> GamePropertyDescriptor.getValue propertyDescriptor game world
        | _ -> failwithumf ()

    let trySetValue value propertyDescriptor (simulant : Simulant) world =
        match simulant with
        | :? Entity as entity -> EntityPropertyDescriptor.trySetValue value propertyDescriptor entity world
        | :? Group as group -> GroupPropertyDescriptor.trySetValue value propertyDescriptor group world
        | :? Screen as screen -> ScreenPropertyDescriptor.trySetValue value propertyDescriptor screen world
        | :? Game as game -> GamePropertyDescriptor.trySetValue value propertyDescriptor game world
        | _ -> failwithumf ()

[<AutoOpen>]
module WorldModule2' =

    type World with

        /// Send a signal to a simulant.
        static member inline signal (signal : Signal) (simulant : Simulant) world =
            match simulant with
            | :? Entity as entity -> (entity.GetDispatcher world).Signal (signal, entity, world)
            | :? Group as group -> (group.GetDispatcher world).Signal (signal, group, world)
            | :? Screen as screen -> (screen.GetDispatcher world).Signal (signal, screen, world)
            | :? Game as game -> (game.GetDispatcher world).Signal (signal, game, world)
            | _ -> failwithumf ()

        /// Send a signal to a simulant, explicitly specifing MMCC types.
        static member inline signalPlus<'model, 'message, 'command when 'message :> Message and 'command :> Command> signal (simulant : Simulant) world =
            match simulant with
            | :? Entity as entity -> World.signalEntity<'model, 'message, 'command> signal entity world
            | :? Group as group -> World.signalGroup<'model, 'message, 'command> signal group world
            | :? Screen as screen -> World.signalScreen<'model, 'message, 'command> signal screen world
            | :? Game as game -> World.signalGame<'model, 'message, 'command> signal game world
            | _ -> failwithumf ()

        static member internal updateLateBindings3 (lateBindings : LateBindings) (simulant : Simulant) world =
            match simulant with
            | :? Entity as entity ->
                let entityState = World.getEntityState entity world
                match lateBindings with
                | :? Facet as facet ->
                    match Array.tryFindIndex (fun (facet2 : Facet) -> getTypeName facet2 = getTypeName facet) entityState.Facets with
                    | Some index ->
                        let visibleInViewOld = entityState.VisibleInView
                        let staticInPlayOld = entityState.StaticInPlay
                        let lightProbeOld = entityState.LightProbe
                        let lightOld = entityState.Light
                        let presenceOld = entityState.Presence
                        let presenceInPlayOld = entityState.PresenceInPlay
                        let boundsOld = entityState.Bounds
                        if world.Imperative then
                            entityState.Facets.[index] <- facet
                        else
                            let facets = entityState.Facets.Clone () :?> Facet array
                            facets.[index] <- facet
                            let entityState = { entityState with Facets = facets }
                            World.setEntityState entityState entity world
                        World.updateEntityInEntityTree visibleInViewOld staticInPlayOld lightProbeOld lightOld presenceOld presenceInPlayOld boundsOld entity world
                        World.updateEntityPresenceOverride entity world
                        World.attachEntityMissingProperties entity world
                    | None -> ()
                | :? EntityDispatcher as entityDispatcher ->
                    if getTypeName entityState.Dispatcher = getTypeName entityDispatcher then
                        let visibleInViewOld = entityState.VisibleInView
                        let staticInPlayOld = entityState.StaticInPlay
                        let lightProbeOld = entityState.LightProbe
                        let lightOld = entityState.Light
                        let presenceOld = entityState.Presence
                        let presenceInPlayOld = entityState.PresenceInPlay
                        let boundsOld = entityState.Bounds
                        let intrinsicFacetNamesOld = World.getEntityIntrinsicFacetNames entityState
                        if world.Imperative then
                            entityState.Dispatcher <- entityDispatcher
                        else
                            let entityState = { entityState with Dispatcher = entityDispatcher }
                            World.setEntityState entityState entity world
                        World.updateEntityInEntityTree visibleInViewOld staticInPlayOld lightProbeOld lightOld presenceOld presenceInPlayOld boundsOld entity world
                        let entityState = World.getEntityState entity world
                        let intrinsicFacetNamesNew = World.getEntityIntrinsicFacetNames entityState
                        let intrinsicFacetNamesAdded = Set.difference intrinsicFacetNamesNew intrinsicFacetNamesOld
                        let entityState = World.tryAddFacets intrinsicFacetNamesAdded entityState (Some entity) world |> Either.getRight
                        let intrinsicFacetNamesRemoved = Set.difference intrinsicFacetNamesOld intrinsicFacetNamesNew
                        let _ = World.tryRemoveFacets intrinsicFacetNamesRemoved entityState (Some entity) world |> Either.getRight
                        World.updateEntityPresenceOverride entity world
                        World.attachEntityMissingProperties entity world
                | _ -> ()
            | :? Group as group ->
                let groupState = World.getGroupState group world
                match lateBindings with
                | :? GroupDispatcher as groupDispatcher ->
                    if getTypeName groupState.Dispatcher = getTypeName groupDispatcher then
                        World.setGroupState { groupState with Dispatcher = groupDispatcher } group world
                        World.attachGroupMissingProperties group world
                | _ -> ()
            | :? Screen as screen ->
                let screenState = World.getScreenState screen world
                match lateBindings with
                | :? ScreenDispatcher as screenDispatcher ->
                    if getTypeName screenState.Dispatcher = getTypeName screenDispatcher then
                        World.setScreenState { screenState with Dispatcher = screenDispatcher } screen world
                        World.attachScreenMissingProperties screen world
                | _ -> ()
            | :? Game as game ->
                let gameState = World.getGameState game world
                match lateBindings with
                | :? GameDispatcher as gameDispatcher ->
                    if getTypeName gameState.Dispatcher = getTypeName gameDispatcher then
                        World.setGameState { gameState with Dispatcher = gameDispatcher } game world
                        World.attachGameMissingProperties game world
                | _ -> ()
            | _ -> failwithumf ()<|MERGE_RESOLUTION|>--- conflicted
+++ resolved
@@ -454,33 +454,13 @@
             slideGroup.SetPersistent false world
 
             // create slide sprite
-<<<<<<< HEAD
-            let world = World.createEntity<StaticSpriteDispatcher> DefaultOverlay (Some slideSprite.Surnames) slideGroup world |> snd
-            let world = World.setEntityProtected true slideSprite world |> snd'
-            let world = slideSprite.SetPersistent false world
-            let eyeSize = world.Eye2dSize
-            let world = slideSprite.SetSize eyeSize.V3 world
-            let world =
-                if not Constants.Engine.Entity2dPerimeterCenteredDefault
-                then slideSprite.SetPosition (-eyeSize.V3 * 0.5f) world
-                else world
-            let world = slideSprite.SetAbsolute true world
-            let world =
-                match slideDescriptor.SlideImageOpt with
-                | Some slideImage ->
-                    let world = slideSprite.SetStaticImage slideImage world
-                    let world = slideSprite.SetVisible true world
-                    world
-                | None ->
-                    let world = slideSprite.SetStaticImage Assets.Default.NuSlide world
-                    let world = slideSprite.SetVisible false world
-                    world
-            world
-=======
             World.createEntity<StaticSpriteDispatcher> DefaultOverlay (Some slideSprite.Surnames) slideGroup world |> ignore<Entity>
             World.setEntityProtected true slideSprite world |> ignore<bool>
             slideSprite.SetPersistent false world
-            slideSprite.SetSize world.Eye2dSize.V3 world
+            let eyeSize = world.Eye2dSize
+            slideSprite.SetSize eyeSize.V3 world
+            if not Constants.Engine.Entity2dPerimeterCenteredDefault then
+                slideSprite.SetPosition (-eyeSize.V3 * 0.5f) world
             slideSprite.SetAbsolute true world
             match slideDescriptor.SlideImageOpt with
             | Some slideImage ->
@@ -489,7 +469,6 @@
             | None ->
                 slideSprite.SetStaticImage Assets.Default.NuSlide world
                 slideSprite.SetVisible false world
->>>>>>> 59fbc089
 
         /// Create a dissolve screen whose content is loaded from the given group file.
         static member createDissolveScreenFromGroupFile6 dispatcherName nameOpt dissolveDescriptor songOpt groupFilePath world =
