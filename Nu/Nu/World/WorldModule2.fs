﻿// Nu Game Engine.
// Copyright (C) Bryan Edds.

namespace Nu
open System
open System.Collections.Generic
open System.Diagnostics
open System.IO
open System.Numerics
open System.Threading
open SDL2
open ImGuiNET
open Prime

[<AutoOpen>]
module WorldModule2 =

    (* Transition Values *)
    let private ScreenTransitionMouseLeftId = Gen.id64
    let private ScreenTransitionMouseMiddleId = Gen.id64
    let private ScreenTransitionMouseRightId = Gen.id64
    let private ScreenTransitionMouseX1Id = Gen.id64
    let private ScreenTransitionMouseX2Id = Gen.id64
    let private ScreenTransitionKeyboardKeyId = Gen.id64

    (* Cached HashSets *)
    let private HashSet2dNormalCached = HashSet (QuadelementEqualityComparer ())
    let private HashSet3dNormalCached = HashSet (OctelementEqualityComparer ())
    let private HashSet3dShadowCached = HashSet (OctelementEqualityComparer ())

    (* Frame Pacing *)
    let mutable private FramePaceIssues = 0
    let mutable private FramePaceChecks = 0

    (* Cached ImNui Collections *)
    let private ImNuiSimulantsToDestroy = List ()
    let private SimulantImNuiComparer = Comparer<int64 * Simulant>.Create (fun (a, _) (b, _) -> a.CompareTo b)

    type World with

        static member internal rebuildQuadtree world =
            let quadtree = World.getQuadtree world
            Quadtree.clear quadtree
            let selectedEntities =
                match World.getSelectedScreenOpt world with
                | Some screen -> World.getGroups screen world |> Seq.map (flip World.getEntities world) |> Seq.concat
                | None -> Seq.empty
            for entity in selectedEntities do
                let bounds = entity.GetBounds world
                let visible = entity.GetVisible world || entity.GetAlwaysRender world
                let static_ = entity.GetStatic world
                let presence = entity.GetPresence world
                if entity.GetIs2d world then
                    let element = Quadelement.make visible static_ entity
                    Quadtree.addElement presence bounds.Box2 element quadtree
            world

        static member internal rebuildOctree world =
            let octree = World.getOctree world
            Octree.clear octree
            let selectedEntities =
                match World.getSelectedScreenOpt world with
                | Some screen -> World.getGroups screen world |> Seq.map (flip World.getEntities world) |> Seq.concat
                | None -> Seq.empty
            for entity in selectedEntities do
                let bounds = entity.GetBounds world
                let visible = entity.GetVisible world || entity.GetAlwaysRender world
                let static_ = entity.GetStatic world
                let lightProbe = entity.GetLightProbe world
                let light = entity.GetLight world
                let presence = entity.GetPresence world
                if entity.GetIs3d world then
                    let element = Octelement.make visible static_ lightProbe light presence bounds entity
                    Octree.addElement presence bounds element octree
            world

        /// Select the given screen without transitioning, even if another transition is taking place.
        static member internal selectScreenOpt transitionStateAndScreenOpt world =
            let world =
                match World.getSelectedScreenOpt world with
                | Some selectedScreen ->
                    let deselecting =
                        match transitionStateAndScreenOpt with
                        | Some (_, screen) when selectedScreen = screen -> false
                        | Some _ | None -> true
                    if deselecting then
                        let eventTrace = EventTrace.debug "World" "selectScreen" "Deselecting" EventTrace.empty
                        World.publishPlus () selectedScreen.DeselectingEvent eventTrace selectedScreen false false world
                    else world
                | None -> world
            match transitionStateAndScreenOpt with
            | Some (transitionState, screen) ->
                let world =
                    match World.getSelectedScreenOpt world with
                    | Some selectedScreen ->
                        let select =
                            match transitionStateAndScreenOpt with
                            | Some (_, screen) when selectedScreen = screen -> false
                            | Some _ | None -> true
                        if select then
                            let world = World.setSelectedScreen screen world
                            let eventTrace = EventTrace.debug "World" "selectScreen" "Select" EventTrace.empty
                            World.publishPlus () screen.SelectEvent eventTrace screen false false world
                        else world
                    | None ->
                        let world = World.setSelectedScreen screen world
                        let eventTrace = EventTrace.debug "World" "selectScreen" "Select" EventTrace.empty
                        World.publishPlus () screen.SelectEvent eventTrace screen false false world
                World.setScreenTransitionStatePlus transitionState screen world
            | None -> World.setSelectedScreenOpt None world

        /// Select the given screen without transitioning, even if another transition is taking place.
        static member selectScreen transitionState screen world =
            World.selectScreenOpt (Some (transitionState, screen)) world

        /// Try to check that the selected screen is idling; that is, neither transitioning in or
        /// out via another screen.
        static member tryGetSelectedScreenIdling world =
            match World.getSelectedScreenOpt world with
            | Some selectedScreen -> Some (selectedScreen.GetIdling world)
            | None -> None

        /// Try to check that the selected screen is transitioning.
        static member tryGetSelectedScreenTransitioning world =
            Option.map not (World.tryGetSelectedScreenIdling world)

        /// Check that the selected screen is idling; that is, neither transitioning in or
        /// out via another screen (failing with an exception if no screen is selected).
        static member getSelectedScreenIdling world =
            match World.tryGetSelectedScreenIdling world with
            | Some answer -> answer
            | None -> failwith "Cannot query state of non-existent selected screen."

        /// Check that the selected screen is transitioning (failing with an exception if no screen
        /// is selected).
        static member getSelectedScreenTransitioning world =
            not (World.getSelectedScreenIdling world)

        /// Set screen transition state, enabling or disabling input events respectively.
        static member private setScreenTransitionStatePlus state (screen : Screen) world =
            let world = screen.SetTransitionState state world
            match state with
            | IdlingState _ ->
                let world = World.unsubscribe ScreenTransitionMouseLeftId world
                let world = World.unsubscribe ScreenTransitionMouseMiddleId world
                let world = World.unsubscribe ScreenTransitionMouseRightId world
                let world = World.unsubscribe ScreenTransitionMouseX1Id world
                let world = World.unsubscribe ScreenTransitionMouseX2Id world
                let world = World.unsubscribe ScreenTransitionKeyboardKeyId world
                world
            | IncomingState _ | OutgoingState _ ->
                let world = World.subscribePlus ScreenTransitionMouseLeftId World.handleAsSwallow (stoa<MouseButtonData> ("Mouse/Left/" + Constants.Address.WildcardName + "/Event/Game")) Nu.Game.Handle world |> snd
                let world = World.subscribePlus ScreenTransitionMouseMiddleId World.handleAsSwallow (stoa<MouseButtonData> ("Mouse/Middle/" + Constants.Address.WildcardName + "/Event/Game")) Nu.Game.Handle world |> snd
                let world = World.subscribePlus ScreenTransitionMouseRightId World.handleAsSwallow (stoa<MouseButtonData> ("Mouse/Right/" + Constants.Address.WildcardName + "/Event/Game")) Nu.Game.Handle world |> snd
                let world = World.subscribePlus ScreenTransitionMouseX1Id World.handleAsSwallow (stoa<MouseButtonData> ("Mouse/X1/" + Constants.Address.WildcardName + "/Event/Game")) Nu.Game.Handle world |> snd
                let world = World.subscribePlus ScreenTransitionMouseX2Id World.handleAsSwallow (stoa<MouseButtonData> ("Mouse/X2/" + Constants.Address.WildcardName + "/Event/Game")) Nu.Game.Handle world |> snd
                let world = World.subscribePlus ScreenTransitionKeyboardKeyId World.handleAsSwallow (stoa<KeyboardKeyData> ("KeyboardKey/" + Constants.Address.WildcardName + "/Event/Game")) Nu.Game.Handle world |> snd
                world
                
        static member private updateScreenTransition3 transitionType (selectedScreen : Screen) world =
            let transition =
                match transitionType with
                | Incoming -> selectedScreen.GetIncoming world
                | Outgoing -> selectedScreen.GetOutgoing world
            let transitionTime = (selectedScreen.GetTransitionState world).TransitionTime
            match (transitionTime, transition.TransitionLifeTime) with
            | (UpdateTime time, UpdateTime lifeTime) ->
                let localTime = world.UpdateTime - time
                localTime - 2L >= lifeTime
            | (ClockTime time, ClockTime lifeTime) ->
                let localTime = world.ClockTime - time
                localTime - world.ClockDelta * 2.0f >= lifeTime
            | (_, _) -> failwithumf ()

        static member private updateScreenIdling3 transitionTime slide (_ : Screen) (world : World) =
            match (transitionTime, slide.IdlingTime) with
            | (UpdateTime time, UpdateTime lifeTime) ->
                let localTime = world.UpdateTime - time
                localTime - 2L >= lifeTime
            | (ClockTime time, ClockTime lifeTime) ->
                let localTime = world.ClockTime - time
                localTime - world.ClockDelta * 2.0f >= lifeTime
            | (_, _) -> failwithumf ()

        static member private updateScreenIncoming transitionTime (selectedScreen : Screen) world =
            match World.getLiveness world with
            | Live ->
                let world =
                    if transitionTime = world.GameTime then
                        let eventTrace = EventTrace.debug "World" "updateScreenIncoming" "IncomingStart" EventTrace.empty
                        let world = World.publishPlus () selectedScreen.IncomingStartEvent eventTrace selectedScreen false false world
                        match (selectedScreen.GetIncoming world).SongOpt with
                        | Some playSong ->
                            match World.getSongOpt world with
                            | Some song when assetEq song.Song playSong.Song -> () // do nothing when song is the same
                            | _ -> World.playSong playSong.FadeInTime playSong.FadeOutTime GameTime.zero playSong.RepeatLimitOpt playSong.Volume playSong.Song world // play song when song is different
                        | None -> ()
                        world
                    else world
                match World.getLiveness world with
                | Live ->
                    if World.updateScreenTransition3 Incoming selectedScreen world then
                        let eventTrace = EventTrace.debug "World" "updateScreenIncoming" "IncomingFinish" EventTrace.empty
                        let world = World.setScreenTransitionStatePlus (IdlingState world.GameTime) selectedScreen world
                        World.publishPlus () selectedScreen.IncomingFinishEvent eventTrace selectedScreen false false world
                    else world
                | Dead -> world
            | Dead -> world

        static member private updateScreenIdling transitionTime (selectedScreen : Screen) world =
            match World.getLiveness world with
            | Live ->
                if world.Accompanied && world.Halted then // special case to play song when halted in editor
                    match (selectedScreen.GetIncoming world).SongOpt with
                    | Some playSong ->
                        match World.getSongOpt world with
                        | Some song when assetEq song.Song playSong.Song -> () // do nothing when song is the same
                        | _ -> World.playSong playSong.FadeInTime playSong.FadeOutTime GameTime.zero playSong.RepeatLimitOpt playSong.Volume playSong.Song world // play song when song is different
                    | None -> ()
                match selectedScreen.GetSlideOpt world with
                | Some slide ->
                    // slide-specific behavior currently has to ignore desired screen in order to work. However, we
                    // special case it here to pay attention to desired screen when it is a non-slide screen (IE, not
                    // executing a series of slides). Additionally, to keep this hack's implementation self-contained,
                    // we use a quick cut to the desired screen in this special case.
                    match World.getDesiredScreen world with
                    | Desire desiredScreen when desiredScreen <> selectedScreen && (desiredScreen.GetSlideOpt world).IsNone ->
                        let transitionTime = world.GameTime
                        let world = World.selectScreen (IdlingState transitionTime) desiredScreen world
                        World.updateScreenIdling transitionTime desiredScreen world
                    | DesireNone ->
                        World.selectScreenOpt None world
                    | _ ->
                        if World.updateScreenIdling3 transitionTime slide selectedScreen world then
                            let transitionTime = world.GameTime
                            let world = World.setScreenTransitionStatePlus (OutgoingState transitionTime) selectedScreen world
                            World.updateScreenOutgoing transitionTime selectedScreen world
                        else world
                | None ->
                    match World.getDesiredScreen world with
                    | Desire desiredScreen ->
                        if desiredScreen <> selectedScreen then
                            if world.Accompanied && world.Halted then // special case to quick cut when halted in the editor
                                let transitionTime = world.GameTime
                                let world = World.selectScreen (IdlingState transitionTime) desiredScreen world
                                World.updateScreenIdling transitionTime desiredScreen world
                            else
                                let transitionTime = world.GameTime
                                let world = World.setScreenTransitionStatePlus (OutgoingState transitionTime) selectedScreen world
                                World.updateScreenOutgoing transitionTime selectedScreen world
                        else world
                    | DesireNone ->
                        let transitionTime = world.GameTime
                        let world = World.setScreenTransitionStatePlus (OutgoingState transitionTime) selectedScreen world
                        World.updateScreenOutgoing transitionTime selectedScreen world
                    | DesireIgnore -> world
            | Dead -> world

        static member private updateScreenOutgoing transitionTime (selectedScreen : Screen) (world : World) =
            let world =
                if transitionTime = world.GameTime then
                    let incoming = selectedScreen.GetIncoming world
                    let outgoing = selectedScreen.GetOutgoing world
                    match outgoing.SongOpt with
                    | Some playSong ->
                        let destinationOpt =
                            match selectedScreen.GetSlideOpt world with
                            | Some slide -> Some slide.Destination
                            | None ->
                                match World.getScreenTransitionDestinationOpt world with
                                | Some destination -> Some destination
                                | None ->
                                    match World.getDesiredScreen world with
                                    | Desire destination -> Some destination
                                    | DesireNone -> None
                                    | DesireIgnore -> None
                        match destinationOpt with
                        | Some destination ->
                            match (incoming.SongOpt, (destination.GetIncoming world).SongOpt) with
                            | (Some song, Some song2) when assetEq song.Song song2.Song -> () // do nothing when song is the same
                            | (None, None) -> () // do nothing when neither plays a song (allowing manual control)
                            | (_, _) -> World.fadeOutSong playSong.FadeOutTime world // fade out when song is different
                        | None ->
                            match incoming.SongOpt with
                            | Some _ -> World.fadeOutSong playSong.FadeOutTime world
                            | None -> ()
                    | None -> ()
                    let eventTrace = EventTrace.debug "World" "updateScreenTransition" "OutgoingStart" EventTrace.empty
                    World.publishPlus () selectedScreen.OutgoingStartEvent eventTrace selectedScreen false false world
                else world
            match World.getLiveness world with
            | Live ->
                if World.updateScreenTransition3 Outgoing selectedScreen world then
                    let transitionTime = world.GameTime
                    let world = World.setScreenTransitionStatePlus (IdlingState transitionTime) selectedScreen world
                    let world = World.updateScreenIdling transitionTime selectedScreen world
                    let world =
                        match World.getLiveness world with
                        | Live ->
                            let eventTrace = EventTrace.debug "World" "updateScreenOutgoing" "OutgoingFinish" EventTrace.empty
                            World.publishPlus () selectedScreen.OutgoingFinishEvent eventTrace selectedScreen false false world
                        | Dead -> world
                    match World.getLiveness world with
                    | Live ->
                        let destinationOpt =
                            match selectedScreen.GetSlideOpt world with
                            | Some slide -> Some slide.Destination
                            | None ->
                                match World.getScreenTransitionDestinationOpt world with
                                | Some destination -> Some destination
                                | None ->
                                    match World.getDesiredScreen world with
                                    | Desire destination -> Some destination
                                    | DesireNone -> None
                                    | DesireIgnore -> None
                        match destinationOpt with
                        | Some destination ->
                            if destination <> selectedScreen then
                                let transitionTime = world.GameTime
                                let world = World.selectScreen (IncomingState transitionTime) destination world
                                World.updateScreenIncoming transitionTime destination world
                            else world
                        | None ->
                            let world = World.selectScreenOpt None world
                            match World.getDesiredScreen world with // handle the possibility that screen deselect event changed destination
                            | Desire destination ->
                                let transitionTime = world.GameTime
                                let world = World.selectScreen (IncomingState transitionTime) destination world
                                World.updateScreenIncoming transitionTime destination world
                            | DesireNone -> world
                            | DesireIgnore -> world
                    | Dead -> world
                else world
            | Dead -> world

        static member private updateScreenRequestedSong world =
            match World.getSelectedScreenOpt world with
            | Some selectedScreen ->
                match World.getScreenRequestedSong selectedScreen world with
                | Request song ->
                    match World.getSongOpt world with
                    | Some current ->
                        if  current.FadeInTime <> song.FadeInTime ||
                            current.FadeOutTime <> song.FadeOutTime ||
                            current.StartTime <> song.StartTime ||
                            current.RepeatLimitOpt <> song.RepeatLimitOpt ||
                            assetNeq current.Song song.Song then
                            World.playSong song.FadeInTime song.FadeOutTime song.StartTime song.RepeatLimitOpt song.Volume song.Song world
                        elif current.Volume <> song.Volume then
                            World.setSongVolume song.Volume world
                    | None -> World.playSong song.FadeInTime song.FadeOutTime song.StartTime song.RepeatLimitOpt song.Volume song.Song world
                | RequestFadeOut fadeOutTime -> if not (World.getSongFadingOut world) then World.fadeOutSong fadeOutTime world
                | RequestNone -> World.stopSong world
                | RequestIgnore -> ()
            | None -> ()

        static member private updateScreenTransition world =
            match World.getSelectedScreenOpt world with
            | Some selectedScreen ->
                match selectedScreen.GetTransitionState world with
                | IncomingState transitionTime -> World.updateScreenIncoming transitionTime selectedScreen world
                | IdlingState transitionTime -> World.updateScreenIdling transitionTime selectedScreen world
                | OutgoingState transitionTime -> World.updateScreenOutgoing transitionTime selectedScreen world
            | None ->
                match World.getDesiredScreen world with
                | Desire desiredScreen -> World.transitionScreen desiredScreen world
                | DesireNone -> world
                | DesireIgnore -> world

        /// Try to transition to the given screen if no other transition is in progress.
        static member tryTransitionScreen destination world =
            match World.getSelectedScreenOpt world with
            | Some selectedScreen ->
                if  selectedScreen <> destination &&
                    not (World.getSelectedScreenTransitioning world) then
                    let transitionTime = world.GameTime
                    let world = World.setScreenTransitionDestinationOpt (Some destination) world
                    let world = World.setScreenTransitionStatePlus (OutgoingState transitionTime) selectedScreen world
                    let world = World.updateScreenOutgoing transitionTime selectedScreen world
                    (true, world)
                else (false, world)
            | None ->
                let transitionTime = world.GameTime
                let world = World.setScreenTransitionStatePlus (IncomingState transitionTime) destination world
                let world = World.setSelectedScreen destination world
                let world = World.updateScreenIncoming transitionTime destination world
                (true, world)

        /// Transition to the given screen.
        static member transitionScreen destination world =
            World.tryTransitionScreen destination world |> snd

        static member internal beginScreenPlus10<'d, 'r when 'd :> ScreenDispatcher> (zero : 'r) init transitionScreen setScreenSlide name select behavior groupFilePathOpt (args : Screen ArgImNui seq) (world : World) : ScreenResult FQueue * 'r * World =
            if world.ContextImNui.Names.Length < 1 then raise (InvalidOperationException "ImNui screen declared outside of valid ImNui context (must be called in a Game context).")
            let screenAddress = Address.makeFromArray (Array.add name world.ContextImNui.Names)
            let world = World.setContext screenAddress world
            let screen = Nu.Screen screenAddress
            let world =
                if not (screen.GetExists world) then
                    let world = World.createScreen<'d> (Some name) world |> snd
                    let world = World.setScreenProtected true screen world |> snd'
                    match groupFilePathOpt with
                    | Some groupFilePath -> World.readGroupFromFile groupFilePath None screen world |> snd
                    | None -> world
                else world
            let (initializing, world) =
                match world.SimulantImNuis.TryGetValue screen.ScreenAddress with
                | (true, screenImNui) -> (false, World.utilizeSimulantImNui screen.ScreenAddress screenImNui world)
                | (false, _) ->
                    let world = World.addSimulantImNui screen.ScreenAddress { SimulantInitializing = true; SimulantUtilized = true; InitializationTime = Core.getTimeStampUnique (); Result = (FQueue.empty<ScreenResult>, zero) } world
                    let mapFstResult (mapper : ScreenResult FQueue -> ScreenResult FQueue) world =
                        let mapScreenImNui screenImNui =
                            let (screenResult, userResult) = screenImNui.Result :?> ScreenResult FQueue * 'r
                            { screenImNui with Result = (mapper screenResult, userResult) }
                        World.tryMapSimulantImNui mapScreenImNui screen.ScreenAddress world
                    let world = World.monitor (fun _ world -> (Cascade, mapFstResult (FQueue.conj Select) world)) screen.SelectEvent screen world
                    let world = World.monitor (fun _ world -> (Cascade, mapFstResult (FQueue.conj IncomingStart) world)) screen.IncomingStartEvent screen world
                    let world = World.monitor (fun _ world -> (Cascade, mapFstResult (FQueue.conj IncomingFinish) world)) screen.IncomingFinishEvent screen world
                    let world = World.monitor (fun _ world -> (Cascade, mapFstResult (FQueue.conj OutgoingStart) world)) screen.OutgoingStartEvent screen world
                    let world = World.monitor (fun _ world -> (Cascade, mapFstResult (FQueue.conj OutgoingFinish) world)) screen.OutgoingFinishEvent screen world
                    let world = World.monitor (fun _ world -> (Cascade, mapFstResult (FQueue.conj Deselecting) world)) screen.DeselectingEvent screen world
                    let mapSndResult (mapper : 'r -> 'r) world =
                        let mapScreenImNui screenImNui =
                            let (screenResult, userResult) = screenImNui.Result :?> ScreenResult FQueue * 'r
                            { screenImNui with Result = (screenResult, mapper userResult) }
                        World.tryMapSimulantImNui mapScreenImNui screen.ScreenAddress world
                    (true, init mapSndResult screen world)
            let initializing = initializing || Reinitializing
            let world =
                Seq.fold
                    (fun world arg ->
                        if (initializing || not arg.ArgStatic) && screen.GetExists world
                        then screen.TrySetProperty arg.ArgLens.Name { PropertyType = arg.ArgLens.Type; PropertyValue = arg.ArgValue } world |> __c'
                        else world)
                    world args
            let world =
                if initializing && screen.GetExists world
                then World.applyScreenBehavior setScreenSlide behavior screen world
                else world
            let world =
                if screen.GetExists world && select then
                    if world.Accompanied && world.Halted then // special case to quick cut when halted in the editor
                        let transitionTime = world.GameTime
                        let world = World.selectScreen (IdlingState transitionTime) screen world
                        World.updateScreenIdling transitionTime screen world
                    else transitionScreen screen world
                else world
            let (screenResult, userResult) = (World.getSimulantImNui screen.ScreenAddress world).Result :?> ScreenResult FQueue * 'r
            let world = World.mapSimulantImNui (fun simulantImNui -> { simulantImNui with Result = (FQueue.empty<ScreenResult>, zero) }) screen.ScreenAddress world
            (screenResult, userResult, world)

        static member inline private beginScreen8<'d when 'd :> ScreenDispatcher> transitionScreen setScreenSlide name select behavior groupFilePathOpt args world : ScreenResult FQueue * World =
            World.beginScreenPlus10<'d, unit> () (fun _ _ world -> world) transitionScreen setScreenSlide name select behavior groupFilePathOpt args world |> a_c

        /// End the ImNui declaration of a screen.
        static member endScreen (world : World) =
            match world.ContextImNui with
            | :? (Screen Address) -> World.setContext Game.GameAddress world
            | _ -> raise (InvalidOperationException "World.beginScreen mismatch.")

        /// Begin the ImNui declaration of a screen with the given arguments using a child group read from the given file path.
        /// Note that changing the screen behavior and file path over time has no effect as only the first moment is used.
        static member beginScreenWithGroupFromFilePlus<'d, 'r when 'd :> ScreenDispatcher> (zero : 'r) init name select behavior groupFilePath args world =
            World.beginScreenPlus10<'d, 'r> zero init World.transitionScreen World.setScreenSlide name select behavior (Some groupFilePath) args world

        /// Begin the ImNui declaration of a screen with the given arguments using a child group read from the given file path.
        /// Note that changing the screen behavior and file path over time has no effect as only the first moment is used.
        static member beginScreenWithGroupFromFile<'d when 'd :> ScreenDispatcher> name select behavior groupFilePath args world =
            World.beginScreen8<'d> World.transitionScreen World.setScreenSlide name select behavior (Some groupFilePath) args world

        /// Begin the ImNui declaration of a screen with the given arguments.
        /// Note that changing the screen behavior over time has no effect as only the first moment is used.
        static member beginScreenPlus<'d, 'r when 'd :> ScreenDispatcher> zero init name select behavior args world =
            World.beginScreenPlus10<'d, 'r> zero init World.transitionScreen World.setScreenSlide name select behavior None args world

        /// Begin the ImNui declaration of a screen with the given arguments.
        /// Note that changing the screen behavior over time has no effect as only the first moment is used.
        static member beginScreen<'d when 'd :> ScreenDispatcher> name select behavior args world =
            World.beginScreen8<'d> World.transitionScreen World.setScreenSlide name select behavior None args world

        /// Set the slide aspects of a screen.
        static member setScreenSlide (slideDescriptor : SlideDescriptor) destination (screen : Screen) world =

            // destroy existing slide group if any
            let slideGroup = screen / "SlideGroup"
            let slideSprite = slideGroup / "SlideSprite"
            let world = World.destroyGroupImmediate slideGroup world

            // create slide group
            let world = screen.SetSlideOpt (Some { IdlingTime = slideDescriptor.IdlingTime; Destination = destination }) world
            let world = World.createGroup<GroupDispatcher> (Some slideGroup.Name) screen world |> snd
            let world = World.setGroupProtected true slideGroup world |> snd'
            let world = slideGroup.SetPersistent false world

            // create slide sprite
            let world = World.createEntity<StaticSpriteDispatcher> DefaultOverlay (Some slideSprite.Surnames) slideGroup world |> snd
            let world = World.setEntityProtected true slideSprite world |> snd'
            let world = slideSprite.SetPersistent false world
<<<<<<< HEAD
            let world = slideSprite.SetSize eyeSize.V3 world
            let world =
                if not Constants.Engine.Entity2dPerimeterCenteredDefault
                then slideSprite.SetPosition (-eyeSize.V3 * 0.5f) world
                else world
=======
            let world = slideSprite.SetSize world.Eye2dSize.V3 world
>>>>>>> 2b5ae474
            let world = slideSprite.SetAbsolute true world
            let world =
                match slideDescriptor.SlideImageOpt with
                | Some slideImage ->
                    let world = slideSprite.SetStaticImage slideImage world
                    let world = slideSprite.SetVisible true world
                    world
                | None ->
                    let world = slideSprite.SetStaticImage Assets.Default.NuSlide world
                    let world = slideSprite.SetVisible false world
                    world
            world

        /// Create a dissolve screen whose content is loaded from the given group file.
        static member createDissolveScreenFromGroupFile6 dispatcherName nameOpt dissolveDescriptor songOpt groupFilePath world =
            let (dissolveScreen, world) = World.createDissolveScreen5 dispatcherName nameOpt dissolveDescriptor songOpt world
            let world = World.readGroupFromFile groupFilePath None dissolveScreen world |> snd
            (dissolveScreen, world)

        /// Create a dissolve screen whose content is loaded from the given group file.
        static member createDissolveScreenFromGroupFile<'d when 'd :> ScreenDispatcher> nameOpt dissolveDescriptor songOpt groupFilePath world =
            World.createDissolveScreenFromGroupFile6 typeof<'d>.Name nameOpt dissolveDescriptor groupFilePath songOpt world

        /// Create a slide screen that transitions to the given destination upon completion.
        static member createSlideScreen6 dispatcherName nameOpt slideDescriptor destination world =
            let (slideScreen, world) = World.createDissolveScreen5 dispatcherName nameOpt slideDescriptor.DissolveDescriptor None world
            let world = World.setScreenSlide slideDescriptor destination slideScreen world
            (slideScreen, world)

        /// Create a slide screen that transitions to the given destination upon completion.
        static member createSlideScreen<'d when 'd :> ScreenDispatcher> nameOpt slideDescriptor destination world =
            World.createSlideScreen6 typeof<'d>.Name nameOpt slideDescriptor destination world

        static member private mapEntityDescriptors entityDescriptors =
            entityDescriptors |>
            List.map (fun descriptor ->
                match descriptor.EntityProperties.[Constants.Engine.NamePropertyName] with
                | Atom (entityName, _) | Text (entityName, _) -> (entityName, descriptor)
                | _ -> failwithumf ()) |>
            Map.ofList

        static member private propagateEntityDescriptor previousDescriptor currentDescriptor targetDescriptor (currentEntityOpt : Entity option) world =

            // propagate dispatcher at this level
            let propagatedDescriptor =
                if String.notEmpty previousDescriptor.EntityDispatcherName then
                    if targetDescriptor.EntityDispatcherName = previousDescriptor.EntityDispatcherName
                    then { targetDescriptor with EntityDispatcherName = currentDescriptor.EntityDispatcherName }
                    else targetDescriptor
                else { targetDescriptor with EntityDispatcherName = currentDescriptor.EntityDispatcherName }

            // consider using current entity as propagation source at this level
            let propagatedDescriptor =
                let propagatedDescriptor = { propagatedDescriptor with EntityProperties = Map.remove "PropagatedDescriptorOpt" propagatedDescriptor.EntityProperties }
                let considerUsingCurrentEntityAsPropagationSource =
                    match currentDescriptor.EntityProperties.TryGetValue "PropagationSourceOpt" with
                    | (true, propagationSourceOptSymbol) -> propagationSourceOptSymbol |> symbolToValue<string option> |> Option.isNone
                    | (false, _) -> true
                if considerUsingCurrentEntityAsPropagationSource then
                    match currentEntityOpt with
                    | Some currentEntity ->
                        if currentEntity.GetExists world && currentEntity.HasPropagationTargets world
                        then { propagatedDescriptor with EntityProperties = Map.add "PropagationSourceOpt" (valueToSymbol (Some currentEntity)) propagatedDescriptor.EntityProperties }
                        else propagatedDescriptor
                    | None -> propagatedDescriptor
                else propagatedDescriptor

            // propagate properties at this level
            let propagatedDescriptor =
                Set.ofSeq currentDescriptor.EntityProperties.Keys |>
                Set.addMany propagatedDescriptor.EntityProperties.Keys |>
                Seq.fold (fun targetDescriptor propertyName ->
                    if  propertyName <> nameof Entity.Name &&
                        propertyName <> nameof Entity.Position &&
                        propertyName <> nameof Entity.Rotation &&
                        propertyName <> nameof Entity.Elevation &&
                        propertyName <> nameof Entity.Visible &&
                        propertyName <> nameof Entity.PropagationSourceOpt &&
                        propertyName <> nameof Entity.PropagatedDescriptorOpt then
                        let currentPropertySymbolOpt =
                            match currentDescriptor.EntityProperties.TryGetValue propertyName with
                            | (true, currentPropertySymbol) -> Some currentPropertySymbol
                            | (false, _) ->
                                let overlayName =
                                    match currentDescriptor.EntityProperties.TryGetValue Constants.Engine.OverlayNameOptPropertyName with
                                    | (true, overlayNameOptSymbol) ->
                                        try let overlayNameOpt = symbolToValue<string option> overlayNameOptSymbol
                                            match overlayNameOpt with
                                            | Some overlayName -> overlayName
                                            | None -> Overlay.dispatcherNameToOverlayName currentDescriptor.EntityDispatcherName
                                        with _ -> Overlay.dispatcherNameToOverlayName currentDescriptor.EntityDispatcherName
                                    | (false, _) -> Overlay.dispatcherNameToOverlayName currentDescriptor.EntityDispatcherName
                                let facetNamesIntrinsic =
                                    let entityDispatchers = World.getEntityDispatchers world
                                    let currentDispatcher = entityDispatchers.[currentDescriptor.EntityDispatcherName]
                                    currentDispatcher |> getType |> Reflection.getIntrinsicFacetNames
                                let facetNamesExtrinsic =
                                    match currentDescriptor.EntityProperties.TryGetValue Constants.Engine.FacetNamesPropertyName with
                                    | (true, facetNamesSymbol) -> symbolToValue<string Set> facetNamesSymbol
                                    | (false, _) -> Set.empty
                                let facetNames = Set.addMany facetNamesIntrinsic facetNamesExtrinsic
                                let overlayer = World.getOverlayer world
                                let overlaySymbols = Overlayer.getOverlaySymbols overlayName facetNames overlayer
                                match overlaySymbols.TryGetValue propertyName with
                                | (true, overlayPropertySymbol) -> Some overlayPropertySymbol
                                | (false, _) -> None
                        match currentPropertySymbolOpt with
                        | Some currentPropertySymbol ->
                            match previousDescriptor.EntityProperties.TryGetValue propertyName with
                            | (true, previousPropertySymbol) ->
                                match targetDescriptor.EntityProperties.TryGetValue propertyName with
                                | (true, targetPropertySymbol) ->
                                    if targetPropertySymbol = previousPropertySymbol
                                    then { targetDescriptor with EntityProperties = Map.add propertyName currentPropertySymbol targetDescriptor.EntityProperties }
                                    else targetDescriptor
                                | (false, _) -> { targetDescriptor with EntityProperties = Map.add propertyName currentPropertySymbol targetDescriptor.EntityProperties }
                            | (false, _) ->
                                match targetDescriptor.EntityProperties.TryGetValue propertyName with
                                | (true, targetPropertySymbol) ->
                                    let overlayName =
                                        match targetDescriptor.EntityProperties.TryGetValue Constants.Engine.OverlayNameOptPropertyName with
                                        | (true, overlayNameOptSymbol) ->
                                            try let overlayNameOpt = symbolToValue<string option> overlayNameOptSymbol
                                                match overlayNameOpt with
                                                | Some overlayName -> overlayName
                                                | None -> Overlay.dispatcherNameToOverlayName targetDescriptor.EntityDispatcherName
                                            with _ -> Overlay.dispatcherNameToOverlayName targetDescriptor.EntityDispatcherName
                                        | (false, _) -> Overlay.dispatcherNameToOverlayName targetDescriptor.EntityDispatcherName
                                    let facetNamesIntrinsic =
                                        let entityDispatchers = World.getEntityDispatchers world
                                        let targetDispatcher = entityDispatchers.[targetDescriptor.EntityDispatcherName]
                                        targetDispatcher |> getType |> Reflection.getIntrinsicFacetNames
                                    let facetNamesExtrinsic =
                                        match targetDescriptor.EntityProperties.TryGetValue Constants.Engine.FacetNamesPropertyName with
                                        | (true, facetNamesSymbol) -> symbolToValue<string Set> facetNamesSymbol
                                        | (false, _) -> Set.empty
                                    let facetNames = Set.addMany facetNamesIntrinsic facetNamesExtrinsic
                                    let overlayer = World.getOverlayer world
                                    let overlaySymbols = Overlayer.getOverlaySymbols overlayName facetNames overlayer
                                    match overlaySymbols.TryGetValue propertyName with
                                    | (true, overlayPropertySymbol) ->
                                        if targetPropertySymbol = overlayPropertySymbol // property unchanged from default value
                                        then { targetDescriptor with EntityProperties = Map.add propertyName currentPropertySymbol targetDescriptor.EntityProperties }
                                        else targetDescriptor
                                    | (false, _) -> { targetDescriptor with EntityProperties = Map.add propertyName currentPropertySymbol targetDescriptor.EntityProperties }
                                | (false, _) -> { targetDescriptor with EntityProperties = Map.add propertyName currentPropertySymbol targetDescriptor.EntityProperties }
                        | None -> targetDescriptor
                    else targetDescriptor)
                    propagatedDescriptor

            // attempt to propagate entity descriptors
            let propagatedDescriptorOpts =
                let previousDescriptorMap = World.mapEntityDescriptors previousDescriptor.EntityDescriptors
                let currentDescriptorMap = World.mapEntityDescriptors currentDescriptor.EntityDescriptors
                let targetDescriptorMap = World.mapEntityDescriptors targetDescriptor.EntityDescriptors
                let keys = Set.ofSeq (previousDescriptorMap.Keys |> Seq.append currentDescriptorMap.Keys |> Seq.append targetDescriptorMap.Keys)
                let entityDescriptorOptsList = [for key in keys do (previousDescriptorMap.TryFind key, currentDescriptorMap.TryFind key, targetDescriptorMap.TryFind key)]
                List.map (fun (previousDescriptorOpt, currentDescriptorOpt, targetDescriptorOpt) ->
                    let currentEntityOpt =
                        match currentEntityOpt with
                        | Some currentEntity ->
                            match currentDescriptorOpt with
                            | Some currentDescriptor ->
                                match currentDescriptor.EntityProperties.TryGetValue Constants.Engine.NamePropertyName with
                                | (true, nameSymbol) ->
                                    match nameSymbol with
                                    | Atom (name, _) | Text (name, _) ->
                                        let currentEntity = currentEntity / name
                                        if currentEntity.GetExists world
                                        then Some currentEntity
                                        else None
                                    | _ -> None
                                | (false, _) -> None
                            | None -> None
                        | None -> None
                    match (previousDescriptorOpt, currentDescriptorOpt, targetDescriptorOpt) with
                    | (Some previousDescriptor, Some currentDescriptor, Some targetDescriptor) ->
                        Some (World.propagateEntityDescriptor previousDescriptor currentDescriptor targetDescriptor currentEntityOpt world)
                    | (Some previousDescriptor, Some currentDescriptor, None) ->
                        Some (World.propagateEntityDescriptor previousDescriptor currentDescriptor EntityDescriptor.empty currentEntityOpt world)
                    | (Some _, None, None) ->
                        None
                    | (Some _, None, Some _) ->
                        None
                    | (None, None, Some targetDescriptor) ->
                        Some targetDescriptor
                    | (None, Some currentDescriptor, None) ->
                        Some currentDescriptor
                    | (None, Some currentDescriptor, Some targetDescriptor) ->
                        Some (World.propagateEntityDescriptor EntityDescriptor.empty currentDescriptor targetDescriptor currentEntityOpt world)
                    | (None, None, None) -> None)
                    entityDescriptorOptsList

            // compose fully propagated descriptor in the order they are found in the current descriptor
            let currentDescriptorsOrder =
                currentDescriptor.EntityDescriptors |>
                Seq.mapi (fun i currentDescriptor ->
                    match currentDescriptor.EntityProperties.[Constants.Engine.NamePropertyName] with
                    | Atom (entityName, _) | Text (entityName, _) -> (entityName, i)
                    | _ -> ("", Int32.MaxValue)) |>
                Map.ofSeq
            let propagatedDescriptors =
                propagatedDescriptorOpts |>
                List.definitize |>
                List.filter (fun propagatedDescriptor -> String.notEmpty propagatedDescriptor.EntityDispatcherName) |>
                List.sortBy (fun propagatedDescriptor ->
                    match propagatedDescriptor.EntityProperties.[Constants.Engine.NamePropertyName] with
                    | (Atom (entityName, _) | Text (entityName, _)) ->
                        match currentDescriptorsOrder.TryGetValue entityName with
                        | (true, order) -> order
                        | (false, _) -> Int32.MaxValue
                    | _ -> Int32.MaxValue)
            { propagatedDescriptor with EntityDescriptors = propagatedDescriptors }

        /// Propagate the structure of an entity to all other entities with it as their propagation source.
        /// TODO: expose this through Entity API.
        static member propagateEntityStructure (entity : Entity) world =

            // propagate entity
            let targets = entity.GetPropagationTargets world
            let targetsValid =
                Seq.filter (fun (target : Entity) ->
                    let targetToEntity = Relation.relate target.EntityAddress entity.EntityAddress
                    let linkHeadOpt = Array.tryHead targetToEntity.Links
                    let linkLastOpt = Array.tryLast targetToEntity.Links
                    let valid =
                        not (linkHeadOpt = Some Parent && linkLastOpt = Some (Name target.Name)) && // propagation target is not descendent
                        Array.contains Parent targetToEntity.Links && // propagation target is not ancestor
                        linkLastOpt <> Some Current // propagation target is not self
                    if not valid then Log.warn ("Invalid propagation target '" + scstring target + "' from source '" + scstring entity + "'.")
                    valid)
                    targets |>
                Array.ofSeq // copy references to avoid enumerator invalidation
            let currentDescriptor = World.writeEntity true true EntityDescriptor.empty entity world
            let previousDescriptor = Option.defaultValue EntityDescriptor.empty (entity.GetPropagatedDescriptorOpt world)
            let world =
                Array.fold (fun world target ->
                    if World.getEntityExists target world then
                        let targetDescriptor = World.writeEntity true false EntityDescriptor.empty target world
                        let propagatedDescriptor = World.propagateEntityDescriptor previousDescriptor currentDescriptor targetDescriptor (Some entity) world
                        let world = World.destroyEntityImmediate target world
                        let world = World.readEntity true false propagatedDescriptor (Some target.Name) target.Parent world |> snd
                        let world = World.propagateEntityAffineMatrix target world
                        world
                    else world)
                    world targetsValid
            let currentDescriptor = { currentDescriptor with EntityProperties = Map.remove (nameof Entity.PropagatedDescriptorOpt) currentDescriptor.EntityProperties }
            let world = entity.SetPropagatedDescriptorOpt (Some currentDescriptor) world

            // propagate sourced ancestor entities
            seq {
                let targets = entity.GetPropagationTargets world
                let targetsValid =
                    Seq.filter (fun (target : Entity) ->
                        let targetToEntity = Relation.relate target.EntityAddress entity.EntityAddress
                        let linkHeadOpt = Array.tryHead targetToEntity.Links
                        let linkLastOpt = Array.tryLast targetToEntity.Links
                        let valid =
                            not (linkHeadOpt = Some Parent && linkLastOpt = Some (Name target.Name)) && // propagation target is not descendent
                            Array.contains Parent targetToEntity.Links && // propagation target is not ancestor
                            linkLastOpt <> Some Current // propagation target is not self
                        if not valid then Log.warn ("Invalid propagation target '" + scstring target + "' from source '" + scstring entity + "'.")
                        valid)
                        targets
                for target in targetsValid do
                    if target.GetExists world then
                        for ancestor in World.getEntityAncestors target world do
                            if ancestor.GetExists world && ancestor.HasPropagationTargets world then
                                ancestor } |>
            Set.ofSeq |> // also copies references to avoid enumerator invalidation
            Set.fold (fun world ancestor ->
                if ancestor.GetExists world && ancestor.HasPropagationTargets world
                then World.propagateEntityStructure ancestor world
                else world)
                world

        /// Clear all propagation targets pointing back to the given entity.
        static member clearPropagationTargets (entity : Entity) world =
            let targets = entity.GetPropagationTargets world
            Seq.fold (fun world target ->
                if World.getEntityExists target world
                then target.SetPropagationSourceOpt None world
                else world)
                world targets

        static member internal makeIntrinsicOverlays facets entityDispatchers =
            let requiresFacetNames = fun sourceType -> sourceType = typeof<EntityDispatcher>
            let facets = facets |> Map.toValueList |> List.map box
            let entityDispatchers = entityDispatchers |> Map.toValueList |> List.map box
            let sources = facets @ entityDispatchers
            let sourceTypes = List.map (fun source -> source.GetType ()) sources
            Overlay.makeIntrinsicOverlays requiresFacetNames sourceTypes

        static member internal handleSubscribeAndUnsubscribeEvent subscribing (eventAddress : Address) (_ : Simulant) world =
            // here we need to update the event publish flags for entities based on whether there are subscriptions to
            // these events. These flags exists solely for efficiency reasons. We also look for subscription patterns
            // that these optimizations do not support, and warn the developer if they are invoked. Additionally, we
            // warn if the user attempts to subscribe to a Change event with a wildcard as doing so is not supported.
            let eventNames = eventAddress.Names
            let eventNamesLength = Array.length eventNames
            let world =
                if eventNamesLength >= 6 then
                    let eventFirstName = eventNames.[0]
                    match eventFirstName with
                    | "Update" ->
#if DEBUG
                        if  Array.contains Constants.Address.WildcardName eventNames ||
                            Array.contains Constants.Address.EllipsisName eventNames then
                            Log.error
                                ("Subscribing to entity update events with a wildcard or ellipsis is not supported. " +
                                 "This will cause a bug where some entity update events are not published.")
#endif
                        let entity = Nu.Entity (Array.skip 2 eventNames)
                        World.updateEntityPublishUpdateFlag entity world |> snd'
                    | _ -> world
                else world
            let world =
                if eventNamesLength >= 4 then
                    match eventNames.[0] with
                    | "Change" ->
                        let world =
                            if eventNamesLength >= 7 then
                                let entityAddress = rtoa (Array.skip 3 eventNames)
                                let entity = Nu.Entity entityAddress
                                match World.tryGetKeyedValueFast<UMap<Entity Address, int>> (EntityChangeCountsKey, world) with
                                | (true, entityChangeCounts) ->
                                    match entityChangeCounts.TryGetValue entityAddress with
                                    | (true, entityChangeCount) ->
                                        let entityChangeCount = if subscribing then inc entityChangeCount else dec entityChangeCount
                                        let entityChangeCounts =
                                            if entityChangeCount = 0
                                            then UMap.remove entityAddress entityChangeCounts
                                            else UMap.add entityAddress entityChangeCount entityChangeCounts
                                        let world =
                                            if entity.GetExists world then
                                                if entityChangeCount = 0 then World.setEntityPublishChangeEvents false entity world |> snd'
                                                elif entityChangeCount = 1 then World.setEntityPublishChangeEvents true entity world |> snd'
                                                else world
                                            else world
                                        World.mapKeyValueStore (SUMap.add EntityChangeCountsKey entityChangeCounts) world // no event
                                    | (false, _) ->
                                        if not subscribing then failwithumf ()
                                        let world = if entity.GetExists world then World.setEntityPublishChangeEvents true entity world |> snd' else world
                                        World.mapKeyValueStore (SUMap.add EntityChangeCountsKey (UMap.add entityAddress 1 entityChangeCounts)) world // no event
                                | (false, _) ->
                                    if not subscribing then failwithumf ()
                                    let config = World.getCollectionConfig world
                                    let entityChangeCounts = UMap.makeEmpty HashIdentity.Structural config
                                    let world = if entity.GetExists world then World.setEntityPublishChangeEvents true entity world |> snd' else world
                                    World.mapKeyValueStore (SUMap.add EntityChangeCountsKey (UMap.add entityAddress 1 entityChangeCounts)) world // no event
                            else world
                        if  Array.contains Constants.Address.WildcardName eventNames ||
                            Array.contains Constants.Address.EllipsisName eventNames then
                            Log.error "Subscribing to change events with a wildcard or ellipsis is not supported."
                        world
                    | _ -> world
                else world
            world

        static member internal sortSubscriptionsByElevation subscriptions world =
            EventGraph.sortSubscriptionsBy
                (fun (simulant : Simulant) _ ->
                    match simulant with
                    | :? Entity as entity -> { SortElevation = entity.GetElevation world; SortHorizon = 0.0f; SortTarget = entity } :> IComparable
                    | :? Group as group -> { SortElevation = Constants.Engine.GroupSortPriority; SortHorizon = 0.0f; SortTarget = group } :> IComparable
                    | :? Screen as screen -> { SortElevation = Constants.Engine.ScreenSortPriority; SortHorizon = 0.0f; SortTarget = screen } :> IComparable
                    | :? Game | :? GlobalSimulantGeneralized -> { SortElevation = Constants.Engine.GameSortPriority; SortHorizon = 0.0f; SortTarget = Game } :> IComparable
                    | _ -> failwithumf ())
                subscriptions
                world

        static member internal admitScreenElements screen world =
            let entities = World.getGroups screen world |> Seq.map (flip World.getEntities world) |> Seq.concat |> SList.ofSeq
            let (entities2d, entities3d) = SList.partition (fun (entity : Entity) -> entity.GetIs2d world) entities
            let quadtree = World.getQuadtree world
            for entity in entities2d do
                let entityState = World.getEntityState entity world
                let element = Quadelement.make entityState.VisibleSpatial entityState.StaticSpatial entity
                Quadtree.addElement entityState.PresenceSpatial entityState.Bounds.Box2 element quadtree
            if SList.notEmpty entities3d then
                let octree = World.getOctree world
                for entity in entities3d do
                    let entityState = World.getEntityState entity world
                    let element = Octelement.make entityState.VisibleSpatial entityState.StaticSpatial entityState.LightProbe entityState.Light entityState.PresenceSpatial entityState.Bounds entity
                    Octree.addElement entityState.PresenceSpatial entityState.Bounds element octree
            world
                
        static member internal evictScreenElements screen world =
            let entities = World.getGroups screen world |> Seq.map (flip World.getEntities world) |> Seq.concat |> SArray.ofSeq
            let (entities2d, entities3d) = SArray.partition (fun (entity : Entity) -> entity.GetIs2d world) entities
            let quadtree = World.getQuadtree world
            for entity in entities2d do
                let entityState = World.getEntityState entity world
                let element = Quadelement.make entityState.VisibleSpatial entityState.StaticSpatial entity
                Quadtree.removeElement entityState.PresenceSpatial entityState.Bounds.Box2 element quadtree
            if SArray.notEmpty entities3d then
                let octree = World.getOctree world
                for entity in entities3d do
                    let entityState = World.getEntityState entity world
                    let element = Octelement.make entityState.VisibleSpatial entityState.StaticSpatial entityState.LightProbe entityState.Light entityState.PresenceSpatial entityState.Bounds entity
                    Octree.removeElement entityState.PresenceSpatial entityState.Bounds element octree
            world

        static member internal registerScreenPhysics screen world =
            let entities =
                World.getGroups screen world |>
                Seq.map (flip World.getEntities world) |>
                Seq.concat |>
                SList.ofSeq
            SList.fold (fun world (entity : Entity) ->
                World.registerEntityPhysics entity world)
                world entities

        static member internal unregisterScreenPhysics screen world =
            let entities =
                World.getGroups screen world |>
                Seq.map (flip World.getEntities world) |>
                Seq.concat |>
                SList.ofSeq
            SList.fold (fun world (entity : Entity) ->
                World.unregisterEntityPhysics entity world)
                world entities

        /// Try to reload the overlayer currently in use by the world.
        static member tryReloadOverlayer inputDirectory outputDirectory world =
            
            // attempt to reload overlay file
            let inputOverlayerFilePath = inputDirectory + "/" + Assets.Global.OverlayerFilePath
            let outputOverlayerFilePath = outputDirectory + "/" + Assets.Global.OverlayerFilePath
            try File.Copy (inputOverlayerFilePath, outputOverlayerFilePath, true)

                // cache old overlayer and make new one
                let overlayerOld = World.getOverlayer world
                let entityDispatchers = World.getEntityDispatchers world
                let facets = World.getFacets world
                let intrinsicOverlays = World.makeIntrinsicOverlays facets entityDispatchers
                match Overlayer.tryMakeFromFile intrinsicOverlays outputOverlayerFilePath with
                | Right overlayer ->

                    // update and apply overlays to all entities
                    let world = World.setOverlayer overlayer world
                    let entities = World.getEntities1 world
                    let world = Seq.fold (World.applyEntityOverlay overlayerOld overlayer) world entities
                    (Right overlayer, world)

                // propagate errors
                | Left error -> (Left error, world)
            with exn -> (Left (scstring exn), World.switch world)

        /// Send a message to the subsystems to reload their existing assets.
        static member reloadExistingAssets world =
            let world = World.reloadPhysicsAssets world
            let world = World.reloadRenderAssets2d world
            let world = World.reloadRenderAssets3d world
            let world = World.reloadRenderAssetsImGui world
            let world = World.reloadAudioAssets world
            let world = World.reloadSymbols world
            world

        /// Attempt to reload asset graph, build assets, then reload built assets.
        /// Currently does not support reloading of song assets, and possibly others that are
        /// locked by the engine's subsystems.
        static member tryReloadAssetGraph inputDirectory outputDirectory refinementDirectory world =

            // attempt to reload asset graph file
            try File.Copy
                    (inputDirectory + "/" + Assets.Global.AssetGraphFilePath,
                     outputDirectory + "/" + Assets.Global.AssetGraphFilePath,
                     true)

                // attempt to load asset graph
                match AssetGraph.tryMakeFromFile (outputDirectory + "/" + Assets.Global.AssetGraphFilePath) with
                | Right assetGraph ->

                    // rebuild and reload assets
                    AssetGraph.buildAssets inputDirectory outputDirectory refinementDirectory false assetGraph
                    Metadata.reloadMetadata ()
                    let world = World.reloadExistingAssets world
                    let world = World.publishPlus () Nu.Game.Handle.AssetsReloadEvent (EventTrace.debug "World" "publishAssetsReload" "" EventTrace.empty) Nu.Game.Handle false false world
                    (Right assetGraph, world)

                // propagate errors
                | Left error -> (Left error, world)
            with exn -> (Left (scstring exn), World.switch world)

        /// Attempt to reload asset graph, build assets, then reload built assets.
        /// Currently does not support reloading of song assets, and possibly others that are
        /// locked by the engine's subsystems.
        static member tryReloadAssets world =
            let targetDir = AppDomain.CurrentDomain.BaseDirectory
            let assetSourceDir = PathF.GetFullPath (targetDir + "../../..")
            match World.tryReloadAssetGraph assetSourceDir targetDir Constants.Engine.RefinementDir world with
            | (Right _, world) -> (true, world)
            | (Left _, world) -> (false, world)

        /// Switch simulation to this world, resynchronizing the imperative subsystems with its current state.
        /// Needed when abandoning execution of the current world in favor of a previous world, such as in the case of
        /// an exception where the try expression resulted in a transformed world that is to be discarded.
        static member switch (world : World) =

            // manually choose world to override choose count check
            WorldTypes.Chosen <- world

            // wipe memoized named content
            Content.wipe ()

            // sync tick watch state to advancing
            let world = World.switchAmbientState world

            // rebuild spatial trees
            let world = World.rebuildOctree world
            let world = World.rebuildQuadtree world

            // clear existing physics, then register them again
            World.clearPhysics world
            match World.getSelectedScreenOpt world with
            | Some screen ->
                let groups = World.getGroups screen world
                Seq.fold (fun world (group : Group) ->
                    if group.GetExists world then
                        let entities = World.getEntities group world
                        Seq.fold (fun world (entity : Entity) ->
                            if entity.GetExists world
                            then World.registerEntityPhysics entity world
                            else world)
                            world entities
                        else world)
                    world groups
            | None -> world

        static member private processTasklet simulant tasklet (taskletsNotRun : OMap<Simulant, World Tasklet UList>) (world : World) =
            let shouldRun =
                match tasklet.ScheduledTime with
                | UpdateTime time -> time <= world.UpdateTime
                | ClockTime time -> time <= world.ClockTime
            if shouldRun
            then (taskletsNotRun, tasklet.ScheduledOp world)
            else
                let taskletsNotRun =
                    match taskletsNotRun.TryGetValue simulant with
                    | (true, taskletList) -> OMap.add simulant (UList.add tasklet taskletList) taskletsNotRun
                    | (false, _) -> OMap.add simulant (UList.singleton (OMap.getConfig taskletsNotRun) tasklet) taskletsNotRun
                (taskletsNotRun, world)

        static member private processTasklets world =
            let tasklets = World.getTasklets world
            let world = World.clearTasklets world
            let (taskletsNotRun, world) =
                OMap.fold (fun (taskletsNotRun, world) simulant taskletList ->
                    UList.fold (fun (taskletsNotRun, world) tasklet ->
                        if World.getExists simulant world
                        then World.processTasklet simulant tasklet taskletsNotRun world
                        else (taskletsNotRun, world))
                        (taskletsNotRun, world)
                        taskletList)
                    (OMap.makeEmpty HashIdentity.Structural (OMap.getConfig tasklets), world)
                    tasklets
            let taskletsNotRun = OMap.filter (fun simulant _ -> World.getExists simulant world) taskletsNotRun
            World.restoreTasklets taskletsNotRun world

        static member private processImNui (world : World) =
            WorldImNui.Reinitializing <- false
            World.sweepSimulants world

        static member private destroySimulants world =
            let destructionListRev = World.getDestructionListRev world
            let world = List.foldBack (fun simulant world -> World.destroyImmediate simulant world) destructionListRev world
            if List.notEmpty (World.getDestructionListRev world) then World.destroySimulants world else world

        static member private toImGuiMouseButton mouseButton =
            match mouseButton with
            | MouseLeft -> 0
            | MouseRight -> 1
            | MouseMiddle -> 2
            | MouseX1 -> 3
            | MouseX2 -> 4

        static member private toImGuiKeys keyboardKey =
            match keyboardKey with
            | KeyboardKey.Space -> [ImGuiKey.Space]
            | KeyboardKey.Tab -> [ImGuiKey.Tab]
            | KeyboardKey.Left -> [ImGuiKey.LeftArrow]
            | KeyboardKey.Right -> [ImGuiKey.RightArrow]
            | KeyboardKey.Up -> [ImGuiKey.UpArrow]
            | KeyboardKey.Down -> [ImGuiKey.DownArrow]
            | KeyboardKey.PageUp -> [ImGuiKey.PageUp]
            | KeyboardKey.PageDown -> [ImGuiKey.PageDown]
            | KeyboardKey.Home -> [ImGuiKey.Home]
            | KeyboardKey.End -> [ImGuiKey.End]
            | KeyboardKey.Delete -> [ImGuiKey.Delete]
            | KeyboardKey.Backspace -> [ImGuiKey.Backspace]
            | KeyboardKey.Enter -> [ImGuiKey.Enter]
            | KeyboardKey.Escape -> [ImGuiKey.Escape]
            | KeyboardKey.LCtrl -> [ImGuiKey.LeftCtrl; ImGuiKey.ModCtrl]
            | KeyboardKey.RCtrl -> [ImGuiKey.RightCtrl; ImGuiKey.ModCtrl]
            | KeyboardKey.LAlt -> [ImGuiKey.LeftAlt; ImGuiKey.ModAlt]
            | KeyboardKey.RAlt -> [ImGuiKey.RightAlt; ImGuiKey.ModAlt]
            | KeyboardKey.LShift -> [ImGuiKey.LeftShift; ImGuiKey.ModShift]
            | KeyboardKey.RShift -> [ImGuiKey.RightShift; ImGuiKey.ModShift]
            | _ ->
                if int keyboardKey >= int KeyboardKey.Num1 && int keyboardKey <= int KeyboardKey.Num9 then int ImGuiKey._1 + (int keyboardKey - int KeyboardKey.Num1) |> enum<ImGuiKey> |> List.singleton
                elif int keyboardKey >= int KeyboardKey.A && int keyboardKey <= int KeyboardKey.Z then int ImGuiKey.A + (int keyboardKey - int KeyboardKey.A) |> enum<ImGuiKey> |> List.singleton
                elif int keyboardKey >= int KeyboardKey.F1 && int keyboardKey <= int KeyboardKey.F12 then int ImGuiKey.F1 + (int keyboardKey - int KeyboardKey.F1) |> enum<ImGuiKey> |> List.singleton
                else []

        static member private processInput2 (evt : SDL.SDL_Event) (world : World) =
            let world =
                match evt.``type`` with
                | SDL.SDL_EventType.SDL_QUIT ->
                    if world.Unaccompanied
                    then World.exit world
                    else world
                | SDL.SDL_EventType.SDL_WINDOWEVENT ->
                    if evt.window.windowEvent = SDL.SDL_WindowEventID.SDL_WINDOWEVENT_SIZE_CHANGED then

                        // ensure window size is a factor of display virtual resolution, going to full screen otherwise
                        let windowSize = World.getWindowSize world
                        let windowScalar =
                            max (single windowSize.X / single Constants.Render.DisplayVirtualResolution.X |> ceil |> int |> max 1)
                                (single windowSize.Y / single Constants.Render.DisplayVirtualResolution.Y |> ceil |> int |> max 1)
                        let windowSize' = windowScalar * Constants.Render.DisplayVirtualResolution
                        let world = World.trySetWindowSize windowSize' world
                        let world =
                            let windowSize'' = World.getWindowSize world
                            if windowSize''.X < windowSize'.X || windowSize''.Y < windowSize'.Y
                            then World.trySetWindowFullScreen true world
                            else world

                        // update display virtual scalar
                        let windowSize'' = World.getWindowSize world
                        let xScalar = windowSize''.X / Constants.Render.DisplayVirtualResolution.X
                        let yScalar = windowSize''.Y / Constants.Render.DisplayVirtualResolution.Y
                        Globals.Render.DisplayScalar <- min xScalar yScalar

                        // update view ports
                        let world = World.setOuterViewport (Viewport.makeOuter windowSize'') world
                        let world = World.setRasterViewport (Viewport.makeRaster world.OuterViewport.Bounds) world
                        let world = World.setGeometryViewport (Viewport.makeGeometry windowSize'') world
                        world

                    else world
                | SDL.SDL_EventType.SDL_MOUSEMOTION ->
                    let io = ImGui.GetIO ()
                    let outerOffset = world.OuterViewport.Bounds.Min
                    io.AddMousePosEvent (single (evt.button.x - outerOffset.X), single (evt.button.y - outerOffset.Y))
                    let mousePosition = v2 (single evt.button.x) (single evt.button.y)
                    let world =
                        if World.isMouseButtonDown MouseLeft world then
                            let eventTrace = EventTrace.debug "World" "processInput" "MouseDrag" EventTrace.empty
                            World.publishPlus { MouseMoveData.Position = mousePosition } Nu.Game.Handle.MouseDragEvent eventTrace Nu.Game.Handle true true world
                        else world
                    let eventTrace = EventTrace.debug "World" "processInput" "MouseMove" EventTrace.empty
                    World.publishPlus { MouseMoveData.Position = mousePosition } Nu.Game.Handle.MouseMoveEvent eventTrace Nu.Game.Handle true true world
                | SDL.SDL_EventType.SDL_MOUSEBUTTONDOWN ->
                    let io = ImGui.GetIO ()
                    let mouseButton = World.toNuMouseButton (uint32 evt.button.button)
                    io.AddMouseButtonEvent (World.toImGuiMouseButton mouseButton, true)
                    if not (io.WantCaptureMouseGlobal) then
                        let mousePosition = World.getMousePosition world
                        let mouseButtonDownEvent = stoa<MouseButtonData> ("Mouse/" + MouseButton.toEventName mouseButton + "/Down/Event/" + Constants.Engine.GameName)
                        let mouseButtonChangeEvent = stoa<MouseButtonData> ("Mouse/" + MouseButton.toEventName mouseButton + "/Change/Event/" + Constants.Engine.GameName)
                        let eventData = { Position = mousePosition; Button = mouseButton; Down = true }
                        let eventTrace = EventTrace.debug "World" "processInput" "MouseButtonDown" EventTrace.empty
                        let world = World.publishPlus eventData mouseButtonDownEvent eventTrace Nu.Game.Handle true true world
                        let eventTrace = EventTrace.debug "World" "processInput" "MouseButtonChange" EventTrace.empty
                        World.publishPlus eventData mouseButtonChangeEvent eventTrace Nu.Game.Handle true true world
                    else world
                | SDL.SDL_EventType.SDL_MOUSEBUTTONUP ->
                    let io = ImGui.GetIO ()
                    let mouseButton = World.toNuMouseButton (uint32 evt.button.button)
                    io.AddMouseButtonEvent (World.toImGuiMouseButton mouseButton, false)
                    if not (io.WantCaptureMouseGlobal) then
                        let mousePosition = World.getMousePosition world
                        let mouseButton = World.toNuMouseButton (uint32 evt.button.button)
                        let mouseButtonUpEvent = stoa<MouseButtonData> ("Mouse/" + MouseButton.toEventName mouseButton + "/Up/Event/" + Constants.Engine.GameName)
                        let mouseButtonChangeEvent = stoa<MouseButtonData> ("Mouse/" + MouseButton.toEventName mouseButton + "/Change/Event/" + Constants.Engine.GameName)
                        let eventData = { Position = mousePosition; Button = mouseButton; Down = false }
                        let eventTrace = EventTrace.debug "World" "processInput" "MouseButtonUp" EventTrace.empty
                        let world = World.publishPlus eventData mouseButtonUpEvent eventTrace Nu.Game.Handle true true world
                        let eventTrace = EventTrace.debug "World" "processInput" "MouseButtonChange" EventTrace.empty
                        World.publishPlus eventData mouseButtonChangeEvent eventTrace Nu.Game.Handle true true world
                    else world
                | SDL.SDL_EventType.SDL_MOUSEWHEEL ->
                    let imGui = World.getImGui world
                    if evt.wheel.preciseY <> 0.0f then
                        let flipped = evt.wheel.direction = uint SDL.SDL_MouseWheelDirection.SDL_MOUSEWHEEL_FLIPPED
                        let travel = evt.wheel.preciseY * if flipped then -1.0f else 1.0f
                        imGui.HandleMouseWheelChange travel
                        let eventData = { Travel = travel }
                        let eventTrace = EventTrace.debug "World" "processInput" "MouseWheel" EventTrace.empty
                        World.publishPlus eventData Nu.Game.Handle.MouseWheelEvent eventTrace Nu.Game.Handle true true world
                    else world
                | SDL.SDL_EventType.SDL_TEXTINPUT ->
                    let io = ImGui.GetIO ()
                    let imGui = World.getImGui world
                    let textInput = char evt.text.text.FixedElementField
                    imGui.HandleKeyChar textInput
                    if not (io.WantCaptureKeyboardGlobal) then
                        let eventData = { TextInput = textInput }
                        let eventTrace = EventTrace.debug "World" "processInput" "TextInput" EventTrace.empty
                        World.publishPlus eventData Nu.Game.Handle.TextInputEvent eventTrace Nu.Game.Handle true true world
                    else world
                | SDL.SDL_EventType.SDL_KEYDOWN ->
                    let io = ImGui.GetIO ()
                    let keyboard = evt.key
                    let key = keyboard.keysym
                    let keyboardKey = key.scancode |> int |> enum<KeyboardKey>
                    for imGuiKey in World.toImGuiKeys keyboardKey do
                        io.AddKeyEvent (imGuiKey, true)
                    if not (io.WantCaptureKeyboardGlobal) then
                        let eventData = { KeyboardKey = keyboardKey; Repeated = keyboard.repeat <> byte 0; Down = true }
                        let eventTrace = EventTrace.debug "World" "processInput" "KeyboardKeyDown" EventTrace.empty
                        let world = World.publishPlus eventData Nu.Game.Handle.KeyboardKeyDownEvent eventTrace Nu.Game.Handle true true world
                        let eventTrace = EventTrace.debug "World" "processInput" "KeyboardKeyChange" EventTrace.empty
                        World.publishPlus eventData Nu.Game.Handle.KeyboardKeyChangeEvent eventTrace Nu.Game.Handle true true world
                    else world
                | SDL.SDL_EventType.SDL_KEYUP ->
                    let io = ImGui.GetIO ()
                    let keyboard = evt.key
                    let key = keyboard.keysym
                    let keyboardKey = key.scancode |> int |> enum<KeyboardKey>
                    for imGuiKey in World.toImGuiKeys keyboardKey do
                        io.AddKeyEvent (imGuiKey, false)
                    if not (io.WantCaptureKeyboardGlobal) then
                        let eventData = { KeyboardKey = key.scancode |> int |> enum<KeyboardKey>; Repeated = keyboard.repeat <> byte 0; Down = false }
                        let eventTrace = EventTrace.debug "World" "processInput" "KeyboardKeyUp" EventTrace.empty
                        let world = World.publishPlus eventData Nu.Game.Handle.KeyboardKeyUpEvent eventTrace Nu.Game.Handle true true world
                        let eventTrace = EventTrace.debug "World" "processInput" "KeyboardKeyChange" EventTrace.empty
                        World.publishPlus eventData Nu.Game.Handle.KeyboardKeyChangeEvent eventTrace Nu.Game.Handle true true world
                    else world
                | SDL.SDL_EventType.SDL_JOYHATMOTION ->
                    let index = evt.jhat.which
                    let direction = evt.jhat.hatValue
                    let eventData = { GamepadDirection = GamepadState.toNuDirection direction }
                    let eventTrace = EventTrace.debug "World" "processInput" "GamepadDirectionChange" EventTrace.empty
                    World.publishPlus eventData (Nu.Game.Handle.GamepadDirectionChangeEvent index) eventTrace Nu.Game.Handle true true world
                | SDL.SDL_EventType.SDL_JOYBUTTONDOWN ->
                    let index = evt.jbutton.which
                    let button = int evt.jbutton.button
                    if GamepadState.isSdlButtonSupported button then
                        let eventData = { GamepadButton = GamepadState.toNuButton button; Down = true }
                        let eventTrace = EventTrace.debug "World" "processInput" "GamepadButtonDown" EventTrace.empty
                        let world = World.publishPlus eventData (Nu.Game.Handle.GamepadButtonDownEvent index) eventTrace Nu.Game.Handle true true world
                        let eventTrace = EventTrace.debug "World" "processInput" "GamepadButtonChange" EventTrace.empty
                        World.publishPlus eventData (Nu.Game.Handle.GamepadButtonChangeEvent index) eventTrace Nu.Game.Handle true true world
                    else world
                | SDL.SDL_EventType.SDL_JOYBUTTONUP ->
                    let index = evt.jbutton.which
                    let button = int evt.jbutton.button
                    if GamepadState.isSdlButtonSupported button then
                        let eventData = { GamepadButton = GamepadState.toNuButton button; Down = true }
                        let eventTrace = EventTrace.debug "World" "processInput" "GamepadButtonUp" EventTrace.empty
                        let world = World.publishPlus eventData (Nu.Game.Handle.GamepadButtonUpEvent index) eventTrace Nu.Game.Handle true true world
                        let eventTrace = EventTrace.debug "World" "processInput" "GamepadButtonChange" EventTrace.empty
                        World.publishPlus eventData (Nu.Game.Handle.GamepadButtonChangeEvent index) eventTrace Nu.Game.Handle true true world
                    else world
                | _ -> world
            (World.getLiveness world, world)

        static member private processIntegrationMessage integrationMessage world =
            match World.getLiveness world with
            | Live ->
                match integrationMessage with
                | BodyPenetrationMessage bodyPenetrationMessage ->
                    match bodyPenetrationMessage.BodyShapeSource.BodyId.BodySource with
                    | :? Entity as entity ->
                        if entity.GetExists world && entity.GetSelected world then
                            let penetrationData =
                                { BodyShapePenetrator = bodyPenetrationMessage.BodyShapeSource
                                  BodyShapePenetratee = bodyPenetrationMessage.BodyShapeSource2
                                  Normal = bodyPenetrationMessage.Normal }
                            let eventTrace = EventTrace.debug "World" "processIntegrationMessage" "" EventTrace.empty
                            World.publishPlus penetrationData entity.BodyPenetrationEvent eventTrace entity false false world
                        else world
                    | _ -> world
                | BodySeparationMessage bodySeparationMessage ->
                    match bodySeparationMessage.BodyShapeSource.BodyId.BodySource with
                    | :? Entity as entity ->
                        if entity.GetExists world && entity.GetSelected world then
                            let separationData =
                                { BodyShapeSeparator = bodySeparationMessage.BodyShapeSource
                                  BodyShapeSeparatee = bodySeparationMessage.BodyShapeSource2 }
                            let eventTrace = EventTrace.debug "World" "processIntegrationMessage" "" EventTrace.empty
                            World.publishPlus separationData entity.BodySeparationExplicitEvent eventTrace entity false false world
                        else world
                    | _ -> world
                | BodyTransformMessage bodyTransformMessage ->
                    let bodyId = bodyTransformMessage.BodyId
                    match bodyId.BodySource with
                    | :? Entity as entity ->
                        if entity.GetExists world && entity.GetSelected world then
                            let center = bodyTransformMessage.Center
                            if not (Single.IsNaN center.X) then
                                let world = entity.SetXtensionPropertyWithoutEvent "AwakeTimeStamp" world.UpdateTime world
                                if  entity.GetPhysicsMotion world = ManualMotion ||
                                    bodyId.BodyIndex <> Constants.Physics.InternalIndex then
                                    let transformData =
                                        { BodyCenter = center
                                          BodyRotation = bodyTransformMessage.Rotation
                                          BodyLinearVelocity = bodyTransformMessage.LinearVelocity
                                          BodyAngularVelocity = bodyTransformMessage.AngularVelocity }
                                    let eventTrace = EventTrace.debug "World" "processIntegrationMessage" "" EventTrace.empty
                                    World.publishPlus transformData entity.BodyTransformEvent eventTrace entity false false world
                                else entity.ApplyPhysics center bodyTransformMessage.Rotation bodyTransformMessage.LinearVelocity bodyTransformMessage.AngularVelocity world
                            else world
                        else world
                    | _ -> world
                | BodyJointBreakMessage bodyJointBreakMessage ->
                    let bodyJointId = bodyJointBreakMessage.BodyJointId
                    match bodyJointId.BodyJointSource with
                    | :? Entity as entity ->
                        if entity.GetExists world && entity.GetSelected world then
                            let world = entity.SetXtensionPropertyWithoutEvent "Broken" true world
                            let breakData =
                                { BodyJointId = bodyJointId
                                  BreakingPoint = bodyJointBreakMessage.BreakingPoint
                                  BreakingOverflow = bodyJointBreakMessage.BreakingOverflow }
                            let eventTrace = EventTrace.debug "World" "processIntegrationMessage" "" EventTrace.empty
                            World.publishPlus breakData entity.BodyJointBreakEvent eventTrace entity false false world
                        else world
                    | _ -> world
            | Dead -> world

        static member private getElements2dBy (getElementsFromQuadree : Entity Quadtree -> unit) world =
            let quadtree = World.getQuadtree world
            getElementsFromQuadree quadtree

        static member private getElements2dInView set world =
            let viewBounds = World.getViewBounds2dRelative world
            World.getElements2dBy (Quadtree.getElementsInView viewBounds set) world

        static member private getElements2dInPlay set world =
            let playBounds = World.getPlayBounds2dRelative world
            World.getElements2dBy (Quadtree.getElementsInPlay playBounds set) world

        /// Get all 2d entities in the given bounds, including all uncullable entities.
        static member getEntities2dInBounds bounds set world =
            let quadtree = World.getQuadtree world
            Quadtree.getElementsInBounds bounds set quadtree
            Seq.map (fun (element : Entity Quadelement) -> element.Entry) set

        /// Get all 2d entities at the given point, including all uncullable entities.
        static member getEntities2dAtPoint point set world =
            let quadtree = World.getQuadtree world
            Quadtree.getElementsAtPoint point set quadtree
            Seq.map (fun (element : Entity Quadelement) -> element.Entry) set

        /// Get all 2d entities in the current 2d view, including all uncullable entities.
        static member getEntities2dInView set world =
            let viewBounds = World.getViewBounds2dRelative world
            let quadtree = World.getQuadtree world
            Quadtree.getElementsInView viewBounds set quadtree
            Seq.map (fun (element : Entity Quadelement) -> element.Entry) set

        /// Get all 2d entities needing to update for the current 2d play zone, including all uncullable entities.
        static member getEntities2dInPlay set world =
            let playBounds = World.getPlayBounds2dRelative world
            let quadtree = World.getQuadtree world
            Quadtree.getElementsInPlay playBounds set quadtree
            Seq.map (fun (element : Entity Quadelement) -> element.Entry) set

        /// Get all 2d entities in the current selected screen, including all uncullable entities.
        static member getEntities2d set world =
            let quadtree = World.getQuadtree world
            Quadtree.getElements set quadtree
            Seq.map (fun (element : Entity Quadelement) -> element.Entry) set

        static member private getElements3dInPlay set world =
            let struct (playBox, playFrustum) = World.getPlayBounds3d world
            let octree = World.getOctree world
            Octree.getElementsInPlay playBox playFrustum set octree

        static member private getElements3dInViewFrustum interior exterior frustum set world =
            let octree = World.getOctree world
            Octree.getElementsInViewFrustum interior exterior frustum set octree

        static member private getElements3dInViewBox box set world =
            let octree = World.getOctree world
            Octree.getElementsInViewBox box set octree

        static member private getElements3dInView set world =
            let lightBox = World.getLight3dBox world
            let octree = World.getOctree world
            Octree.getElementsInView world.Eye3dFrustumInterior world.Eye3dFrustumExterior world.Eye3dFrustumImposter lightBox set octree

        /// Get all 3d entities in the given bounds, including all uncullable entities.
        static member getEntities3dInBounds bounds set world =
            let octree = World.getOctree world
            Octree.getElementsInBounds bounds set octree
            Seq.map (fun (element : Entity Octelement) -> element.Entry) set

        /// Get all 3d entities at the given point, including all uncullable entities.
        static member getEntities3dAtPoint point set world =
            let octree = World.getOctree world
            Octree.getElementsAtPoint point set octree
            Seq.map (fun (element : Entity Octelement) -> element.Entry) set

        /// Get all 3d entities in the current 3d play zone, including all uncullable entities.
        static member getEntities3dInPlay set world =
            let struct (playBox, playFrustum) = World.getPlayBounds3d world
            let octree = World.getOctree world
            Octree.getElementsInPlay playBox playFrustum set octree
            Seq.map (fun (element : Entity Octelement) -> element.Entry) set

        /// Get all 3d entities in the current 3d view, including all uncullable entities.
        static member getEntities3dInView set world =
            let lightBox = World.getLight3dBox world
            let octree = World.getOctree world
            Octree.getElementsInView world.Eye3dFrustumInterior world.Eye3dFrustumExterior world.Eye3dFrustumImposter lightBox set octree
            Seq.map (fun (element : Entity Octelement) -> element.Entry) set

        /// Get all 3d light probe entities in the current 3d light box, including all uncullable light probes.
        static member getLightProbes3dInFrustum frustum set world =
            let octree = World.getOctree world
            Octree.getLightProbesInFrustum frustum set octree
            Seq.map (fun (element : Entity Octelement) -> element.Entry) set

        /// Get all 3d light probe entities in the current 3d light box, including all uncullable lights.
        static member getLightProbes3dInBox box set world =
            let octree = World.getOctree world
            Octree.getLightProbesInBox box set octree
            Seq.map (fun (element : Entity Octelement) -> element.Entry) set

        /// Get all 3d light probe entities in the current 3d light box, including all uncullable lights.
        static member getLightProbes3d set world =
            let octree = World.getOctree world
            Octree.getLightProbes set octree
            Seq.map (fun (element : Entity Octelement) -> element.Entry) set

        /// Get all 3d light entities in the current 3d light box, including all uncullable lights.
        static member getLights3dInFrustum frustum set world =
            let octree = World.getOctree world
            Octree.getLightsInFrustum frustum set octree
            Seq.map (fun (element : Entity Octelement) -> element.Entry) set

        /// Get all 3d light entities in the current 3d light box, including all uncullable lights.
        static member getLights3dInBox box set world =
            let octree = World.getOctree world
            Octree.getLightsInBox box set octree
            Seq.map (fun (element : Entity Octelement) -> element.Entry) set

        /// Get all 3d entities in the current selected screen, including all uncullable entities.
        static member getEntities3d set world =
            let octree = World.getOctree world
            Octree.getElements set octree
            Seq.map (fun (element : Entity Octelement) -> element.Entry) set

        /// Sweep the quadtree clean of all empty nodes.
        /// It can make sense to call this after loading a new level.
        static member sweepQuadtree world =
            let quadtree = World.getQuadtree world
            Quadtree.sweep quadtree

        /// Sweep the octree clean of all empty nodes.
        /// It can make sense to call this after loading a new level.
        static member sweepOctree world =
            let octree = World.getOctree world
            Octree.sweep octree

        /// Process ImNui for a single frame.
        /// HACK: needed only as a hack for Gaia and other accompanying programs to ensure ImGui simulants are created at a
        /// meaningful time. Do NOT call this in the course of normal operations!
        static member tryProcessSimulants firstFrame (world : World) =

            // use a finally block to free cached values
            try

                // gather simulants
                world.Timers.UpdateGatherTimer.Restart ()
                let game = Nu.Game.Handle
                let screenOpt = World.getSelectedScreenOpt world
                let groups = World.getGroups1 world
                World.getElements3dInPlay HashSet3dNormalCached world
                World.getElements2dInPlay HashSet2dNormalCached world
                world.Timers.UpdateGatherTimer.Stop ()

                // attempt to process game
                world.Timers.UpdateGameTimer.Restart ()
                let world = World.tryProcessGame game world
                world.Timers.UpdateGameTimer.Stop ()

                // attempt to process screen if any
                world.Timers.UpdateScreensTimer.Restart ()
                let world = Option.fold (fun world (screen : Screen) -> if screen.GetExists world then World.tryProcessScreen firstFrame screen world else world) world screenOpt
                world.Timers.UpdateScreensTimer.Stop ()

                // attempt to process groups
                world.Timers.UpdateGroupsTimer.Restart ()
                let world = Seq.fold (fun world (group : Group) -> if group.GetExists world then World.tryProcessGroup group world else world) world groups
                world.Timers.UpdateGroupsTimer.Stop ()

                // attempt to process entities
                world.Timers.UpdateEntitiesTimer.Restart ()
                let world = Seq.fold (fun world (element : Entity Octelement) -> if element.Entry.GetExists world then World.tryProcessEntity element.Entry world else world) world HashSet3dNormalCached
                let world = Seq.fold (fun world (element : Entity Quadelement) -> if element.Entry.GetExists world then World.tryProcessEntity element.Entry world else world) world HashSet2dNormalCached
                world.Timers.UpdateEntitiesTimer.Stop ()

                // fin
                world

            // free cached values
            finally
                HashSet3dNormalCached.Clear ()
                HashSet2dNormalCached.Clear ()

        static member internal sweepSimulants (world : World) =

            // update simulant bookkeeping, collecting simulants to destroy in the process
            let world =
                SUMap.fold (fun world simulantAddress simulantImNui ->
                    if not simulantImNui.SimulantUtilized then
                        let simulant = World.deriveFromAddress simulantAddress
                        ImNuiSimulantsToDestroy.Add (simulantImNui.InitializationTime, simulant)
                        World.setSimulantImNuis (SUMap.remove simulantAddress world.SimulantImNuis) world
                    else
                        if world.Imperative then
                            simulantImNui.SimulantUtilized <- false
                            simulantImNui.SimulantInitializing <- false
                            world
                        else
                            let simulantImNuis = SUMap.add simulantAddress { simulantImNui with SimulantUtilized = false; SimulantInitializing = false } world.SimulantImNuis
                            World.setSimulantImNuis simulantImNuis world)
                    world world.SimulantImNuis
            ImNuiSimulantsToDestroy.Sort SimulantImNuiComparer

            // destroy simulants
            let world =
                Seq.fold
                    (fun world (_, simulant) -> World.destroy simulant world)
                    world ImNuiSimulantsToDestroy
            ImNuiSimulantsToDestroy.Clear ()

            // update subscription bookkeeping
            let world =
                SUMap.fold (fun world subscriptionKey subscriptionImNui ->
                    if not subscriptionImNui.SubscriptionUtilized then
                        let world = World.unsubscribe subscriptionImNui.SubscriptionId world
                        World.setSubscriptionImNuis (SUMap.remove subscriptionKey world.SubscriptionImNuis) world
                    else
                        if world.Imperative then
                            subscriptionImNui.SubscriptionUtilized <- false
                            world
                        else
                            let simulantImNuis = SUMap.add subscriptionKey { subscriptionImNui with SubscriptionUtilized = false } world.SubscriptionImNuis
                            World.setSubscriptionImNuis simulantImNuis world)
                    world world.SubscriptionImNuis

            // fin
            world

        static member private preUpdateSimulants (world : World) =

            // gather simulants
            world.Timers.PreUpdateGatherTimer.Restart ()
            let game = Nu.Game.Handle
            let advancing = world.Advancing
            let screenOpt = World.getSelectedScreenOpt world
            let groups = match screenOpt with Some screen -> World.getGroups screen world | None -> Seq.empty
            world.Timers.PreUpdateGatherTimer.Stop ()

            // pre-update game
            world.Timers.PreUpdateGameTimer.Restart ()
            let world = if advancing then World.preUpdateGame game world else world
            world.Timers.PreUpdateGameTimer.Stop ()

            // pre-update screen if any
            world.Timers.PreUpdateScreensTimer.Restart ()
            let world = Option.fold (fun world (screen : Screen) -> if advancing && screen.GetExists world then World.preUpdateScreen screen world else world) world screenOpt
            world.Timers.PreUpdateScreensTimer.Stop ()

            // pre-update groups
            world.Timers.PreUpdateGroupsTimer.Restart ()
            let world = Seq.fold (fun world (group : Group) -> if advancing && group.GetExists world then World.preUpdateGroup group world else world) world groups
            world.Timers.PreUpdateGroupsTimer.Stop ()

            // fin
            world

        static member private updateSimulants firstFrame (world : World) =

            // use a finally block to free cached values
            try

                // gather simulants
                world.Timers.UpdateGatherTimer.Restart ()
                let game = Nu.Game.Handle
                let advancing = world.Advancing
                let screens = World.getScreens world
                let selectedScreenOpt = World.getSelectedScreenOpt world
                let groups = World.getGroups1 world
                World.getElements3dInPlay HashSet3dNormalCached world
                World.getElements2dInPlay HashSet2dNormalCached world
                world.Timers.UpdateGatherTimer.Stop ()

                // update game
                world.Timers.UpdateGameTimer.Restart ()
                let world = World.tryProcessGame game world
                let world = if advancing then World.updateGame game world else world
                world.Timers.UpdateGameTimer.Stop ()

                // process screens
                world.Timers.UpdateScreensTimer.Restart ()
                let world =
                    Seq.fold (fun world (screen : Screen) ->
                        let world = if screen.GetExists world then World.tryProcessScreen firstFrame screen world else world
                        let world = if advancing && screen.GetExists world && Option.contains screen selectedScreenOpt then World.updateScreen screen world else world
                        world)
                        world screens
                world.Timers.UpdateScreensTimer.Stop ()

                // update groups
                world.Timers.UpdateGroupsTimer.Restart ()
                let world =
                    Seq.fold (fun world (group : Group) ->
                        let world = if group.GetExists world then World.tryProcessGroup group world else world
                        let world = if advancing && Option.contains group.Screen selectedScreenOpt && group.GetExists world then World.updateGroup group world else world
                        world)
                        world groups
                world.Timers.UpdateGroupsTimer.Stop ()

                // update entities
                world.Timers.UpdateEntitiesTimer.Restart ()
                let world =
                    Seq.fold (fun world (element : Entity Octelement) ->
                        let world =
                            if element.Entry.GetExists world
                            then World.tryProcessEntity element.Entry world
                            else world
                        let world =
                            if element.Entry.GetExists world && (advancing && not (element.Entry.GetStatic world) || element.Entry.GetAlwaysUpdate world)
                            then World.updateEntity element.Entry world
                            else world
                        world)
                        world HashSet3dNormalCached
                let world =
                    Seq.fold (fun world (element : Entity Quadelement) ->
                        let world =
                            if element.Entry.GetExists world
                            then World.tryProcessEntity element.Entry world
                            else world
                        let world =
                            if element.Entry.GetExists world && (advancing && not (element.Entry.GetStatic world) || element.Entry.GetAlwaysUpdate world)
                            then World.updateEntity element.Entry world
                            else world
                        world)
                        world HashSet2dNormalCached
                world.Timers.UpdateEntitiesTimer.Stop ()

                // fin
                world

            // free cached values
            finally
                HashSet3dNormalCached.Clear ()
                HashSet2dNormalCached.Clear ()

        static member private postUpdateSimulants (world : World) =

            // gather simulants
            world.Timers.PostUpdateGatherTimer.Restart ()
            let game = Nu.Game.Handle
            let advancing = world.Advancing
            let screenOpt = World.getSelectedScreenOpt world
            let groups = match screenOpt with Some screen -> World.getGroups screen world | None -> []
            world.Timers.PostUpdateGatherTimer.Stop ()

            // post-update game
            world.Timers.PostUpdateGameTimer.Restart ()
            let world = if advancing then World.postUpdateGame game world else world
            world.Timers.PostUpdateGameTimer.Stop ()

            // post-update screen if any
            world.Timers.PostUpdateScreensTimer.Restart ()
            let world = Option.fold (fun world (screen : Screen) -> if advancing && screen.GetExists world then World.postUpdateScreen screen world else world) world screenOpt
            world.Timers.PostUpdateScreensTimer.Stop ()

            // post-update groups
            world.Timers.PostUpdateGroupsTimer.Restart ()
            let world = Seq.fold (fun world (group : Group) -> if advancing && group.GetExists world then World.postUpdateGroup group world else world) world groups
            world.Timers.PostUpdateGroupsTimer.Stop ()

            // fin
            world

        static member private renderScreenTransition5 transitionTime (eyeSize : Vector2) renderPass transition (world : World) =
            match renderPass with
            | NormalPass ->
                match transition.DissolveImageOpt with
                | Some dissolveImage ->
                    let progress =
                        match (transitionTime, transition.TransitionLifeTime) with
                        | (UpdateTime time, UpdateTime lifeTime) ->
                            let localTime = world.UpdateTime - time
                            single localTime / single lifeTime
                        | (ClockTime time, ClockTime lifeTime) ->
                            let localTime = world.ClockTime - time
                            single localTime / lifeTime
                        | (_, _) -> failwithumf ()
                    let alpha = match transition.TransitionType with Incoming -> 1.0f - progress | Outgoing -> progress
                    let color = Color.One.WithA alpha
                    let position = -eyeSize.V3 * 0.5f
                    let size = eyeSize.V3
                    let mutable transform = Transform.makeDefault false
                    transform.Position <- position
                    transform.Size <- size
                    transform.Elevation <- Single.MaxValue
                    transform.Absolute <- true
                    World.enqueueLayeredOperation2d
                        { Elevation = transform.Elevation
                          Horizon = transform.Horizon
                          AssetTag = dissolveImage
                          RenderOperation2d =
                            RenderSprite
                                { Transform = transform
                                  InsetOpt = ValueNone
                                  ClipOpt = ValueNone
                                  Image = dissolveImage
                                  Color = color
                                  Blend = Transparent
                                  Emission = Color.Zero
                                  Flip = FlipNone }}
                        world
                | None -> ()
            | _ -> ()

        static member private renderScreenTransition renderPass (screen : Screen) world =
            match screen.GetTransitionState world with
            | IncomingState transitionTime -> World.renderScreenTransition5 transitionTime world.Eye2dSize renderPass (screen.GetIncoming world) world
            | OutgoingState transitionTime -> World.renderScreenTransition5 transitionTime world.Eye2dSize renderPass (screen.GetOutgoing world) world
            | IdlingState _ -> ()

        static member private renderSimulantsInternal renderPass (world : World) =

            // use a finally block to free cached values
            try

                // gather simulants
                world.Timers.RenderGatherTimer.Restart ()
                let game = Nu.Game.Handle
                let screenOpt = World.getSelectedScreenOpt world
                let groups = match screenOpt with Some screen -> World.getGroups screen world | None -> Seq.empty
                let groupsInvisible =
                    if world.Accompanied
                    then hashSetPlus HashIdentity.Structural (Seq.filter (fun (group : Group) -> not (group.GetVisible world)) groups)
                    else hashSetPlus HashIdentity.Structural []
                match renderPass with
                | NormalPass -> World.getElements3dInView HashSet3dNormalCached world
                | LightMapPass (_, lightMapBounds) ->
                    let hashSet = HashSet ()
                    World.getElements3dInViewBox lightMapBounds hashSet world
                    for element in hashSet do
                        if element.Static then
                            HashSet3dNormalCached.Add element |> ignore<bool>
                | ShadowPass (_, shadowLightType, _, shadowFrustum) -> World.getElements3dInViewFrustum (shadowLightType <> DirectionalLight) true shadowFrustum HashSet3dNormalCached world
                | ReflectionPass (_, _) -> ()
                match renderPass with
                | NormalPass -> World.getElements2dInView HashSet2dNormalCached world
                | LightMapPass (_, _) -> ()
                | ShadowPass (_, _, _, _) -> ()
                | ReflectionPass (_, _) -> ()
                world.Timers.RenderGatherTimer.Stop ()

                // render game
                World.renderGame renderPass game world

                // render screens
                match screenOpt with
                | Some screen -> World.renderScreen renderPass screen world
                | None -> ()

                // render screen transition
                match World.getSelectedScreenOpt world with
                | Some selectedScreen -> World.renderScreenTransition renderPass selectedScreen world
                | None -> ()

                // render groups
                for group in groups do
                    if not (groupsInvisible.Contains group) then
                        World.renderGroup renderPass group world

                // render entities
                world.Timers.RenderEntityMessagesTimer.Restart ()
                if world.Unaccompanied || groupsInvisible.Count = 0 then
                    for element in HashSet3dNormalCached do
                        if element.Visible then
                            World.renderEntity renderPass element.Entry world
                else
                    for element in HashSet3dNormalCached do
                        if element.Visible && not (groupsInvisible.Contains element.Entry.Group) then
                            World.renderEntity renderPass element.Entry world
                if world.Unaccompanied || groupsInvisible.Count = 0 then
                    for element in HashSet2dNormalCached do
                        if element.Visible then
                            World.renderEntity renderPass element.Entry world
                else
                    for element in HashSet2dNormalCached do
                        if element.Visible && not (groupsInvisible.Contains element.Entry.Group) then
                            World.renderEntity renderPass element.Entry world
                world.Timers.RenderEntityMessagesTimer.Stop ()

                // fin
                world

            // free cached values
            finally
                HashSet3dNormalCached.Clear ()
                HashSet2dNormalCached.Clear ()

        static member private renderSimulants lightMapRenderRequested world =

            // use a finally block to free cached values
            try

                // render light maps
                let world =
                    if lightMapRenderRequested then
                        let lightProbes = World.getLightProbes3d (HashSet HashIdentity.Structural) world // NOTE: this may not be the optimal way to query.
                        let lightProbesStale = Seq.filter (fun (lightProbe : Entity) -> lightProbe.GetProbeStale world) lightProbes
                        Seq.fold (fun world (lightProbe : Entity) ->
                            let id = lightProbe.GetId world
                            let bounds = lightProbe.GetProbeBounds world
                            let boundsPlus = bounds.ScaleUniform 4.0f // TODO: allow user to specify bounds scalar?
                            let renderPass = LightMapPass (id, boundsPlus)
                            let world = World.renderSimulantsInternal renderPass world
                            World.enqueueRenderMessage3d (RenderLightMap3d { LightProbeId = id; RenderPass = renderPass }) world
                            lightProbe.SetProbeStale false world)
                            world lightProbesStale
                    else world

                // create shadow pass descriptors
                let eyeCenter = World.getEye3dCenter world
                let lightBox = World.getLight3dBox world
                let lights = World.getLights3dInBox lightBox HashSet3dShadowCached world // NOTE: this may not be the optimal way to query.
                let shadowPassDescriptorsSortable =
                    [|for light in lights do
                        if light.GetDesireShadows world then
                            let lightType = light.GetLightType world
                            let (shadowView, shadowProjection) =
                                match lightType with
                                | PointLight ->
                                    let shadowView = Matrix4x4.CreateTranslation (-light.GetPosition world)
                                    let shadowCutoff = max (light.GetLightCutoff world) 0.1f
                                    let shadowProjection = Matrix4x4.CreateOrthographic (shadowCutoff * 2.0f, shadowCutoff * 2.0f, -shadowCutoff, shadowCutoff)
                                    (shadowView, shadowProjection)
                                | SpotLight (_, coneOuter)->
                                    let shadowRotation = light.GetRotation world
                                    let mutable shadowView = Matrix4x4.CreateFromYawPitchRoll (0.0f, -MathF.PI_OVER_2, 0.0f) * Matrix4x4.CreateFromQuaternion shadowRotation
                                    shadowView.Translation <- light.GetPosition world
                                    shadowView <- shadowView.Inverted
                                    let shadowFov = max (min coneOuter Constants.Render.ShadowFovMax) 0.01f
                                    let shadowCutoff = max (light.GetLightCutoff world) 0.1f
                                    let shadowProjection = Matrix4x4.CreatePerspectiveFieldOfView (shadowFov, 1.0f, Constants.Render.NearPlaneDistanceInterior, shadowCutoff)
                                    (shadowView, shadowProjection)
                                | DirectionalLight ->
                                    let shadowRotation = light.GetRotation world
                                    let mutable shadowView = Matrix4x4.CreateFromYawPitchRoll (0.0f, -MathF.PI_OVER_2, 0.0f) * Matrix4x4.CreateFromQuaternion shadowRotation
                                    shadowView.Translation <- light.GetPosition world
                                    shadowView <- shadowView.Inverted
                                    let shadowCutoff = light.GetLightCutoff world
                                    let shadowProjection = Matrix4x4.CreateOrthographic (shadowCutoff * 2.0f, shadowCutoff * 2.0f, -shadowCutoff, shadowCutoff)
                                    (shadowView, shadowProjection)
                            let shadowFrustum =
                                Frustum (shadowView * shadowProjection)
                            let shadowInView =
                                let frustumInterior = world.Eye3dFrustumInterior
                                let frustumExterior = world.Eye3dFrustumExterior
                                let frustumImposter = world.Eye3dFrustumImposter
                                match light.GetPresence world with
                                | Interior -> frustumInterior.Intersects shadowFrustum
                                | Exterior -> frustumExterior.Intersects shadowFrustum || frustumInterior.Intersects shadowFrustum
                                | Imposter -> frustumImposter.Intersects shadowFrustum
                                | Omnipresent -> true
                            if shadowInView then
                                let directionalSort = if lightType = DirectionalLight then 1 else 0 // directional lights come first to attempt to grab the detailed shadow texture
                                let distanceSquared = Vector3.DistanceSquared (eyeCenter, light.GetPosition world)
                                struct (struct (directionalSort, distanceSquared), struct (shadowFrustum, light))|]

                // sort shadow pass descriptors
                let shadowPassDescriptors =
                    shadowPassDescriptorsSortable |>
                    Array.sortBy fst' |>
                    Array.map snd'

                // render simulant shadows
                let mutable shadowTexturesCount = 0
                let mutable shadowMapsCount = 0
                let world =
                    Array.fold (fun world struct (shadowFrustum, light : Entity) ->
                        let lightType = light.GetLightType world
                        match lightType with
                        | PointLight ->
                            if shadowMapsCount < Constants.Render.ShadowMapsMax then
                                let world = World.renderSimulantsInternal (ShadowPass (light.GetId world, lightType, light.GetRotation world, shadowFrustum)) world
                                shadowMapsCount <- inc shadowMapsCount
                                world
                            else world
                        | SpotLight (_, _) | DirectionalLight ->
                            if shadowTexturesCount < Constants.Render.ShadowTexturesMax then
                                let world = World.renderSimulantsInternal (ShadowPass (light.GetId world, lightType, light.GetRotation world, shadowFrustum)) world
                                shadowTexturesCount <- inc shadowTexturesCount
                                world
                            else world)
                        world shadowPassDescriptors

                // render simulants normally
                World.renderSimulantsInternal NormalPass world

            // free cached values
            finally
                HashSet3dShadowCached.Clear ()

        static member private processInput world =
            if SDL.SDL_WasInit SDL.SDL_INIT_TIMER <> 0u then
                MouseState.update ()
                KeyboardState.update ()
                let mutable result = (World.getLiveness world, world)
                let mutable polledEvent = SDL.SDL_Event ()
                while
                    (match fst result with Live -> true | Dead -> false) &&
                    SDL.SDL_PollEvent &polledEvent <> 0 do
                    result <- World.processInput2 polledEvent (snd result)
                let (liveness, world) = result
                match liveness with Dead -> World.exit world | Live -> world
            else world

        static member private processPhysics2d world =
            let physicsEngine = World.getPhysicsEngine2d world
            match physicsEngine.TryIntegrate world.GameDelta with
            | Some integrationMessages ->
                let eventTrace = EventTrace.debug "World" "processPhysics2d" "" EventTrace.empty
                let world = World.publishPlus { IntegrationMessages = integrationMessages } Nu.Game.Handle.IntegrationEvent eventTrace Nu.Game.Handle false false world
                let world = Seq.fold (flip World.processIntegrationMessage) world integrationMessages
                world
            | None -> world

        static member private processPhysics3d world =
            let physicsEngine = World.getPhysicsEngine3d world
            match physicsEngine.TryIntegrate world.GameDelta with
            | Some integrationMessages ->
                let eventTrace = EventTrace.debug "World" "processPhysics3d" "" EventTrace.empty
                let world = World.publishPlus { IntegrationMessages = integrationMessages } Nu.Game.Handle.IntegrationEvent eventTrace Nu.Game.Handle false false world
                let world = Seq.fold (flip World.processIntegrationMessage) world integrationMessages
                world
            | None -> world

        static member private processPhysics world =
            let world = World.processPhysics3d world
            let world = World.processPhysics2d world
            world

        /// Clean-up the resources held by the world.
        static member cleanUp world =
            world.JobGraph.CleanUp ()
            let world = World.unregisterGame Nu.Game.Handle world
            World.cleanUpSubsystems world |> ignore
            world.WorldExtension.Plugin.CleanUp ()

        /// Run the game engine with the given handlers, but don't clean up at the end, and return the world.
        static member runWithoutCleanUp runWhile preProcess perProcess postProcess imGuiProcess imGuiPostProcess liveness firstFrame (world : World) =

            // run loop if user-defined run-while predicate passes
            world.Timers.FrameTimer.Restart ()
            if runWhile world then

                // run user-defined pre-process callbacks
                world.Timers.PreProcessTimer.Restart ()
                let world = World.preProcess world
                let (world : World) = preProcess world
                world.Timers.PreProcessTimer.Stop ()
                match liveness with
                | Live ->

                    // update screen transitioning process
                    let world = World.updateScreenTransition world
                    World.updateScreenRequestedSong world
                    match World.getLiveness world with
                    | Live ->

                        // process HID inputs
                        world.Timers.InputTimer.Restart ()
                        let world = World.processInput world
                        world.Timers.InputTimer.Stop ()
                        match World.getLiveness world with
                        | Live ->

                            // process physics
                            world.Timers.PhysicsTimer.Restart ()
                            let world = World.processPhysics world
                            world.Timers.PhysicsTimer.Stop ()
                            match World.getLiveness world with
                            | Live ->

                                // pre-update simulants
                                world.Timers.PreUpdateTimer.Restart ()
                                let world = World.preUpdateSimulants world
                                world.Timers.PreUpdateTimer.Stop ()
                                match World.getLiveness world with
                                | Live ->

                                    // update simulants
                                    world.Timers.UpdateTimer.Restart ()
                                    WorldModule.UpdatingSimulants <- true
                                    let world = World.updateSimulants firstFrame world
                                    WorldModule.UpdatingSimulants <- false
                                    world.Timers.UpdateTimer.Stop ()
                                    match World.getLiveness world with
                                    | Live ->

                                        // post-update simulants
                                        world.Timers.PostUpdateTimer.Restart ()
                                        let world = World.postUpdateSimulants world
                                        world.Timers.PostUpdateTimer.Stop ()
                                        match World.getLiveness world with
                                        | Live ->

                                            // run user-defined per-process callbacks
                                            world.Timers.PerProcessTimer.Restart ()
                                            let world = World.perProcess world
                                            let (world : World) = perProcess world
                                            world.Timers.PerProcessTimer.Stop ()
                                            match World.getLiveness world with
                                            | Live ->

                                                // process tasklets that have been scheduled and are ready to run
                                                world.Timers.TaskletsTimer.Restart ()
                                                WorldModule.TaskletProcessingStarted <- true
                                                let world = World.processTasklets world
                                                world.Timers.TaskletsTimer.Stop ()
                                                match World.getLiveness world with
                                                | Live ->

                                                    // destroy simulants that have been marked for destruction at the end of frame
                                                    world.Timers.DestructionTimer.Restart ()
                                                    let world = World.processImNui world
                                                    let world = World.destroySimulants world
                                                    world.Timers.DestructionTimer.Stop ()
                                                    match World.getLiveness world with
                                                    | Live ->
                                                    
                                                        // run engine and user-defined post-process callbacks
                                                        world.Timers.PostProcessTimer.Restart ()
                                                        let world = World.postProcess world
                                                        let (world : World) = postProcess world
                                                        world.Timers.PostProcessTimer.Stop ()
                                                        match World.getLiveness world with
                                                        | Live ->

                                                            // render simulants, skipping culling upon request (like when a light probe needs to be rendered)
                                                            world.Timers.RenderMessagesTimer.Restart ()
                                                            let lightMapRenderRequested = World.getLightMapRenderRequested world
                                                            let world = World.acknowledgeLightMapRenderRequest world
                                                            let world = World.renderSimulants lightMapRenderRequested world
                                                            world.Timers.RenderMessagesTimer.Stop ()
                                                            match World.getLiveness world with
                                                            | Live ->

                                                                // process audio
                                                                world.Timers.AudioTimer.Restart ()
                                                                let world =
                                                                    if SDL.SDL_WasInit SDL.SDL_INIT_AUDIO <> 0u then
                                                                        let audioPlayer = World.getAudioPlayer world
                                                                        let audioMessages = audioPlayer.PopMessages ()
                                                                        audioPlayer.Play audioMessages
                                                                        world
                                                                    else world
                                                                world.Timers.AudioTimer.Stop ()

                                                                // process main thread time recording
                                                                world.Timers.MainThreadTime <- world.Timers.MainThreadTimer.Elapsed

                                                                // process rendering (1/2)
                                                                let rendererProcess = World.getRendererProcess world
                                                                if not firstFrame then rendererProcess.Swap ()

                                                                // process frame pacing mechanics
                                                                let world =
                                                                    if world.Timers.MainThreadTimer.IsRunning then

                                                                        // automatically enable frame pacing when need is detected
                                                                        let world =
                                                                            if not world.FramePacing then
                                                                                let frameTimeMinimum = GameTime.DesiredFrameTimeMinimum
                                                                                if world.Timers.MainThreadTimer.Elapsed.TotalSeconds < frameTimeMinimum * 0.9 then FramePaceIssues <- inc FramePaceIssues
                                                                                FramePaceChecks <- inc FramePaceChecks
                                                                                let world = if FramePaceIssues = 15 then World.setFramePacing true world else world
                                                                                if FramePaceChecks % 30 = 0 then FramePaceIssues <- 0
                                                                                world
                                                                            else world

                                                                        // pace frame when enabled
                                                                        if world.FramePacing then
                                                                            let frameTimeMinimum = GameTime.DesiredFrameTimeMinimum
                                                                            while world.Timers.MainThreadTimer.Elapsed.TotalSeconds < frameTimeMinimum do
                                                                                let timeToSleep = frameTimeMinimum - world.Timers.MainThreadTimer.Elapsed.TotalSeconds
                                                                                if timeToSleep > 0.008 then Thread.Sleep 7
                                                                                elif timeToSleep > 0.004 then Thread.Sleep 3
                                                                                elif timeToSleep > 0.002 then Thread.Sleep 1
                                                                                else Thread.Yield () |> ignore<bool>

                                                                        // fin
                                                                        world
                                                                    else world
                                                                world.Timers.MainThreadTimer.Restart ()

                                                                // process additional frame time recording
                                                                let gcTotalTime = GC.GetTotalPauseDuration ()
                                                                let gcFrameTime = gcTotalTime - world.Timers.GcTotalTime
                                                                world.Timers.GcTotalTime <- gcTotalTime
                                                                world.Timers.GcFrameTime <- gcFrameTime
                                                                world.Timers.ImGuiTime <- world.Timers.ImGuiTimer.Elapsed

                                                                // process imgui frame
                                                                world.Timers.ImGuiTimer.Restart ()
                                                                let imGui = World.getImGui world
                                                                if not firstFrame then imGui.EndFrame ()
                                                                imGui.BeginFrame (single world.DateDelta.TotalSeconds)
                                                                let world = World.imGuiProcess world
                                                                let (world : World) = imGuiProcess world
                                                                imGui.InputFrame ()
                                                                let drawData = imGui.RenderFrame ()
                                                                world.Timers.ImGuiTimer.Stop ()

                                                                // process rendering (2/2)
                                                                rendererProcess.SubmitMessages
                                                                    world.Eye3dFrustumInterior
                                                                    world.Eye3dFrustumExterior
                                                                    world.Eye3dFrustumImposter
                                                                    (World.getLight3dBox world)
                                                                    world.Eye3dCenter
                                                                    world.Eye3dRotation
                                                                    world.Eye3dFieldOfView
                                                                    world.Eye2dCenter
                                                                    world.Eye2dSize
                                                                    (World.getWindowSize world)
                                                                    world.GeometryViewport
                                                                    world.RasterViewport
                                                                    world.OuterViewport
                                                                    drawData

                                                                // post-process imgui frame
                                                                let world = World.imGuiPostProcess world
                                                                let (world : World) = imGuiPostProcess world

                                                                // update time and recur
                                                                world.Timers.FrameTimer.Stop ()
                                                                WorldModule.TaskletProcessingStarted <- false
                                                                let world = World.updateTime world
                                                                let world =
                                                                    if world.Advancing then
                                                                        let world = World.publish () (Events.TimeUpdateEvent --> Game) Game world
                                                                        match World.getSelectedScreenOpt world with
                                                                        | Some selectedScreen ->
                                                                            let world = World.publish () (Events.TimeUpdateEvent --> selectedScreen) selectedScreen world
                                                                            let groups = World.getGroups selectedScreen world
                                                                            Seq.fold (fun world (group : Group) ->
                                                                                if group.GetExists world
                                                                                then World.publish () (Events.TimeUpdateEvent --> group) group world
                                                                                else world)
                                                                                world groups
                                                                        | None -> world
                                                                    else world

                                                                // recur or return
                                                                match World.getLiveness world with
                                                                | Live -> World.runWithoutCleanUp runWhile preProcess perProcess postProcess imGuiProcess imGuiPostProcess liveness false world
                                                                | Dead -> world
                                                            | Dead -> world
                                                        | Dead -> world
                                                    | Dead -> world
                                                | Dead -> world
                                            | Dead -> world
                                        | Dead -> world
                                    | Dead -> world
                                | Dead -> world
                            | Dead -> world
                        | Dead -> world
                    | Dead -> world
                | Dead -> world
            else world

        /// Run the game engine using the given world and returning exit code upon termination.
        static member runWithCleanUp runWhile preProcess perProcess postProcess imGuiProcess imGuiPostProcess liveness firstFrame world =
            try let world = World.runWithoutCleanUp runWhile preProcess perProcess postProcess imGuiProcess imGuiPostProcess liveness firstFrame world
                World.cleanUp world
                Constants.Engine.ExitCodeSuccess
            with exn ->
                let world = World.switch world
                Log.error (scstring exn)
                World.cleanUp world
                Constants.Engine.ExitCodeFailure

[<AutoOpen>]
module EntityDispatcherModule2 =

    /// The ImNui dispatcher for entities.
    type [<AbstractClass>] EntityDispatcherImNui (is2d, perimeterCentered, physical, lightProbe, light) =
        inherit EntityDispatcher (is2d, perimeterCentered, physical, lightProbe, light)

        static member Properties =
            [define Entity.Presence Omnipresent]

        override this.TryProcess (entity, world) =
            let context = world.ContextImNui
            let world = World.scopeEntity entity [] world
            let world = this.Process (entity, world)
#if DEBUG
            if world.ContextImNui <> entity.EntityAddress then
                Log.warnOnce
                    ("ImNui context expected to be " +
                     scstring entity.EntityAddress + " but was " +
                     scstring world.ContextImNui + ". Did you forget to call the appropriate World.end function?")
#endif
            World.advanceContext entity.EntityAddress context world

        /// ImNui process an entity.
        abstract Process : Entity * World -> World
        default this.Process (_, world) = world

    /// An ImNui 2d entity dispatcher.
    type [<AbstractClass>] Entity2dDispatcherImNui (physical, lightProbe, light) =
        inherit EntityDispatcherImNui (true, Constants.Engine.Entity2dPerimeterCenteredDefault, physical, lightProbe, light)

        static member Properties =
            [define Entity.Size Constants.Engine.Entity2dSizeDefault]

    /// An ImNui gui entity dispatcher.
    type [<AbstractClass>] GuiDispatcherImNui () =
        inherit EntityDispatcherImNui (true, Constants.Engine.EntityGuiPerimeterCenteredDefault, false, false, false)

        static member Facets =
            [typeof<LayoutFacet>]

        static member Properties =
            [define Entity.Absolute true
             define Entity.Presence Omnipresent
             define Entity.ColorDisabled Constants.Gui.ColorDisabledDefault
             define Entity.Layout Manual
             define Entity.LayoutMargin v2Zero
             define Entity.LayoutOrder 0
             define Entity.DockType DockCenter
             define Entity.GridPosition v2iZero]

    /// An ImNui 3d entity dispatcher.
    type [<AbstractClass>] Entity3dDispatcherImNui (physical, lightProbe, light) =
        inherit EntityDispatcherImNui (false, true, physical, lightProbe, light)

        static member Properties =
            [define Entity.Size Constants.Engine.Entity3dSizeDefault]

        override this.RayCast (ray, entity, world) =
            if Array.isEmpty (entity.GetFacets world) then
                let intersectionOpt = ray.Intersects (entity.GetBounds world)
                if intersectionOpt.HasValue then [|intersectionOpt.Value|]
                else [||]
            else base.RayCast (ray, entity, world)

    /// An ImNui vui dispatcher (gui in 3d).
    type [<AbstractClass>] VuiDispatcherImNui () =
        inherit EntityDispatcherImNui (false, true, false, false, false)

        static member Properties =
            [define Entity.Size Constants.Engine.EntityVuiSizeDefault]

    type World with

        static member inline internal signalEntity<'model, 'message, 'command when 'message :> Message and 'command :> Command> (signal : Signal) (entity : Entity) world =
            match entity.GetDispatcher world with
            | :? EntityDispatcher<'model, 'message, 'command> as dispatcher ->
                Signal.processSignal dispatcher.Message dispatcher.Command (entity.ModelGeneric<'model> ()) signal entity world
            | _ ->
                Log.info "Failed to send signal to entity."
                world

    and Entity with

        /// Send a signal to the entity, explicitly specifing MMCC types.
        member this.SignalPlus<'model, 'message, 'command when 'message :> Message and 'command :> Command> signal world =
            World.signalEntity<'model, 'message, 'command> signal this world

    /// The MMCC dispatcher for entities.
    and [<AbstractClass>] EntityDispatcher<'model, 'message, 'command when 'message :> Message and 'command :> Command>
        (is2d, perimeterCentered, physical, lightProbe, light, makeInitial : World -> 'model) =
        inherit EntityDispatcher (is2d, perimeterCentered, physical, lightProbe, light)

        new (is2d, perimeterCentered, physical, lightProbe, light, initial : 'model) =
            EntityDispatcher<'model, 'message, 'command> (is2d, perimeterCentered, physical, lightProbe, light, fun _ -> initial)

        /// Get the entity's model.
        member this.GetModel (entity : Entity) world : 'model =
            entity.GetModelGeneric<'model> world

        /// Set the entity's model.
        member this.SetModel (model : 'model) (entity : Entity) world =
            entity.SetModelGeneric<'model> model world

        /// The entity's model lens.
        member this.Model (entity : Entity) =
            lens (nameof this.Model) entity (this.GetModel entity) (flip this.SetModel entity)

        override this.Register (entity, world) =
            let property = World.getEntityModelProperty entity world
            let model =
                match property.DesignerValue with
                | _ when property.DesignerType = typeof<unit> -> makeInitial world
                | :? 'model as model -> model
                | null -> null :> obj :?> 'model
                | modelObj ->
                    try let model = modelObj |> valueToSymbol |> symbolToValue
                        property.DesignerType <- typeof<'model>
                        property.DesignerValue <- model
                        model
                    with _ ->
                        Log.warnOnce "Could not convert existing entity model to new type. Falling back on initial model value."
                        makeInitial world
            World.setEntityModelGeneric<'model> true model entity world |> snd'

        override this.ApplyPhysics (center, rotation, linearVelocity, angularVelocity, entity, world) =
            let model = this.GetModel entity world
            let (signals, model) = this.Physics (center, rotation, linearVelocity, angularVelocity, model, entity, world)
            let world = this.SetModel model entity world
            List.fold (fun world signal -> Signal.processSignal this.Message this.Command (this.Model entity) signal entity world) world signals

        override this.Render (renderPass, entity, world) =
            this.Render (this.GetModel entity world, renderPass, entity, world)

        override this.Edit (operation, entity, world) =
            let model = entity.GetModelGeneric<'model> world
            let (signals, model) = this.Edit (model, operation, entity, world)
            let world = this.SetModel model entity world
            List.fold (fun world signal -> Signal.processSignal this.Message this.Command (this.Model entity) signal entity world) world signals

        [<DebuggerHidden>]
        override this.Signal (signalObj : obj, entity, world) =
            match signalObj with
            | :? 'message as message -> World.signalEntity<'model, 'message, 'command> message entity world
            | :? 'command as command -> World.signalEntity<'model, 'message, 'command> command entity world
            | _ ->
                try let message = signalObj |> valueToSymbol |> symbolToValue : 'message
                    World.signalEntity<'model, 'message, 'command> message entity world
                with _ ->
                    try let command = signalObj |> valueToSymbol |> symbolToValue : 'command
                        World.signalEntity<'model, 'message, 'command> command entity world
                    with _ ->
                        Log.errorOnce
                            ("Incompatible signal type received by entity (signal = '" + scstring signalObj + "'; entity = '" + scstring entity + "').\n" +
                             "This may come about due to sending an incorrect signal type to the entity or due to too significant a change in the signal type when reloading code.")
                        world

        override this.TryGetFallbackModel<'a> (modelSymbol, entity, world) =
            this.GetFallbackModel (modelSymbol, entity, world) :> obj :?> 'a |> Some

        override this.TrySynchronize (initializing, entity, world) =
            let contentOld = World.getEntityContent entity world
            let model = this.GetModel entity world
            let definitions = this.Definitions (model, entity)
            let entities = this.Content (model, entity)
            let content = Content.composite entity.Name definitions entities
            let world = Content.synchronizeEntity initializing contentOld content entity entity world
            World.setEntityContent content entity world

        override this.TryTruncateModel<'a> (model : 'a) =
            match model :> obj with
            | :? 'model as model -> Some (this.TruncateModel model :> obj :?> 'a)
            | _ -> None

        override this.TryUntruncateModel<'a> (incoming : 'a, entity, world) =
            match incoming :> obj with
            | :? 'model as incoming ->
                let current = entity.GetModelGeneric<'model> world
                Some (this.UntruncateModel (current, incoming) :> obj :?> 'a)
            | _ -> None

        /// The fallback model value.
        abstract GetFallbackModel : Symbol * Entity * World -> 'model
        default this.GetFallbackModel (_, _, world) = makeInitial world

        /// The entity's own MMCC definitions.
        abstract Definitions : 'model * Entity -> Entity DefinitionContent list
        default this.Definitions (_, _) = []

        /// The message handler of the MMCC programming model.
        abstract Message : 'model * 'message * Entity * World -> Signal list * 'model
        default this.Message (model, _, _, _) = just model

        /// The physics synchronization handler for the MMCC programming model.
        abstract Physics : Vector3 * Quaternion * Vector3 * Vector3 * 'model * Entity * World -> Signal list * 'model
        default this.Physics (_, _, _, _, model, _, _) = just model

        /// Implements additional editing behavior for an entity via the ImGui API.
        abstract Edit : 'model * EditOperation * Entity * World -> Signal list * 'model
        default this.Edit (model, _, _, _) = just model

        /// The command handler of the MMCC programming model.
        abstract Command : 'model * 'command * Entity * World -> Signal list * World
        default this.Command (_, _, _, world) = just world

        /// The content specifier of the MMCC programming model.
        abstract Content : 'model * Entity -> EntityContent list
        default this.Content (_, _) = []

        /// Render the entity using the given model.
        abstract Render : 'model * RenderPass * Entity * World -> unit
        default this.Render (_, _, _, _) = ()

        /// Truncate the given model.
        abstract TruncateModel : 'model -> 'model
        default this.TruncateModel model = model

        /// Untruncate the given model.
        abstract UntruncateModel : 'model * 'model -> 'model
        default this.UntruncateModel (_, incoming) = incoming

    /// A 2d entity dispatcher.
    type [<AbstractClass>] Entity2dDispatcher<'model, 'message, 'command when 'message :> Message and 'command :> Command> (perimeterCentered, physical, lightProbe, light, makeInitial : World -> 'model) =
        inherit EntityDispatcher<'model, 'message, 'command> (true, perimeterCentered, physical, lightProbe, light, makeInitial)

        new (centered, physical, lightProbe, light, initial : 'model) =
            Entity2dDispatcher<'model, 'message, 'command> (centered, physical, lightProbe, light, fun _ -> initial)

        new (physical, lightProbe, light, makeInitial : World -> 'model) =
            Entity2dDispatcher<'model, 'message, 'command> (Constants.Engine.Entity2dPerimeterCenteredDefault, physical, lightProbe, light, makeInitial)

        new (physical, lightProbe, light, initial : 'model) =
            Entity2dDispatcher<'model, 'message, 'command> (physical, lightProbe, light, fun _ -> initial)

        static member Properties =
            [define Entity.Size Constants.Engine.Entity2dSizeDefault
             define Entity.PerimeterCentered Constants.Engine.Entity2dPerimeterCenteredDefault]

    /// A gui entity dispatcher.
    type [<AbstractClass>] GuiDispatcher<'model, 'message, 'command when 'message :> Message and 'command :> Command> (makeInitial : World -> 'model) =
        inherit EntityDispatcher<'model, 'message, 'command> (true, Constants.Engine.EntityGuiPerimeterCenteredDefault, false, false, false, makeInitial)

        new (initial : 'model) =
            GuiDispatcher<'model, 'message, 'command> (fun _ -> initial)

        static member Facets =
            [typeof<LayoutFacet>]

        static member Properties =
            [define Entity.Absolute true
             define Entity.Size Constants.Engine.EntityGuiSizeDefault
             define Entity.PerimeterCentered Constants.Engine.EntityGuiPerimeterCenteredDefault
             define Entity.Presence Omnipresent
             define Entity.ColorDisabled Constants.Gui.ColorDisabledDefault
             define Entity.Layout Manual
             define Entity.LayoutMargin v2Zero
             define Entity.LayoutOrder 0
             define Entity.DockType DockCenter
             define Entity.GridPosition v2iZero]

    /// A 3d entity dispatcher.
    type [<AbstractClass>] Entity3dDispatcher<'model, 'message, 'command when 'message :> Message and 'command :> Command> (physical, lightProbe, light, makeInitial : World -> 'model) =
        inherit EntityDispatcher<'model, 'message, 'command> (false, true, physical, lightProbe, light, makeInitial)

        new (physical, lightProbe, light, initial : 'model) =
            Entity3dDispatcher<'model, 'message, 'command> (physical, lightProbe, light, fun _ -> initial)

        static member Properties =
            [define Entity.Size Constants.Engine.Entity3dSizeDefault]

        override this.RayCast (ray, entity, world) =
            if Array.isEmpty (entity.GetFacets world) then
                let intersectionOpt = ray.Intersects (entity.GetBounds world)
                if intersectionOpt.HasValue then [|intersectionOpt.Value|]
                else [||]
            else base.RayCast (ray, entity, world)

    /// A vui dispatcher (gui in 3d).
    type [<AbstractClass>] VuiDispatcher<'model, 'message, 'command when 'message :> Message and 'command :> Command> (makeInitial : World -> 'model) =
        inherit EntityDispatcher<'model, 'message, 'command> (false, true, false, false, false, makeInitial)

        static member Properties =
            [define Entity.Size Constants.Engine.EntityVuiSizeDefault]

[<RequireQualifiedAccess>]
module EntityPropertyDescriptor =

    let containsPropertyDescriptor (propertyDescriptor : PropertyDescriptor) (entity : Entity) world =
        propertyDescriptor.PropertyName = Constants.Engine.NamePropertyName && propertyDescriptor.PropertyType = typeof<string> ||
        PropertyDescriptor.containsPropertyDescriptor<EntityState> propertyDescriptor entity world

    let getPropertyDescriptors (entity : Entity) world =
        let nameDescriptor = { PropertyName = Constants.Engine.NamePropertyName; PropertyType = typeof<string> }
        let propertyDescriptors = PropertyDescriptor.getPropertyDescriptors<EntityState> (Some entity) world
        nameDescriptor :: propertyDescriptors

    let getCategory propertyDescriptor =
        let propertyName = propertyDescriptor.PropertyName
        let baseProperties = Reflection.getPropertyDefinitions typeof<EntityDispatcher>
        let rigidBodyProperties = Reflection.getPropertyDefinitions typeof<RigidBodyFacet>
        if  propertyName = "Name" ||
            propertyName = "Surnames" ||
            propertyName = "MountOpt" ||
            propertyName = "PropagationSourceOpt" ||
            propertyName = "OverlayNameOpt" then
            "Ambient Properties"
        elif propertyName = "Model" then
            "Basic Model Properties"
        elif propertyName = "Degrees" || propertyName = "DegreesLocal" ||
             propertyName = "Elevation" || propertyName = "ElevationLocal" ||
             propertyName = "Offset" || propertyName = "Overflow" ||
             propertyName = "Position" || propertyName = "PositionLocal" ||
             propertyName = "Presence" ||
             propertyName = "Rotation" || propertyName = "RotationLocal" ||
             propertyName = "Scale" || propertyName = "ScaleLocal" ||
             propertyName = "Size" then
             "Basic Transform Properties"
        elif propertyName = "Incoming" || propertyName = "Outgoing" then
             "Transition Properties"
        elif List.exists (fun (property : PropertyDefinition) -> propertyName = property.PropertyName) baseProperties then "Configuration Properties"
        elif propertyName = "MaterialProperties" then "Material Properties"
        elif propertyName = "Material" then "Material Properties 2"
        elif propertyName = "NavShape" || propertyName = "Nav3dConfig" then "Navigation Properties"
        elif List.exists (fun (property : PropertyDefinition) -> propertyName = property.PropertyName) rigidBodyProperties then "Physics Properties"
        else "~ More Properties"

    let getEditable propertyDescriptor =
        let propertyName = propertyDescriptor.PropertyName
        if  propertyName = Constants.Engine.OverlayNameOptPropertyName ||
            propertyName = Constants.Engine.FacetNamesPropertyName ||
            propertyName = "PropagatedDescriptorOpt" ||
            propertyName = "Rotation" ||
            propertyName = "RotationLocal" ||
            propertyName = "Angles" ||
            propertyName = "AnglesLocal" ||
            propertyName = "Light" ||
            propertyName = "LightProbe" then
            false
        else
            propertyName = "Degrees" ||
            propertyName = "DegreesLocal" ||
            not (Reflection.isPropertyNonPersistentByName propertyName)

    let getValue propertyDescriptor (entity : Entity) world : obj =
        match PropertyDescriptor.tryGetValue propertyDescriptor entity world with
        | Some value -> value
        | None -> null

    let trySetValue (value : obj) propertyDescriptor (entity : Entity) world =

        // pull string quotes out of string
        let value =
            match value with
            | :? string as str -> str.Replace ("\"", "") :> obj
            | _ -> value

        // change property
        match propertyDescriptor.PropertyName with

        // change the surnames property
        | "Surnames" ->
            let surnames = value :?> string array
            if Array.forall (fun (name : string) -> name.IndexOfAny Symbol.IllegalNameCharsArray = -1) surnames then
                let target = Nu.Entity (entity.Group.GroupAddress <-- rtoa surnames)
                let world = World.renameEntityImmediate entity target world
                Right world
            else Left ("Invalid entity surnames '" + scstring surnames + "'.", world)

        // change the name property
        | Constants.Engine.NamePropertyName ->
            let name = value :?> string
            if name.IndexOfAny Symbol.IllegalNameCharsArray = -1 then
                let targetNames =
                    entity.Group.GroupAddress.Names |>
                    flip Array.append (Array.allButLast entity.Surnames) |>
                    Array.add name
                let target = Nu.Entity targetNames
                let world = World.renameEntityImmediate entity target world
                Right world
            else Left ("Invalid entity name '" + name + "'.", world)

        // change facet names
        | Constants.Engine.FacetNamesPropertyName ->
            let facetNames = value :?> string Set
            match World.trySetEntityFacetNames facetNames entity world with
            | (Right (), world) -> Right world
            | (Left error, world) -> Left (error, world)

        // change the property dynamically
        | _ ->
            match propertyDescriptor.PropertyName with
            | Constants.Engine.OverlayNameOptPropertyName ->
                match World.trySetEntityOverlayNameOpt (value :?> string option) entity world with
                | (Right (), world) -> Right world
                | (Left error, world) -> Left (error, world)
            | _ ->
                let struct (_, _, world) = PropertyDescriptor.trySetValue propertyDescriptor value entity world
                Right world

[<AutoOpen>]
module GroupDispatcherModule =

    /// The ImNui dispatcher for groups.
    type [<AbstractClass>] GroupDispatcherImNui () =
        inherit GroupDispatcher ()

        override this.TryProcess (group, world) =
            let context = world.ContextImNui
            let world = World.scopeGroup group [] world
            let world = this.Process (group, world)
#if DEBUG
            if world.ContextImNui <> group.GroupAddress then
                Log.warnOnce
                    ("ImNui context expected to be " +
                     scstring group.GroupAddress + " but was " +
                     scstring world.ContextImNui + ". Did you forget to call the appropriate World.end function?")
#endif
            World.advanceContext group.GroupAddress context world

        /// ImNui process a group.
        abstract Process : Group * World -> World
        default this.Process (_, world) = world

    type World with

        static member inline internal signalGroup<'model, 'message, 'command when 'message :> Message and 'command :> Command> signal (group : Group) world =
            match group.GetDispatcher world with
            | :? GroupDispatcher<'model, 'message, 'command> as dispatcher ->
                Signal.processSignal dispatcher.Message dispatcher.Command (group.ModelGeneric<'model> ()) signal group world
            | _ ->
                Log.info "Failed to send signal to group."
                world

    and Group with

        /// Send a signal to the group, explicitly specifing MMCC types.
        member this.SignalPlus<'model, 'message, 'command when 'message :> Message and 'command :> Command> signal world =
            World.signalGroup<'model, 'message, 'command> signal this world

    /// The MMCC dispatcher for groups.
    and [<AbstractClass>] GroupDispatcher<'model, 'message, 'command when 'message :> Message and 'command :> Command> (makeInitial : World -> 'model) =
        inherit GroupDispatcher ()

        new (initial : 'model) =
            GroupDispatcher<'model, 'message, 'command> (fun _ -> initial)

        /// Get the group's model.
        member this.GetModel (group : Group) world : 'model =
            group.GetModelGeneric<'model> world

        /// Set the group's model.
        member this.SetModel (model : 'model) (group : Group) world =
            group.SetModelGeneric<'model> model world

        /// The group's model lens.
        member this.Model (group : Group) =
            lens (nameof this.Model) group (this.GetModel group) (flip this.SetModel group)

        override this.Register (group, world) =
            let property = World.getGroupModelProperty group world
            let model =
                match property.DesignerValue with
                | _ when property.DesignerType = typeof<unit> -> makeInitial world
                | :? 'model as model -> model
                | null -> null :> obj :?> 'model
                | modelObj ->
                    try let model = modelObj |> valueToSymbol |> symbolToValue
                        property.DesignerType <- typeof<'model>
                        property.DesignerValue <- model
                        model
                    with _ ->
                        Log.warnOnce "Could not convert existing group model to new type. Falling back on initial model value."
                        makeInitial world
            World.setGroupModelGeneric<'model> true model group world |> snd'

        override this.Render (renderPass, group, world) =
            this.Render (this.GetModel group world, renderPass, group, world)

        override this.Edit (operation, group, world) =
            let model = group.GetModelGeneric<'model> world
            let (signals, model) = this.Edit (model, operation, group, world)
            let world = this.SetModel model group world
            List.fold (fun world signal -> Signal.processSignal this.Message this.Command (this.Model group) signal group world) world signals

        [<DebuggerHidden>]
        override this.Signal (signalObj : obj, group, world) =
            match signalObj with
            | :? 'message as message -> World.signalGroup<'model, 'message, 'command> message group world
            | :? 'command as command -> World.signalGroup<'model, 'message, 'command> command group world
            | _ ->
                try let message = signalObj |> valueToSymbol |> symbolToValue : 'message
                    World.signalGroup<'model, 'message, 'command> message group world
                with _ ->
                    try let command = signalObj |> valueToSymbol |> symbolToValue : 'command
                        World.signalGroup<'model, 'message, 'command> command group world
                    with _ ->
                        Log.errorOnce
                            ("Incompatible signal type received by group (signal = '" + scstring signalObj + "'; group = '" + scstring group + "').\n" +
                             "This may come about due to sending an incorrect signal type to the group or due to too significant a change in the signal type when reloading code.")
                        world

        override this.TryGetFallbackModel<'a> (modelSymbol, group, world) =
            this.GetFallbackModel (modelSymbol, group, world) :> obj :?> 'a |> Some

        override this.TrySynchronize (initializing, group, world) =
            let contentOld = World.getGroupContent group world
            let model = this.GetModel group world
            let definitions = this.Definitions (model, group)
            let entities = this.Content (model, group)
            let content = Content.group group.Name definitions entities
            let world = Content.synchronizeGroup initializing contentOld content group group world
            World.setGroupContent content group world

        override this.TryTruncateModel<'a> (model : 'a) =
            match model :> obj with
            | :? 'model as model -> Some (this.TruncateModel model :> obj :?> 'a)
            | _ -> None

        override this.TryUntruncateModel<'a> (incoming : 'a, group, world) =
            match incoming :> obj with
            | :? 'model as incoming ->
                let current = group.GetModelGeneric<'model> world
                Some (this.UntruncateModel (current, incoming) :> obj :?> 'a)
            | _ -> None

        /// The fallback model value.
        abstract GetFallbackModel : Symbol * Group * World -> 'model
        default this.GetFallbackModel (_, _, world) = makeInitial world

        /// The group's own MMCC definitions.
        abstract Definitions : 'model * Group -> Group DefinitionContent list
        default this.Definitions (_, _) = []

        /// The message handler of the MMCC programming model.
        abstract Message : 'model * 'message * Group * World -> Signal list * 'model
        default this.Message (model, _, _, _) = just model

        /// The command handler of the MMCC programming model.
        abstract Command : 'model * 'command * Group * World -> Signal list * World
        default this.Command (_, _, _, world) = just world

        /// The content specifier of the MMCC programming model.
        abstract Content : 'model * Group -> EntityContent list
        default this.Content (_, _) = []

        /// Render the group using the given model.
        abstract Render : 'model * RenderPass * Group * World -> unit
        default this.Render (_, _, _, _) = ()

        /// Implements additional editing behavior for a group via the ImGui API.
        abstract Edit : 'model * EditOperation * Group * World -> Signal list * 'model
        default this.Edit (model, _, _, _) = just model

        /// Truncate the given model.
        abstract TruncateModel : 'model -> 'model
        default this.TruncateModel model = model

        /// Untruncate the given model.
        abstract UntruncateModel : 'model * 'model -> 'model
        default this.UntruncateModel (_, incoming) = incoming

[<RequireQualifiedAccess>]
module GroupPropertyDescriptor =

    let containsPropertyDescriptor (propertyDescriptor : PropertyDescriptor) (group : Group) world =
        PropertyDescriptor.containsPropertyDescriptor<GroupState> propertyDescriptor group world

    let getPropertyDescriptors (group : Group) world =
        PropertyDescriptor.getPropertyDescriptors<GroupState> (Some group) world

    let getCategory propertyDescriptor =
        let propertyName = propertyDescriptor.PropertyName
        if propertyName = "Name" ||  propertyName.EndsWith "Model" then "Ambient Properties"
        elif propertyName = "Persistent" || propertyName = "Elevation" || propertyName = "Visible" then "Built-In Properties"
        else "Xtension Properties"

    let getEditable propertyDescriptor =
        let propertyName = propertyDescriptor.PropertyName
        not (Reflection.isPropertyNonPersistentByName propertyName)

    let getValue propertyDescriptor (group : Group) world : obj =
        match PropertyDescriptor.tryGetValue propertyDescriptor group world with
        | Some value -> value
        | None -> null

    let trySetValue (value : obj) propertyDescriptor (group : Group) world =
        
        // pull string quotes out of string
        let value =
            match value with
            | :? string as str -> str.Replace ("\"", "") :> obj
            | _ -> value
            
        // change the name property
        match propertyDescriptor.PropertyName with
        | Constants.Engine.NamePropertyName ->
            Left ("Changing the name of a group after it has been created is not yet implemented.", world)

        // change the property dynamically
        | _ ->
            let struct (_, _, world) = PropertyDescriptor.trySetValue propertyDescriptor value group world
            Right world

[<AutoOpen>]
module ScreenDispatcherModule =

    /// The ImNui dispatcher for screens.
    type [<AbstractClass>] ScreenDispatcherImNui () =
        inherit ScreenDispatcher ()

        override this.TryProcess (firstFrame, screen, world) =
            let context = world.ContextImNui
            let world = World.scopeScreen screen [] world
            let (selectResults, world) = World.doSubscription "@SelectResults" screen.SelectEvent world |> mapFst (FQueue.map (constant Select))
            let selectResults = if firstFrame then FQueue.conj Select selectResults else selectResults // HACK: add in Select result manually when this is first frame as it is otherwise missed.
            let (incomingStartResults, world) = World.doSubscription "@IncomingStartResults" screen.IncomingStartEvent world |> mapFst (FQueue.map (constant IncomingStart))
            let (incomingFinishResults, world) = World.doSubscription "@IncomingFinishResults" screen.IncomingFinishEvent world |> mapFst (FQueue.map (constant IncomingFinish))
            let (outgoingStartResults, world) = World.doSubscription "@OutgoingStartResults" screen.OutgoingStartEvent world |> mapFst (FQueue.map (constant OutgoingStart))
            let (outgoingFinishResults, world) = World.doSubscription "@OutgoingFinishResults" screen.OutgoingFinishEvent world |> mapFst (FQueue.map (constant OutgoingFinish))
            let (deselectingResults, world) = World.doSubscription "@DeselectingResults" screen.DeselectingEvent world |> mapFst (FQueue.map (constant Deselecting))
            let results = seq { yield! selectResults; yield! incomingStartResults; yield! incomingFinishResults; yield! outgoingStartResults; yield! outgoingFinishResults; yield! deselectingResults }
            let world = this.Process (FQueue.ofSeq results, screen, world)
#if DEBUG
            if world.ContextImNui <> screen.ScreenAddress then
                Log.warnOnce
                    ("ImNui context expected to be " +
                     scstring screen.ScreenAddress + " but was " +
                     scstring world.ContextImNui + ". Did you forget to call World.endGroup?")
#endif
            World.advanceContext screen.ScreenAddress context world

        /// ImNui process a screen.
        abstract Process : ScreenResult FQueue * Screen * World -> World
        default this.Process (_, _, world) = world

    type World with

        static member inline internal signalScreen<'model, 'message, 'command when 'message :> Message and 'command :> Command> signal (screen : Screen) world =
            match screen.GetDispatcher world with
            | :? ScreenDispatcher<'model, 'message, 'command> as dispatcher ->
                Signal.processSignal dispatcher.Message dispatcher.Command (screen.ModelGeneric<'model> ()) signal screen world
            | _ ->
                Log.info "Failed to send signal to screen."
                world

    and Screen with

        /// Send a signal to the screen, explicitly specifing MMCC types.
        member this.SignalPlus<'model, 'message, 'command when 'message :> Message and 'command :> Command> signal world =
            World.signalScreen<'model, 'message, 'command> signal this world

    /// The MMCC dispatcher for screens.
    and [<AbstractClass>] ScreenDispatcher<'model, 'message, 'command when 'message :> Message and 'command :> Command> (makeInitial : World -> 'model) =
        inherit ScreenDispatcher ()

        new (initial : 'model) =
            ScreenDispatcher<'model, 'message, 'command> (fun _ -> initial)

        /// Get the screen's model.
        member this.GetModel (screen : Screen) world : 'model =
            screen.GetModelGeneric<'model> world

        /// Set the screen's model.
        member this.SetModel (model : 'model) (screen : Screen) world =
            screen.SetModelGeneric<'model> model world

        /// The screen's model lens.
        member this.Model (screen : Screen) =
            lens (nameof this.Model) screen (this.GetModel screen) (flip this.SetModel screen)

        override this.Register (screen, world) =
            let property = World.getScreenModelProperty screen world
            let model =
                match property.DesignerValue with
                | _ when property.DesignerType = typeof<unit> -> makeInitial world
                | :? 'model as model -> model
                | null -> null :> obj :?> 'model
                | modelObj ->
                    try let model = modelObj |> valueToSymbol |> symbolToValue
                        property.DesignerType <- typeof<'model>
                        property.DesignerValue <- model
                        model
                    with _ ->
                        Log.warnOnce "Could not convert existing screen model to new type. Falling back on initial model value."
                        makeInitial world
            World.setScreenModelGeneric<'model> true model screen world |> snd'

        override this.Render (renderPass, screen, world) =
            this.Render (this.GetModel screen world, renderPass, screen, world)

        override this.Edit (operation, screen, world) =
            let model = screen.GetModelGeneric<'model> world
            let (signals, model) = this.Edit (model, operation, screen, world)
            let world = this.SetModel model screen world
            List.fold (fun world signal -> Signal.processSignal this.Message this.Command (this.Model screen) signal screen world) world signals

        [<DebuggerHidden>]
        override this.Signal (signalObj : obj, screen, world) =
            match signalObj with
            | :? 'message as message -> World.signalScreen<'model, 'message, 'command> message screen world
            | :? 'command as command -> World.signalScreen<'model, 'message, 'command> command screen world
            | _ ->
                try let message = signalObj |> valueToSymbol |> symbolToValue : 'message
                    World.signalScreen<'model, 'message, 'command> message screen world
                with _ ->
                    try let command = signalObj |> valueToSymbol |> symbolToValue : 'command
                        World.signalScreen<'model, 'message, 'command> command screen world
                    with _ ->
                        Log.errorOnce
                            ("Incompatible signal type received by screen (signal = '" + scstring signalObj + "'; screen = '" + scstring screen + "').\n" +
                             "This may come about due to sending an incorrect signal type to the screen or due to too significant a change in the signal type when reloading code.")
                        world

        override this.TryGetFallbackModel<'a> (modelSymbol, screen, world) =
            this.GetFallbackModel (modelSymbol, screen, world) :> obj :?> 'a |> Some

        override this.TrySynchronize (initializing, screen, world) =
            let contentOld = World.getScreenContent screen world
            let model = this.GetModel screen world
            let definitions = this.Definitions (model, screen)
            let group = this.Content (model, screen)
            let content = Content.screen screen.Name Vanilla definitions group
            let world = Content.synchronizeScreen initializing contentOld content screen screen world
            World.setScreenContent content screen world

        override this.TryTruncateModel<'a> (model : 'a) =
            match model :> obj with
            | :? 'model as model -> Some (this.TruncateModel model :> obj :?> 'a)
            | _ -> None

        override this.TryUntruncateModel<'a> (incoming : 'a, screen, world) =
            match incoming :> obj with
            | :? 'model as incoming ->
                let current = screen.GetModelGeneric<'model> world
                Some (this.UntruncateModel (current, incoming) :> obj :?> 'a)
            | _ -> None

        /// The fallback model value.
        abstract GetFallbackModel : Symbol * Screen * World -> 'model
        default this.GetFallbackModel (_, _, world) = makeInitial world

        /// The screen's own MMCC definitions.
        abstract Definitions : 'model * Screen -> Screen DefinitionContent list
        default this.Definitions (_, _) = []

        /// The message handler of the MMCC programming model.
        abstract Message : 'model * 'message * Screen * World -> Signal list * 'model
        default this.Message (model, _, _, _) = just model

        /// The command handler of the MMCC programming model.
        abstract Command : 'model * 'command * Screen * World -> Signal list * World
        default this.Command (_, _, _, world) = just world

        /// The content specifier of the MMCC programming model.
        abstract Content : 'model * Screen -> GroupContent list
        default this.Content (_, _) = []

        /// Render the screen using the given model.
        abstract Render : 'model * RenderPass * Screen * World -> unit
        default this.Render (_, _, _, _) = ()

        /// Implements additional editing behavior for a screen via the ImGui API.
        abstract Edit : 'model * EditOperation * Screen * World -> Signal list * 'model
        default this.Edit (model, _, _, _) = just model

        /// Truncate the given model.
        abstract TruncateModel : 'model -> 'model
        default this.TruncateModel model = model

        /// Untruncate the given model.
        abstract UntruncateModel : 'model * 'model -> 'model
        default this.UntruncateModel (_, incoming) = incoming

[<RequireQualifiedAccess>]
module ScreenPropertyDescriptor =

    let containsPropertyDescriptor (propertyDescriptor : PropertyDescriptor) (screen : Screen) world =
        PropertyDescriptor.containsPropertyDescriptor<ScreenState> propertyDescriptor screen world

    let getPropertyDescriptors (screen : Screen) world =
        PropertyDescriptor.getPropertyDescriptors<ScreenState> (Some screen) world

    let getCategory propertyDescriptor =
        let propertyName = propertyDescriptor.PropertyName
        if propertyName = "Name" || propertyName.EndsWith "Model" then "Ambient Properties"
        elif propertyName = "Persistent" || propertyName = "Incoming" || propertyName = "Outgoing" || propertyName = "SlideOpt" then "Built-In Properties"
        else "Xtension Properties"

    let getEditable propertyDescriptor =
        let propertyName = propertyDescriptor.PropertyName
        not (Reflection.isPropertyNonPersistentByName propertyName)

    let getValue propertyDescriptor (screen : Screen) world : obj =
        match PropertyDescriptor.tryGetValue propertyDescriptor screen world with
        | Some value -> value
        | None -> null

    let trySetValue (value : obj) propertyDescriptor (screen : Screen) world =
        
        // pull string quotes out of string
        let value =
            match value with
            | :? string as str -> str.Replace ("\"", "") :> obj
            | _ -> value
            
        // change the name property
        match propertyDescriptor.PropertyName with
        | Constants.Engine.NamePropertyName ->
            Left ("Changing the name of a screen after it has been created is not yet implemented.", world)

        // change the property dynamically
        | _ ->
            let struct (_, _, world) = PropertyDescriptor.trySetValue propertyDescriptor value screen world
            Right world

[<AutoOpen>]
module GameDispatcherModule =

    /// The ImNui dispatcher for games.
    type [<AbstractClass>] GameDispatcherImNui () =
        inherit GameDispatcher ()

        override this.TryProcess (game, world) =
            let context = world.ContextImNui
            let world = World.scopeGame [] world
            let world = this.Process (game, world)
#if DEBUG
            if world.ContextImNui <> game.GameAddress then
                Log.warnOnce
                    ("ImNui context expected to be " +
                     scstring game.GameAddress + " but was " +
                     scstring world.ContextImNui + ". Did you forget to call World.endScreen?")
#endif
            World.advanceContext game.GameAddress context world

        /// ImNui process a game.
        abstract Process : Game * World -> World
        default this.Process (_, world) = world

    type World with

        static member inline internal signalGame<'model, 'message, 'command when 'message :> Message and 'command :> Command> signal (game : Game) world =
            match game.GetDispatcher world with
            | :? GameDispatcher<'model, 'message, 'command> as dispatcher ->
                Signal.processSignal dispatcher.Message dispatcher.Command (game.ModelGeneric<'model> ()) signal game world
            | _ -> Log.info "Failed to send signal to game."; world

    and Game with

        /// Send a signal to the game, explicitly specifing MMCC types.
        member this.SignalPlus<'model, 'message, 'command when 'message :> Message and 'command :> Command> signal world =
            World.signalGame<'model, 'message, 'command> signal this world

    /// The MMCC dispatcher for games.
    and [<AbstractClass>] GameDispatcher<'model, 'message, 'command when 'message :> Message and 'command :> Command> (makeInitial : World -> 'model) =
        inherit GameDispatcher ()

        static let synchronize initializing game world (this : GameDispatcher<'model, 'message, 'command>) =
            let contentOld = World.getGameContent game world
            let model = this.GetModel game world
            let definitions = this.Definitions (model, game)
            let screens = this.Content (model, game)
            let content = Content.game game.Name definitions screens
            let (initialScreenOpt, world) = Content.synchronizeGame World.setScreenSlide initializing contentOld content game game world
            (initialScreenOpt, World.setGameContent content game world)

        new (initial : 'model) =
            GameDispatcher<'model, 'message, 'command> (fun _ -> initial)

        /// Get the game's model.
        member this.GetModel (game : Game) world : 'model =
            game.GetModelGeneric<'model> world

        /// Set the game's model.
        member this.SetModel (model : 'model) (game : Game) world =
            game.SetModelGeneric<'model> model world

        /// The game's model lens.
        member this.Model (game : Game) =
            lens (nameof this.Model) game (this.GetModel game) (flip this.SetModel game)

        override this.Register (game, world) =
            let property = World.getGameModelProperty game world
            let model =
                match property.DesignerValue with
                | _ when property.DesignerType = typeof<unit> -> makeInitial world
                | :? 'model as model -> model
                | null -> null :> obj :?> 'model
                | modelObj ->
                    try let model = modelObj |> valueToSymbol |> symbolToValue
                        property.DesignerType <- typeof<'model>
                        property.DesignerValue <- model
                        model
                    with _ ->
                        Log.warnOnce "Could not convert existing game model to new type. Falling back on initial model value."
                        makeInitial world
            World.setGameModelGeneric<'model> true model game world |> snd'

        override this.Render (renderPass, game, world) =
            this.Render (this.GetModel game world, renderPass, game, world)

        override this.Edit (operation, game, world) =
            let model = game.GetModelGeneric<'model> world
            let (signals, model) = this.Edit (model, operation, game, world)
            let world = this.SetModel model game world
            List.fold (fun world signal -> Signal.processSignal this.Message this.Command (this.Model game) signal game world) world signals

        [<DebuggerHidden>]
        override this.Signal (signalObj : obj, game, world) =
            match signalObj with
            | :? 'message as message -> World.signalGame<'model, 'message, 'command> message game world
            | :? 'command as command -> World.signalGame<'model, 'message, 'command> command game world
            | _ ->
                try let message = signalObj |> valueToSymbol |> symbolToValue : 'message
                    World.signalGame<'model, 'message, 'command> message game world
                with _ ->
                    try let command = signalObj |> valueToSymbol |> symbolToValue : 'command
                        World.signalGame<'model, 'message, 'command> command game world
                    with _ ->
                        Log.errorOnce
                            ("Incompatible signal type received by game (signal = '" + scstring signalObj + "'; game = '" + scstring game + "').\n" +
                             "This may come about due to sending an incorrect signal type to the game or due to too significant a change in the signal type when reloading code.")
                        world

        override this.TryGetFallbackModel<'a> (modelSymbol, game, world) =
            this.GetFallbackModel (modelSymbol, game, world) :> obj :?> 'a |> Some

        override this.TrySynchronize (initializing, game, world) =
            synchronize initializing game world this |> snd

        override this.TryTruncateModel<'a> (model : 'a) =
            match model :> obj with
            | :? 'model as model -> Some (this.TruncateModel model :> obj :?> 'a)
            | _ -> None

        override this.TryUntruncateModel<'a> (incoming : 'a, game, world) =
            match incoming :> obj with
            | :? 'model as incoming ->
                let current = game.GetModelGeneric<'model> world
                Some (this.UntruncateModel (current, incoming) :> obj :?> 'a)
            | _ -> None

        /// The fallback model value.
        abstract GetFallbackModel : Symbol * Game * World -> 'model
        default this.GetFallbackModel (_, _, world) = makeInitial world

        /// The game own MMCC definitions.
        abstract Definitions : 'model * Game -> Game DefinitionContent list
        default this.Definitions (_, _) = []

        /// The message handler of the MMCC programming model.
        abstract Message : 'model * 'message * Game * World -> Signal list * 'model
        default this.Message (model, _, _, _) = just model

        /// The command handler of the MMCC programming model.
        abstract Command : 'model * 'command * Game * World -> Signal list * World
        default this.Command (_, _, _, world) = just world

        /// The content specifier of the MMCC programming model.
        abstract Content : 'model * Game -> ScreenContent list
        default this.Content (_, _) = []

        /// Render the game using the given model.
        abstract Render : 'model * RenderPass * Game * World -> unit
        default this.Render (_, _, _, _) = ()

        /// Implements additional editing behavior for a game via the ImGui API.
        abstract Edit : 'model * EditOperation * Game * World -> Signal list * 'model
        default this.Edit (model, _, _, _) = just model

        /// Truncate the given model.
        abstract TruncateModel : 'model -> 'model
        default this.TruncateModel model = model

        /// Untruncate the given model.
        abstract UntruncateModel : 'model * 'model -> 'model
        default this.UntruncateModel (_, incoming) = incoming

[<RequireQualifiedAccess>]
module GamePropertyDescriptor =

    let containsPropertyDescriptor (propertyDescriptor : PropertyDescriptor) (game : Game) world =
        PropertyDescriptor.containsPropertyDescriptor<GameState> propertyDescriptor game world

    let getPropertyDescriptors (game : Game) world =
        PropertyDescriptor.getPropertyDescriptors<GameState> (Some game) world

    let getCategory propertyDescriptor =
        let propertyName = propertyDescriptor.PropertyName
        if propertyName = "Name" ||  propertyName.EndsWith "Model" then "Ambient Properties"
        elif propertyName = "DesiredScreen" || propertyName = "ScreenTransitionDestinationOpt" || propertyName = "SelectedScreenOpt" ||
             propertyName = "Eye2dCenter" || propertyName = "Eye2dSize" || propertyName = "Eye3dCenter" || propertyName = "Eye3dRotation" || propertyName = "Eye3dFieldOfView" then
             "Built-In Properties"
        else "Xtension Properties"

    let getEditable propertyDescriptor =
        let propertyName = propertyDescriptor.PropertyName
        not (Reflection.isPropertyNonPersistentByName propertyName)

    let getValue propertyDescriptor (game : Game) world : obj =
        match PropertyDescriptor.tryGetValue propertyDescriptor game world with
        | Some value -> value
        | None -> null

    let trySetValue (value : obj) propertyDescriptor (game : Game) world =
        
        // pull string quotes out of string
        let value =
            match value with
            | :? string as str -> str.Replace ("\"", "") :> obj
            | _ -> value
            
        // change the name property
        match propertyDescriptor.PropertyName with
        | Constants.Engine.NamePropertyName ->
            Left ("Changing the name of a game after it has been created is not yet implemented.", world)

        // change the property dynamically
        | _ ->
            let struct (_, _, world) = PropertyDescriptor.trySetValue propertyDescriptor value game world
            Right world

[<RequireQualifiedAccess>]
module SimulantPropertyDescriptor =

    let containsPropertyDescriptor propertyDescriptor (simulant : Simulant) world =
        match simulant with
        | :? Entity as entity -> EntityPropertyDescriptor.containsPropertyDescriptor propertyDescriptor entity world
        | :? Group as group -> GroupPropertyDescriptor.containsPropertyDescriptor propertyDescriptor group world
        | :? Screen as screen -> ScreenPropertyDescriptor.containsPropertyDescriptor propertyDescriptor screen world
        | :? Game as game -> GamePropertyDescriptor.containsPropertyDescriptor propertyDescriptor game world
        | _ -> failwithumf ()

    let getPropertyDescriptors (simulant : Simulant) world =
        match simulant with
        | :? Entity as entity -> EntityPropertyDescriptor.getPropertyDescriptors entity world
        | :? Group as group -> GroupPropertyDescriptor.getPropertyDescriptors group world
        | :? Screen as screen -> ScreenPropertyDescriptor.getPropertyDescriptors screen world
        | :? Game as game -> GamePropertyDescriptor.getPropertyDescriptors game world
        | _ -> failwithumf ()

    let getCategory propertyDesciptor (simulant : Simulant) =
        match simulant with
        | :? Entity -> EntityPropertyDescriptor.getCategory propertyDesciptor
        | :? Group -> GroupPropertyDescriptor.getCategory propertyDesciptor
        | :? Screen -> ScreenPropertyDescriptor.getCategory propertyDesciptor
        | :? Game -> GamePropertyDescriptor.getCategory propertyDesciptor
        | _ -> failwithumf ()

    let getEditable propertyDesciptor (simulant : Simulant) =
        match simulant with
        | :? Entity -> EntityPropertyDescriptor.getEditable propertyDesciptor
        | :? Group -> GroupPropertyDescriptor.getEditable propertyDesciptor
        | :? Screen -> ScreenPropertyDescriptor.getEditable propertyDesciptor
        | :? Game -> GamePropertyDescriptor.getEditable propertyDesciptor
        | _ -> failwithumf ()

    let getValue propertyDescriptor (simulant : Simulant) world =
        match simulant with
        | :? Entity as entity -> EntityPropertyDescriptor.getValue propertyDescriptor entity world
        | :? Group as group -> GroupPropertyDescriptor.getValue propertyDescriptor group world
        | :? Screen as screen -> ScreenPropertyDescriptor.getValue propertyDescriptor screen world
        | :? Game as game -> GamePropertyDescriptor.getValue propertyDescriptor game world
        | _ -> failwithumf ()

    let trySetValue value propertyDescriptor (simulant : Simulant) world =
        match simulant with
        | :? Entity as entity -> EntityPropertyDescriptor.trySetValue value propertyDescriptor entity world
        | :? Group as group -> GroupPropertyDescriptor.trySetValue value propertyDescriptor group world
        | :? Screen as screen -> ScreenPropertyDescriptor.trySetValue value propertyDescriptor screen world
        | :? Game as game -> GamePropertyDescriptor.trySetValue value propertyDescriptor game world
        | _ -> failwithumf ()

[<AutoOpen>]
module WorldModule2' =

    type World with

        /// Send a signal to a simulant.
        static member inline signal (signal : Signal) (simulant : Simulant) world =
            match simulant with
            | :? Entity as entity -> (entity.GetDispatcher world).Signal (signal, entity, world)
            | :? Group as group -> (group.GetDispatcher world).Signal (signal, group, world)
            | :? Screen as screen -> (screen.GetDispatcher world).Signal (signal, screen, world)
            | :? Game as game -> (game.GetDispatcher world).Signal (signal, game, world)
            | _ -> failwithumf ()

        /// Send a signal to a simulant, explicitly specifing MMCC types.
        static member inline signalPlus<'model, 'message, 'command when 'message :> Message and 'command :> Command> signal (simulant : Simulant) world =
            match simulant with
            | :? Entity as entity -> World.signalEntity<'model, 'message, 'command> signal entity world
            | :? Group as group -> World.signalGroup<'model, 'message, 'command> signal group world
            | :? Screen as screen -> World.signalScreen<'model, 'message, 'command> signal screen world
            | :? Game as game -> World.signalGame<'model, 'message, 'command> signal game world
            | _ -> failwithumf ()

        static member internal updateLateBindings3 (latebindings : LateBindings) (simulant : Simulant) world =
            match simulant with
            | :? Entity as entity ->
                let entityState = World.getEntityState entity world
                match latebindings with
                | :? Facet as facet ->
                    match Array.tryFindIndex (fun (facet2 : Facet) -> getTypeName facet2 = getTypeName facet) entityState.Facets with
                    | Some index ->
                        if entityState.Imperative
                        then entityState.Facets.[index] <- facet; world
                        else
                            let facets = entityState.Facets.Clone () :?> Facet array
                            facets.[index] <- facet
                            let entityState = { entityState with Facets = facets }
                            World.setEntityState entityState entity world
                    | None -> world
                | :? EntityDispatcher as entityDispatcher ->
                    if getTypeName entityState.Dispatcher = getTypeName entityDispatcher then
                        if entityState.Imperative
                        then entityState.Dispatcher <- entityDispatcher; world
                        else World.setEntityState { entityState with Dispatcher = entityDispatcher } entity world
                    else world
                | _ -> world
            | :? Group as group ->
                let groupState = World.getGroupState group world
                match latebindings with
                | :? GroupDispatcher as groupDispatcher ->
                    if getTypeName groupState.Dispatcher = getTypeName groupDispatcher
                    then World.setGroupState { groupState with Dispatcher = groupDispatcher } group world
                    else world
                | _ -> world
            | :? Screen as screen ->
                let screenState = World.getScreenState screen world
                match latebindings with
                | :? ScreenDispatcher as screenDispatcher ->
                    if getTypeName screenState.Dispatcher = getTypeName screenDispatcher
                    then World.setScreenState { screenState with Dispatcher = screenDispatcher } screen world
                    else world
                | _ -> world
            | :? Game as game ->
                let gameState = World.getGameState game world
                match latebindings with
                | :? GameDispatcher as gameDispatcher ->
                    if getTypeName gameState.Dispatcher = getTypeName gameDispatcher
                    then World.setGameState { gameState with Dispatcher = gameDispatcher } game world
                    else world
                | _ -> world
            | _ -> failwithumf ()<|MERGE_RESOLUTION|>--- conflicted
+++ resolved
@@ -496,15 +496,12 @@
             let world = World.createEntity<StaticSpriteDispatcher> DefaultOverlay (Some slideSprite.Surnames) slideGroup world |> snd
             let world = World.setEntityProtected true slideSprite world |> snd'
             let world = slideSprite.SetPersistent false world
-<<<<<<< HEAD
+            let eyeSize = world.Eye2dSize
             let world = slideSprite.SetSize eyeSize.V3 world
             let world =
                 if not Constants.Engine.Entity2dPerimeterCenteredDefault
                 then slideSprite.SetPosition (-eyeSize.V3 * 0.5f) world
                 else world
-=======
-            let world = slideSprite.SetSize world.Eye2dSize.V3 world
->>>>>>> 2b5ae474
             let world = slideSprite.SetAbsolute true world
             let world =
                 match slideDescriptor.SlideImageOpt with
