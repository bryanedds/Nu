﻿// Nu Game Engine.
// Copyright (C) Bryan Edds, 2013-2023.

namespace Nu
open System
open System.Numerics
open Prime

[<AutoOpen>]
module WorldRender =

    type World with

        static member internal getRendererProcess world =
            world.Subsystems.RendererProcess

        static member internal withRendererProcess fn world =
            fn (World.getRendererProcess world)

        /// Enqueue a 2d rendering message.
        static member enqueueRenderMessage2d (message : RenderMessage2d) world =
            (World.getRendererProcess world).EnqueueMessage2d message

        /// Enqueue multiple 2d rendering messages.
        static member enqueueRenderMessages2d (messages : RenderMessage2d seq) world =
            let rendererProcess = World.getRendererProcess world
            for message in messages do rendererProcess.EnqueueMessage2d message
            
        /// Enqueue a layered operation for 2d rendering.
        static member enqueueLayeredOperation2d operation world =
            (World.getRendererProcess world).EnqueueMessage2d (LayeredOperation2d operation)

        /// Enqueue multiple layered operation for 2d rendering, bypassing enqueueRenderMessage for speed.
        static member enqueueLayeredOperations2d (operations : LayeredOperation2d seq) world =
            let rendererProcess = World.getRendererProcess world
            for operation in operations do rendererProcess.EnqueueMessage2d (LayeredOperation2d operation)

        /// Send a message to the render system to render a static model using a fast path.
        static member renderLayeredSpriteFast (elevation, horizon, assetTag, transform : Transform inref, insetOpt : Box2 ValueOption inref, clipOpt : Box2 ValueOption inref, image, color : Color inref, blend, emission : Color inref, flip, world) =
            (World.getRendererProcess world).RenderLayeredSpriteFast (elevation, horizon, assetTag, &transform, &insetOpt, &clipOpt, image, &color, blend, &emission, flip)

        /// Load a 2d render asset package. Should be used to avoid loading assets at inconvenient times (such as in the
        /// middle of game play!)
        static member loadRenderPackage2d packageName world =
            let loadRenderPackageUseMessage = LoadRenderPackage2d packageName
            World.enqueueRenderMessage2d loadRenderPackageUseMessage world
            world

        /// Unload a 2d render package should be unloaded since its assets will not be used again soon.
        static member unloadRenderPackage2d packageName world =
            let unloadRenderPackageMessage = UnloadRenderPackage2d packageName
            World.enqueueRenderMessage2d unloadRenderPackageMessage world
            world

        /// Send a message to the 2d renderer to reload its rendering assets.
        static member reloadRenderAssets2d world =
            let reloadRenderAssetsMessage = ReloadRenderAssets2d
            World.enqueueRenderMessage2d reloadRenderAssetsMessage world
            world

        /// Get the current configuration of the 3d renderer.
        static member getRenderer3dConfig world =
            world.Subsystems.RendererProcess.Renderer3dConfig

        /// Set the current configuration of the 3d renderer.
        static member setRenderer3dConfig config world =
            World.enqueueRenderMessage3d (ConfigureRenderer3d config) world 
            world

        /// Enqueue a rendering message to the world.
        static member enqueueRenderMessage3d (message : RenderMessage3d) world =
            (World.getRendererProcess world).EnqueueMessage3d message

        /// Enqueue multiple 3d rendering messages to the world.
        static member enqueueRenderMessages3d (messages : RenderMessage3d seq) world =
            let rendererProcess = World.getRendererProcess world
            for message in messages do rendererProcess.EnqueueMessage3d message

        /// Send a message to the render system to render a static model using a fast path.
        static member renderStaticModelFast (modelMatrix : Matrix4x4 inref, presence, insetOpt, materialProperties : MaterialProperties inref, staticModel, renderType, renderPass, world) =
            (World.getRendererProcess world).RenderStaticModelFast (&modelMatrix, presence, insetOpt, &materialProperties, staticModel, renderType, renderPass)

        /// Send a message to the render system to render a static model surface using a fast path.
        static member renderStaticModelSurfaceFast (modelMatrix : Matrix4x4 inref, presence, insetOpt, materialProperties : MaterialProperties inref, material : Material inref, staticModel, surfaceIndex, renderType, renderPass, world) =
            (World.getRendererProcess world).RenderStaticModelSurfaceFast (&modelMatrix, presence, insetOpt, &materialProperties, &material, staticModel, surfaceIndex, renderType, renderPass)

        /// Send a message to the render system to render an animated model using a fast path.
        static member renderAnimatedModelFast (modelMatrix : Matrix4x4 inref, presence, insetOpt, materialProperties : MaterialProperties inref, animations, animatedModel, renderPass, world) =
            (World.getRendererProcess world).RenderAnimatedModelFast (&modelMatrix, presence, insetOpt, &materialProperties, animations, animatedModel, renderPass)

        /// Load a 3d render asset package. Should be used to avoid loading assets at inconvenient times (such as in the
        /// middle of game play!)
        static member loadRenderPackage3d packageName world =
            let loadRenderPackageUseMessage = LoadRenderPackage3d packageName
            World.enqueueRenderMessage3d loadRenderPackageUseMessage world
            world

        /// Unload a 3d render package should be unloaded since its assets will not be used again soon.
        static member unloadRenderPackage3d packageName world =
            let unloadRenderPackageMessage = UnloadRenderPackage3d packageName
            World.enqueueRenderMessage3d unloadRenderPackageMessage world
            world

        /// Send a message to the 3d renderer to reload its rendering assets.
        static member reloadRenderAssets3d world =
            let reloadRenderAssetsMessage = ReloadRenderAssets3d
            World.enqueueRenderMessage3d reloadRenderAssetsMessage world
            world

        /// Send a message to the render to create the given user-defined static model.
        static member createUserDefinedStaticModel surfaceDescriptors bounds staticModel world =
            let message = CreateUserDefinedStaticModel { StaticModelSurfaceDescriptors = surfaceDescriptors; Bounds = bounds; StaticModel = staticModel }
            World.enqueueRenderMessage3d message world

        /// Send a message to the render to destroy the given user-defined static model.
        static member destroyUserDefinedStaticModel staticModel world =
            let message = DestroyUserDefinedStaticModel { StaticModel = staticModel }
            World.enqueueRenderMessage3d message world

        /// Render a gui sprite.
<<<<<<< HEAD
        static member renderGuiSprite absolute perimeter spriteImage offset elevation perimeterCentered color world =
            let mutable spriteTransform = Transform.makePerimeter absolute perimeter offset elevation perimeterCentered // out-of-box gui ignores rotation
            let descriptor = { Transform = spriteTransform; InsetOpt = ValueNone; ClipOpt = ValueSome perimeter.Box2; Image = spriteImage; Color = color; Blend = Transparent; Emission = Color.Zero; Flip = FlipNone }
            let operation = { Elevation = spriteTransform.Elevation; Horizon = spriteTransform.Horizon; AssetTag = spriteImage; RenderOperation2d = RenderSprite descriptor }
            World.enqueueLayeredOperation2d operation world
=======
        static member renderGuiSprite absolute perimeter spriteImage offset elevation color world =
            let mutable spriteTransform = Transform.makePerimeter absolute perimeter offset elevation // out-of-box gui ignores rotation
            let insetOpt = ValueOption<Box2>.None
            let perimeter = ValueSome perimeter.Box2
            let blend = Color.Zero
            World.renderLayeredSpriteFast (spriteTransform.Elevation, spriteTransform.Horizon, spriteImage, &spriteTransform, &insetOpt, &perimeter, spriteImage, &color, Transparent, &blend, FlipNone, world)
>>>>>>> bfbbc458

        /// Render a gui sprite with 9-way slicing.
        static member renderGuiSpriteSliced absolute perimeter margin spriteImage offset elevation perimeterCentered color world =
            if margin <> v2Zero then
                for i in 0 .. dec 9 do
                    let slice = box3Slice i margin perimeter
                    let insetOpt =
                        match Metadata.tryGetTextureSizeF spriteImage with
<<<<<<< HEAD
                        | Some imageSize -> ValueSome (box2SliceInverted i margin (box2 v2Zero imageSize))
                        | None -> ValueNone
                    let mutable spriteTransform = Transform.makePerimeter absolute slice offset elevation perimeterCentered // out-of-box gui ignores rotation
                    let descriptor = { Transform = spriteTransform; InsetOpt = insetOpt; ClipOpt = ValueSome perimeter.Box2; Image = spriteImage; Color = color; Blend = Transparent; Emission = Color.Zero; Flip = FlipNone }
                    let operation = { Elevation = spriteTransform.Elevation; Horizon = spriteTransform.Horizon; AssetTag = spriteImage; RenderOperation2d = RenderSprite descriptor }
                    World.enqueueLayeredOperation2d operation world
            else World.renderGuiSprite absolute perimeter spriteImage offset elevation perimeterCentered color world
=======
                        | ValueSome imageSize -> ValueSome (box2SliceInverted i margin (box2 v2Zero imageSize))
                        | ValueNone -> ValueNone
                    let mutable spriteTransform = Transform.makePerimeter absolute slice offset elevation // out-of-box gui ignores rotation
                    let perimeter = ValueSome perimeter.Box2
                    let blend = Color.Zero
                    World.renderLayeredSpriteFast (spriteTransform.Elevation, spriteTransform.Horizon, spriteImage, &spriteTransform, &insetOpt, &perimeter, spriteImage, &color, Transparent, &blend, FlipNone, world)
            else World.renderGuiSprite absolute perimeter spriteImage offset elevation color world

        static member renderGuiText absolute (perimeter : Box3) offset elevation shift clipOpt justification cursorOpt textMargin color font fontSizing fontStyling text world =
            if not (String.IsNullOrWhiteSpace text) || Option.isSome cursorOpt then
                let mutable textTransform = Transform.makeDefault ()
                textTransform.Position <- perimeter.Center + textMargin + offset // out-of-box gui ignores rotation and scale
                textTransform.Size <- perimeter.Size - textMargin * 2.0f
                textTransform.Elevation <- elevation + shift
                textTransform.Absolute <- absolute
                let descriptor = { Transform = textTransform; ClipOpt = clipOpt; Text = text; Font = font; FontSizing = fontSizing; FontStyling = fontStyling; Color = color; Justification = justification; CursorOpt = cursorOpt }
                let operation = { Elevation = textTransform.Elevation; Horizon = perimeter.Center.Y; AssetTag = font; RenderOperation2d = RenderText descriptor }
                World.enqueueLayeredOperation2d operation world
>>>>>>> bfbbc458
<|MERGE_RESOLUTION|>--- conflicted
+++ resolved
@@ -118,20 +118,12 @@
             World.enqueueRenderMessage3d message world
 
         /// Render a gui sprite.
-<<<<<<< HEAD
         static member renderGuiSprite absolute perimeter spriteImage offset elevation perimeterCentered color world =
             let mutable spriteTransform = Transform.makePerimeter absolute perimeter offset elevation perimeterCentered // out-of-box gui ignores rotation
-            let descriptor = { Transform = spriteTransform; InsetOpt = ValueNone; ClipOpt = ValueSome perimeter.Box2; Image = spriteImage; Color = color; Blend = Transparent; Emission = Color.Zero; Flip = FlipNone }
-            let operation = { Elevation = spriteTransform.Elevation; Horizon = spriteTransform.Horizon; AssetTag = spriteImage; RenderOperation2d = RenderSprite descriptor }
-            World.enqueueLayeredOperation2d operation world
-=======
-        static member renderGuiSprite absolute perimeter spriteImage offset elevation color world =
-            let mutable spriteTransform = Transform.makePerimeter absolute perimeter offset elevation // out-of-box gui ignores rotation
             let insetOpt = ValueOption<Box2>.None
             let perimeter = ValueSome perimeter.Box2
             let blend = Color.Zero
             World.renderLayeredSpriteFast (spriteTransform.Elevation, spriteTransform.Horizon, spriteImage, &spriteTransform, &insetOpt, &perimeter, spriteImage, &color, Transparent, &blend, FlipNone, world)
->>>>>>> bfbbc458
 
         /// Render a gui sprite with 9-way slicing.
         static member renderGuiSpriteSliced absolute perimeter margin spriteImage offset elevation perimeterCentered color world =
@@ -140,31 +132,10 @@
                     let slice = box3Slice i margin perimeter
                     let insetOpt =
                         match Metadata.tryGetTextureSizeF spriteImage with
-<<<<<<< HEAD
-                        | Some imageSize -> ValueSome (box2SliceInverted i margin (box2 v2Zero imageSize))
-                        | None -> ValueNone
-                    let mutable spriteTransform = Transform.makePerimeter absolute slice offset elevation perimeterCentered // out-of-box gui ignores rotation
-                    let descriptor = { Transform = spriteTransform; InsetOpt = insetOpt; ClipOpt = ValueSome perimeter.Box2; Image = spriteImage; Color = color; Blend = Transparent; Emission = Color.Zero; Flip = FlipNone }
-                    let operation = { Elevation = spriteTransform.Elevation; Horizon = spriteTransform.Horizon; AssetTag = spriteImage; RenderOperation2d = RenderSprite descriptor }
-                    World.enqueueLayeredOperation2d operation world
-            else World.renderGuiSprite absolute perimeter spriteImage offset elevation perimeterCentered color world
-=======
                         | ValueSome imageSize -> ValueSome (box2SliceInverted i margin (box2 v2Zero imageSize))
                         | ValueNone -> ValueNone
-                    let mutable spriteTransform = Transform.makePerimeter absolute slice offset elevation // out-of-box gui ignores rotation
+                    let mutable spriteTransform = Transform.makePerimeter absolute slice offset elevation perimeterCentered // out-of-box gui ignores rotation
                     let perimeter = ValueSome perimeter.Box2
                     let blend = Color.Zero
                     World.renderLayeredSpriteFast (spriteTransform.Elevation, spriteTransform.Horizon, spriteImage, &spriteTransform, &insetOpt, &perimeter, spriteImage, &color, Transparent, &blend, FlipNone, world)
-            else World.renderGuiSprite absolute perimeter spriteImage offset elevation color world
-
-        static member renderGuiText absolute (perimeter : Box3) offset elevation shift clipOpt justification cursorOpt textMargin color font fontSizing fontStyling text world =
-            if not (String.IsNullOrWhiteSpace text) || Option.isSome cursorOpt then
-                let mutable textTransform = Transform.makeDefault ()
-                textTransform.Position <- perimeter.Center + textMargin + offset // out-of-box gui ignores rotation and scale
-                textTransform.Size <- perimeter.Size - textMargin * 2.0f
-                textTransform.Elevation <- elevation + shift
-                textTransform.Absolute <- absolute
-                let descriptor = { Transform = textTransform; ClipOpt = clipOpt; Text = text; Font = font; FontSizing = fontSizing; FontStyling = fontStyling; Color = color; Justification = justification; CursorOpt = cursorOpt }
-                let operation = { Elevation = textTransform.Elevation; Horizon = perimeter.Center.Y; AssetTag = font; RenderOperation2d = RenderText descriptor }
-                World.enqueueLayeredOperation2d operation world
->>>>>>> bfbbc458
+            else World.renderGuiSprite absolute perimeter spriteImage offset elevation perimeterCentered color world