﻿// Nu Game Engine.
// Copyright (C) Bryan Edds, 2013-2023.

namespace Nu
open System
open System.Numerics
open Prime

[<AutoOpen>]
module WorldRender =

    type World with

        static member internal getRendererProcess world =
            world.Subsystems.RendererProcess

        static member internal withRendererProcess fn world =
            fn (World.getRendererProcess world)

        /// Enqueue a 2d rendering message.
        static member enqueueRenderMessage2d (message : RenderMessage2d) world =
            (World.getRendererProcess world).EnqueueMessage2d message

        /// Enqueue multiple 2d rendering messages.
        static member enqueueRenderMessages2d (messages : RenderMessage2d seq) world =
            let rendererProcess = World.getRendererProcess world
            for message in messages do rendererProcess.EnqueueMessage2d message
            
        /// Enqueue a layered operation for 2d rendering.
        static member enqueueLayeredOperation2d operation world =
            (World.getRendererProcess world).EnqueueMessage2d (LayeredOperation2d operation)

        /// Enqueue multiple layered operation for 2d rendering, bypassing enqueueRenderMessage for speed.
        static member enqueueLayeredOperations2d (operations : LayeredOperation2d seq) world =
            let rendererProcess = World.getRendererProcess world
            for operation in operations do rendererProcess.EnqueueMessage2d (LayeredOperation2d operation)

        /// Send a message to the render system to render a static model using a fast path.
        static member renderLayeredSpriteFast (elevation, horizon, assetTag, transform : Transform inref, insetOpt : Box2 ValueOption inref, clipOpt : Box2 ValueOption inref, image, color : Color inref, blend, emission : Color inref, flip, world) =
            (World.getRendererProcess world).RenderLayeredSpriteFast (elevation, horizon, assetTag, &transform, &insetOpt, &clipOpt, image, &color, blend, &emission, flip)

        /// Load a 2d render asset package. Should be used to avoid loading assets at inconvenient times (such as in the
        /// middle of game play!)
        static member loadRenderPackage2d packageName world =
            let loadRenderPackageUseMessage = LoadRenderPackage2d packageName
            World.enqueueRenderMessage2d loadRenderPackageUseMessage world
            world

        /// Unload a 2d render package should be unloaded since its assets will not be used again soon.
        static member unloadRenderPackage2d packageName world =
            let unloadRenderPackageMessage = UnloadRenderPackage2d packageName
            World.enqueueRenderMessage2d unloadRenderPackageMessage world
            world

        /// Send a message to the 2d renderer to reload its rendering assets.
        static member reloadRenderAssets2d world =
            let reloadRenderAssetsMessage = ReloadRenderAssets2d
            World.enqueueRenderMessage2d reloadRenderAssetsMessage world
            world

        /// Get the current configuration of the 3d renderer.
        static member getRenderer3dConfig world =
            world.Subsystems.RendererProcess.Renderer3dConfig

        /// Set the current configuration of the 3d renderer.
        static member setRenderer3dConfig config world =
            World.enqueueRenderMessage3d (ConfigureRenderer3d config) world 
            world

        /// Enqueue a rendering message to the world.
        static member enqueueRenderMessage3d (message : RenderMessage3d) world =
            (World.getRendererProcess world).EnqueueMessage3d message

        /// Enqueue multiple 3d rendering messages to the world.
        static member enqueueRenderMessages3d (messages : RenderMessage3d seq) world =
            let rendererProcess = World.getRendererProcess world
            for message in messages do rendererProcess.EnqueueMessage3d message

        /// Send a message to the render system to render a static model using a fast path.
        static member renderStaticModelFast (absolute, modelMatrix : Matrix4x4 inref, presence, insetOpt, materialProperties : MaterialProperties inref, staticModel, renderType, renderPass, world) =
            (World.getRendererProcess world).RenderStaticModelFast (absolute, &modelMatrix, presence, insetOpt, &materialProperties, staticModel, renderType, renderPass)

        /// Send a message to the render system to render a static model surface using a fast path.
        static member renderStaticModelSurfaceFast (absolute, modelMatrix : Matrix4x4 inref, presence, insetOpt, materialProperties : MaterialProperties inref, material : Material inref, staticModel, surfaceIndex, renderType, renderPass, world) =
            (World.getRendererProcess world).RenderStaticModelSurfaceFast (absolute, &modelMatrix, presence, insetOpt, &materialProperties, &material, staticModel, surfaceIndex, renderType, renderPass)

        /// Send a message to the render system to render an animated model using a fast path.
        static member renderAnimatedModelFast (absolute, modelMatrix : Matrix4x4 inref, presence, insetOpt, materialProperties : MaterialProperties inref, animations, animatedModel, renderPass, world) =
            (World.getRendererProcess world).RenderAnimatedModelFast (absolute, &modelMatrix, presence, insetOpt, &materialProperties, animations, animatedModel, renderPass)

        /// Load a 3d render asset package. Should be used to avoid loading assets at inconvenient times (such as in the
        /// middle of game play!)
        static member loadRenderPackage3d packageName world =
            let loadRenderPackageUseMessage = LoadRenderPackage3d packageName
            World.enqueueRenderMessage3d loadRenderPackageUseMessage world
            world

        /// Unload a 3d render package should be unloaded since its assets will not be used again soon.
        static member unloadRenderPackage3d packageName world =
            let unloadRenderPackageMessage = UnloadRenderPackage3d packageName
            World.enqueueRenderMessage3d unloadRenderPackageMessage world
            world

        /// Send a message to the 3d renderer to reload its rendering assets.
        static member reloadRenderAssets3d world =
            let reloadRenderAssetsMessage = ReloadRenderAssets3d
            World.enqueueRenderMessage3d reloadRenderAssetsMessage world
            world

        /// Send a message to the render to create the given user-defined static model.
        static member createUserDefinedStaticModel surfaceDescriptors bounds staticModel world =
            let message = CreateUserDefinedStaticModel { StaticModelSurfaceDescriptors = surfaceDescriptors; Bounds = bounds; StaticModel = staticModel }
            World.enqueueRenderMessage3d message world

        /// Send a message to the render to destroy the given user-defined static model.
        static member destroyUserDefinedStaticModel staticModel world =
            let message = DestroyUserDefinedStaticModel { StaticModel = staticModel }
            World.enqueueRenderMessage3d message world

        /// Render a gui sprite.
<<<<<<< HEAD
        static member renderGuiSprite absolute perimeter spriteImage offset elevation perimeterCentered color world =
            let mutable spriteTransform = Transform.makePerimeter absolute perimeter offset elevation perimeterCentered // out-of-box gui ignores rotation
            let descriptor = { Transform = spriteTransform; InsetOpt = ValueNone; Image = spriteImage; Color = color; Blend = Transparent; Emission = Color.Zero; Flip = FlipNone }
=======
        static member renderGuiSprite absolute perimeter spriteImage offset elevation color world =
            let mutable spriteTransform = Transform.makePerimeter absolute perimeter offset elevation // out-of-box gui ignores rotation
            let descriptor = { Transform = spriteTransform; InsetOpt = ValueNone; ClipOpt = ValueSome perimeter.Box2; Image = spriteImage; Color = color; Blend = Transparent; Emission = Color.Zero; Flip = FlipNone }
>>>>>>> e49da06c
            let operation = { Elevation = spriteTransform.Elevation; Horizon = spriteTransform.Horizon; AssetTag = spriteImage; RenderOperation2d = RenderSprite descriptor }
            World.enqueueLayeredOperation2d operation world

        /// Render a gui sprite with 9-way slicing.
        static member renderGuiSpriteSliced absolute perimeter margins spriteImage offset elevation perimeterCentered color world =
            if margins <> v2Zero then
                for i in 0 .. dec 9 do
                    let slice = box3Slice i margins perimeter
                    let insetOpt =
                        match Metadata.tryGetTextureSizeF spriteImage with
                        | Some imageSize -> ValueSome (box2SliceInverted i margins (box2 v2Zero imageSize))
                        | None -> ValueNone
<<<<<<< HEAD
                    let mutable spriteTransform = Transform.makePerimeter absolute slice offset elevation perimeterCentered // out-of-box gui ignores rotation
                    let descriptor = { Transform = spriteTransform; InsetOpt = insetOpt; Image = spriteImage; Color = color; Blend = Transparent; Emission = Color.Zero; Flip = FlipNone }
=======
                    let mutable spriteTransform = Transform.makePerimeter absolute slice offset elevation // out-of-box gui ignores rotation
                    let descriptor = { Transform = spriteTransform; InsetOpt = insetOpt; ClipOpt = ValueSome perimeter.Box2; Image = spriteImage; Color = color; Blend = Transparent; Emission = Color.Zero; Flip = FlipNone }
>>>>>>> e49da06c
                    let operation = { Elevation = spriteTransform.Elevation; Horizon = spriteTransform.Horizon; AssetTag = spriteImage; RenderOperation2d = RenderSprite descriptor }
                    World.enqueueLayeredOperation2d operation world
            else World.renderGuiSprite absolute perimeter spriteImage offset elevation perimeterCentered color world<|MERGE_RESOLUTION|>--- conflicted
+++ resolved
@@ -118,15 +118,9 @@
             World.enqueueRenderMessage3d message world
 
         /// Render a gui sprite.
-<<<<<<< HEAD
         static member renderGuiSprite absolute perimeter spriteImage offset elevation perimeterCentered color world =
             let mutable spriteTransform = Transform.makePerimeter absolute perimeter offset elevation perimeterCentered // out-of-box gui ignores rotation
-            let descriptor = { Transform = spriteTransform; InsetOpt = ValueNone; Image = spriteImage; Color = color; Blend = Transparent; Emission = Color.Zero; Flip = FlipNone }
-=======
-        static member renderGuiSprite absolute perimeter spriteImage offset elevation color world =
-            let mutable spriteTransform = Transform.makePerimeter absolute perimeter offset elevation // out-of-box gui ignores rotation
             let descriptor = { Transform = spriteTransform; InsetOpt = ValueNone; ClipOpt = ValueSome perimeter.Box2; Image = spriteImage; Color = color; Blend = Transparent; Emission = Color.Zero; Flip = FlipNone }
->>>>>>> e49da06c
             let operation = { Elevation = spriteTransform.Elevation; Horizon = spriteTransform.Horizon; AssetTag = spriteImage; RenderOperation2d = RenderSprite descriptor }
             World.enqueueLayeredOperation2d operation world
 
@@ -139,13 +133,8 @@
                         match Metadata.tryGetTextureSizeF spriteImage with
                         | Some imageSize -> ValueSome (box2SliceInverted i margins (box2 v2Zero imageSize))
                         | None -> ValueNone
-<<<<<<< HEAD
                     let mutable spriteTransform = Transform.makePerimeter absolute slice offset elevation perimeterCentered // out-of-box gui ignores rotation
-                    let descriptor = { Transform = spriteTransform; InsetOpt = insetOpt; Image = spriteImage; Color = color; Blend = Transparent; Emission = Color.Zero; Flip = FlipNone }
-=======
-                    let mutable spriteTransform = Transform.makePerimeter absolute slice offset elevation // out-of-box gui ignores rotation
                     let descriptor = { Transform = spriteTransform; InsetOpt = insetOpt; ClipOpt = ValueSome perimeter.Box2; Image = spriteImage; Color = color; Blend = Transparent; Emission = Color.Zero; Flip = FlipNone }
->>>>>>> e49da06c
                     let operation = { Elevation = spriteTransform.Elevation; Horizon = spriteTransform.Horizon; AssetTag = spriteImage; RenderOperation2d = RenderSprite descriptor }
                     World.enqueueLayeredOperation2d operation world
             else World.renderGuiSprite absolute perimeter spriteImage offset elevation perimeterCentered color world