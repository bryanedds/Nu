--- conflicted
+++ resolved
@@ -137,19 +137,4 @@
                     let descriptor = { Transform = spriteTransform; InsetOpt = insetOpt; ClipOpt = ValueSome perimeter.Box2; Image = spriteImage; Color = color; Blend = Transparent; Emission = Color.Zero; Flip = FlipNone }
                     let operation = { Elevation = spriteTransform.Elevation; Horizon = spriteTransform.Horizon; AssetTag = spriteImage; RenderOperation2d = RenderSprite descriptor }
                     World.enqueueLayeredOperation2d operation world
-<<<<<<< HEAD
-            else World.renderGuiSprite absolute perimeter spriteImage offset elevation perimeterCentered color world
-=======
-            else World.renderGuiSprite absolute perimeter spriteImage offset elevation color world
-
-        static member renderGuiText absolute (perimeter : Box3) offset elevation shift clipOpt justification cursorOpt textMargin color font fontSizing fontStyling text world =
-            if not (String.IsNullOrWhiteSpace text) || Option.isSome cursorOpt then
-                let mutable textTransform = Transform.makeDefault ()
-                textTransform.Position <- perimeter.Center + textMargin + offset // out-of-box gui ignores rotation and scale
-                textTransform.Size <- perimeter.Size - textMargin * 2.0f
-                textTransform.Elevation <- elevation + shift
-                textTransform.Absolute <- absolute
-                let descriptor = { Transform = textTransform; ClipOpt = clipOpt; Text = text; Font = font; FontSizing = fontSizing; FontStyling = fontStyling; Color = color; Justification = justification; CursorOpt = cursorOpt }
-                let operation = { Elevation = textTransform.Elevation; Horizon = perimeter.Center.Y; AssetTag = font; RenderOperation2d = RenderText descriptor }
-                World.enqueueLayeredOperation2d operation world
->>>>>>> 08d473b4
+            else World.renderGuiSprite absolute perimeter spriteImage offset elevation perimeterCentered color world