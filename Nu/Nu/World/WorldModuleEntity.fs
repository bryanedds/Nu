﻿// Nu Game Engine.
// Copyright (C) Bryan Edds, 2013-2023.

namespace Nu
open System
open System.Collections.Frozen
open System.IO
open System.Numerics
open Prime

[<AutoOpen>]
module WorldModuleEntity =

    /// Dynamic property getter and setter.
    type private PropertyGetter = Entity -> World -> Property
    type private PropertySetter = Property -> Entity -> World -> struct (bool * World)

    /// Dynamic property getters / setters.
    let mutable private EntityGetters = Unchecked.defaultof<FrozenDictionary<string, PropertyGetter>>
    let mutable private EntitySetters = Unchecked.defaultof<FrozenDictionary<string, PropertySetter>>

    /// Entity change (publishing) count key.
    let internal EntityChangeCountsKey = string Gen.id

    /// Names of properties that will trigger body property changes.
    let private BodyPropertyAffectingPropertyNames =
        FrozenSet.ToFrozenSet
            (["Scale"
              "Offset"
              "Size"
              "BodyEnabled"
              "BodyType"
              "SleepingAllowed"
              "Friction"
              "Restitution"
              "LinearDamping"
              "AngularDamping"
              "AngularFactor"
              "Substance"
              "GravityOverride"
              "CharacterProperties"
              "CollisionDetection"
              "CollisionCategories"
              "CollisionMask"
              "BodyShape"
              "Sensor"
              "Observable"],
            StringComparer.Ordinal)

    type World with

        static member private entityStateFinder (entity : Entity) world =
            let entityStateOpt = entity.EntityStateOpt
            if isNull (entityStateOpt :> obj) || entityStateOpt.Invalidated then
                let mutable entityStateOpt = Unchecked.defaultof<_>
                let _ = SUMap.tryGetValue (entity, world.EntityStates, &entityStateOpt)
                if notNull (entityStateOpt :> obj) && entityStateOpt.Imperative then entity.EntityStateOpt <- entityStateOpt
                entityStateOpt
            else entityStateOpt

        static member private entityStateAdder entityState (entity : Entity) world =
            let parent =
                if entity.EntityAddress.Names.Length <= 4
                then entity.Group :> Simulant
                else Entity (Array.allButLast entity.EntityAddress.Names) :> Simulant
            let simulants =
                match world.Simulants.TryGetValue parent with
                | (true, entitiesOpt) ->
                    match entitiesOpt with
                    | Some entities ->
                        let entities = USet.add (entity :> Simulant) entities
                        UMap.add parent (Some entities) world.Simulants
                    | None ->
                        let entities = USet.singleton HashIdentity.Structural (World.getCollectionConfig world) (entity :> Simulant)
                        UMap.add parent (Some entities) world.Simulants
                | (false, _) -> failwith ("Cannot add entity '" + scstring entity + "' to non-existent parent '" + scstring parent + "'.")
            let simulants =
                if not (UMap.containsKey (entity :> Simulant) simulants)
                then UMap.add (entity :> Simulant) None simulants
                else simulants
            let entityStates = SUMap.add entity entityState world.EntityStates
            World.choose { world with Simulants = simulants; EntityStates = entityStates }

        static member private entityStateRemover (entity : Entity) world =
            let parent =
                if entity.EntityAddress.Names.Length <= 4
                then entity.Group :> Simulant
                else Entity (Array.allButLast entity.EntityAddress.Names) :> Simulant
            let simulants =
                match world.Simulants.TryGetValue parent with
                | (true, entitiesOpt) ->
                    match entitiesOpt with
                    | Some entities ->
                        let entities = USet.remove (entity :> Simulant) entities
                        if USet.isEmpty entities
                        then UMap.add parent None world.Simulants
                        else UMap.add parent (Some entities) world.Simulants
                    | None -> world.Simulants
                | (false, _) -> world.Simulants
            let simulants = UMap.remove (entity :> Simulant) simulants
            let entityStates = SUMap.remove entity world.EntityStates
            World.choose { world with Simulants = simulants; EntityStates = entityStates }

        static member private entityStateSetter entityState (entity : Entity) world =
#if DEBUG
            if not (SUMap.containsKey entity world.EntityStates) then
                failwith ("Cannot set the state of a non-existent entity '" + scstring entity + "'")
#endif
            let entityStates = SUMap.add entity entityState world.EntityStates
            World.choose { world with EntityStates = entityStates }

        static member private addEntityState (entityState : EntityState) (entity : Entity) world =

            // apply publish change events state
            let entityAddress = entity.EntityAddress
            match World.tryGetKeyedValueFast<UMap<Entity Address, int>> (EntityChangeCountsKey, world) with
            | (true, entityChangeCounts) -> if UMap.containsKey entityAddress entityChangeCounts then entityState.PublishChangeEvents <- true
            | (false, _) -> ()

            // apply mounted state
            entityState.Mounted <- UMap.containsKey entity world.EntityMounts

            // add entity state to world
            World.entityStateAdder entityState entity world

        static member private removeEntityState (entity : Entity) world =
            World.entityStateRemover entity world

        static member private publishEntityChange propertyName (previousValue : obj) (propertyValue : obj) publishChangeEvents (entity : Entity) world =
            if publishChangeEvents then
                let changeData = { Name = propertyName; Previous = previousValue; Value = propertyValue }
                let entityNames = Address.getNames entity.EntityAddress
                let world =
                    // OPTIMIZATION: this works together with RigidBodyFacet to reduce the bookkeeping footprint of its
                    // subscriptions. This does have some run-time performance cost associated with it, however.
                    if BodyPropertyAffectingPropertyNames.Contains propertyName then
                        let changeEventAddress = rtoa<ChangeData> (Array.append [|Constants.Lens.ChangeName; "BodyPropertiesAffecting"; Constants.Lens.EventName|] entityNames)
                        let eventTrace = EventTrace.debug "World" "publishEntityChange" "BodyPropertiesAffecting" EventTrace.empty
                        World.publishPlus changeData changeEventAddress eventTrace entity false false world
                    else world
                let changeEventAddress = rtoa<ChangeData> (Array.append [|Constants.Lens.ChangeName; propertyName; Constants.Lens.EventName|] entityNames)
                let eventTrace = EventTrace.debug "World" "publishEntityChange" "" EventTrace.empty
                World.publishPlus changeData changeEventAddress eventTrace entity false false world
            else world

        static member inline internal getEntityStateOpt entity world =
            World.entityStateFinder entity world

#if DEBUG
        static member internal getEntityState entity world =
            let entityStateOpt = World.entityStateFinder entity world
            match entityStateOpt :> obj with
            | null -> failwith ("Could not find entity '" + scstring entity + "'.")
            | _ -> entityStateOpt
#else
        static member inline internal getEntityState entity world =
            World.entityStateFinder entity world
#endif

        static member internal getEntityXtensionProperties entity world =
            let entityState = World.getEntityState entity world
            entityState.Xtension |> Xtension.toSeq |> Seq.toList

        static member inline internal setEntityState entityState entity world =
            World.entityStateSetter entityState entity world

        static member private publishEntityChanges entity world =
            let entityState = World.getEntityState entity world
            let properties = World.getSimulantStateProperties entityState
            let publishChangeEvents = entityState.PublishChangeEvents
            if publishChangeEvents then
                List.fold (fun world (propertyName, _, propertyValue) ->
                    let entityState = World.getEntityState entity world
                    let publishChangeEvents = entityState.PublishChangeEvents
                    World.publishEntityChange propertyName propertyValue propertyValue publishChangeEvents entity world)
                    world properties
            else world

        static member internal publishTransformEvents (transformOld : Transform byref, transformNew : Transform byref, is2d, publishChangeEvents, entity : Entity, world) =
            if publishChangeEvents then
                let positionChanged = v3Neq transformNew.Position transformOld.Position
                let rotationChanged = quatNeq transformNew.Rotation transformOld.Rotation
                let scaleChanged = v3NeqApprox transformNew.Scale transformOld.Scale 0.0001f // NOTE: just guessing at epsilon...
                let offsetChanged = v3Neq transformNew.Offset transformOld.Offset
                let sizeChanged = v3Neq transformNew.Size transformOld.Size
                let elevationChanged = transformNew.Elevation <> transformOld.Elevation
                let overflowChanged = transformNew.Overflow <> transformOld.Overflow
                let world = World.publishEntityChange (nameof Transform) () () publishChangeEvents entity world // OPTIMIZATION: eliding data for computed change events for speed.
                let world =
                    if is2d then
                        let perimeterCenteredChanged = transformNew.PerimeterCentered <> transformOld.PerimeterCentered
                        let perimeterChanged = positionChanged || scaleChanged || offsetChanged || sizeChanged || perimeterCenteredChanged
                        let boundsChanged = perimeterChanged || rotationChanged
                        if boundsChanged then
                            let world = World.publishEntityChange Constants.Engine.BoundsPropertyName transformOld.Bounds2d transformNew.Bounds2d publishChangeEvents entity world
                            let world =
                                if perimeterChanged then
                                    let world = World.publishEntityChange (nameof transformNew.Perimeter) transformOld.Perimeter transformNew.Perimeter publishChangeEvents entity world
                                    let world = World.publishEntityChange (nameof transformNew.PerimeterUnscaled) transformOld.PerimeterUnscaled transformNew.PerimeterUnscaled publishChangeEvents entity world
                                    let world = World.publishEntityChange (nameof transformNew.PerimeterCenter) transformOld.PerimeterCenter transformNew.PerimeterCenter publishChangeEvents entity world
                                    let world = World.publishEntityChange (nameof transformNew.PerimeterBottom) transformOld.PerimeterBottom transformNew.PerimeterBottom publishChangeEvents entity world
                                    let world = World.publishEntityChange (nameof transformNew.PerimeterBottomLeft) transformOld.PerimeterBottomLeft transformNew.PerimeterBottomLeft publishChangeEvents entity world
                                    let world = World.publishEntityChange (nameof transformNew.PerimeterMin) transformOld.PerimeterMin transformNew.PerimeterMin publishChangeEvents entity world
                                    let world = World.publishEntityChange (nameof transformNew.PerimeterMax) transformOld.PerimeterMax transformNew.PerimeterMax publishChangeEvents entity world
                                    world
                                else world
                            let world = if positionChanged then World.publishEntityChange (nameof transformNew.Position) transformOld.Position transformNew.Position publishChangeEvents entity world else world
                            let world = if scaleChanged then World.publishEntityChange (nameof transformNew.Scale) transformOld.Scale transformNew.Scale publishChangeEvents entity world else world
                            let world = if offsetChanged then World.publishEntityChange (nameof transformNew.Offset) transformOld.Offset transformNew.Offset publishChangeEvents entity world else world
                            let world = if sizeChanged then World.publishEntityChange (nameof transformNew.Size) transformOld.Size transformNew.Size publishChangeEvents entity world else world
                            let world = if perimeterCenteredChanged then World.publishEntityChange (nameof transformNew.PerimeterCentered) transformOld.PerimeterCentered transformNew.PerimeterCentered publishChangeEvents entity world else world
                            world
                        else world
                    else
                        let boundsChanged = positionChanged || rotationChanged || scaleChanged || offsetChanged || sizeChanged
                        if boundsChanged then
                            let world = World.publishEntityChange Constants.Engine.BoundsPropertyName transformOld.Bounds3d transformNew.Bounds3d publishChangeEvents entity world
                            let world = if positionChanged then World.publishEntityChange (nameof transformNew.Position) transformOld.Position transformNew.Position publishChangeEvents entity world else world
                            let world = if scaleChanged then World.publishEntityChange (nameof transformNew.Scale) transformOld.Scale transformNew.Scale publishChangeEvents entity world else world
                            let world = if offsetChanged then World.publishEntityChange (nameof transformNew.Offset) transformOld.Offset transformNew.Offset publishChangeEvents entity world else world
                            let world = if sizeChanged then World.publishEntityChange (nameof transformNew.Size) transformOld.Size transformNew.Size publishChangeEvents entity world else world
                            world
                        else world
                let world =
                    if rotationChanged then
                        let world = World.publishEntityChange (nameof transformNew.Rotation) transformOld.Rotation transformNew.Rotation publishChangeEvents entity world
                        let world = World.publishEntityChange (nameof transformNew.Angles) () () publishChangeEvents entity world
                        let world = World.publishEntityChange (nameof transformNew.Degrees) () () publishChangeEvents entity world
                        world
                    else world
                let world =
                    if elevationChanged
                    then World.publishEntityChange (nameof transformNew.Elevation) transformOld.Elevation transformNew.Elevation publishChangeEvents entity world
                    else world
                let world =
                    if overflowChanged
                    then World.publishEntityChange (nameof transformNew.Overflow) transformOld.Overflow transformNew.Overflow publishChangeEvents entity world
                    else world
                world
            else world

        static member internal getEntityExists entity world =
            notNull (World.getEntityStateOpt entity world :> obj)

        static member internal getEntityImperative entity world =
            (World.getEntityState entity world).Imperative

        static member internal setEntityImperative value entity world =
            let entityState = World.getEntityState entity world
            let previous = entityState.Imperative
            if value <> previous then
                let struct (entityState, world) =
                    if value then
                        let properties = UMap.makeFromSeq StringComparer.Ordinal Imperative (Xtension.toSeq entityState.Xtension)
                        let xtension = Xtension.make true properties
                        entityState.Xtension <- xtension
                        entityState.Imperative <- true
                        struct (entityState, world)
                    else
                        let properties = UMap.makeFromSeq StringComparer.Ordinal Functional (Xtension.toSeq entityState.Xtension)
                        let xtension = Xtension.make false properties
                        let entityState = EntityState.diverge entityState
                        entityState.Xtension <- xtension
                        entityState.Imperative <- false
                        struct (entityState, World.setEntityState entityState entity world)
                let world = World.publishEntityChange (nameof entityState.Imperative) previous value entityState.PublishChangeEvents entity world
                struct (true, world)
            else struct (false, world)

        static member internal getEntityModelProperty entity world =
            let entityState = World.getEntityState entity world
            entityState.Model

        static member internal setEntityModelProperty initializing (value : DesignerProperty) entity world =
            let entityState = World.getEntityState entity world
            let previous = entityState.Model
            if value.DesignerValue =/= previous.DesignerValue || initializing then
                let struct (entityState, world) =
                    if entityState.Imperative then
                        entityState.Model <- { DesignerType = value.DesignerType; DesignerValue = value.DesignerValue }
                        struct (entityState, world)
                    else
                        let entityState = { entityState with Model = { DesignerType = value.DesignerType; DesignerValue = value.DesignerValue }}
                        struct (entityState, World.setEntityState entityState entity world)
                let world = entityState.Dispatcher.TrySynchronize (initializing, entity, world)
                let world = World.publishEntityChange Constants.Engine.ModelPropertyName previous.DesignerValue value.DesignerValue entityState.PublishChangeEvents entity world
                struct (true, world)
            else struct (false, world)

        static member internal getEntityModelGeneric<'a> entity world =
            let entityState = World.getEntityState entity world
            match entityState.Model.DesignerValue with
            | :? 'a as model -> model
            | null -> null :> obj :?> 'a
            | modelObj ->
                let modelSymbol = valueToSymbol modelObj
                try let model = symbolToValue modelSymbol
                    entityState.Model <- { DesignerType = typeof<'a>; DesignerValue = model }
                    model
                with _ ->
                    Log.errorOnce "Could not convert existing entity model value to new type; attempting to use fallback model value instead."
                    match entityState.Dispatcher.TryGetFallbackModel<'a> (modelSymbol, entity, world) with
                    | None -> typeof<'a>.GetDefaultValue () :?> 'a
                    | Some model ->
                        entityState.Model <- { DesignerType = typeof<'a>; DesignerValue = model }
                        model

        static member internal setEntityModelGeneric<'a> initializing (value : 'a) entity world =
            let entityState = World.getEntityState entity world
            let valueObj = value :> obj
            let previous = entityState.Model
            if valueObj =/= previous.DesignerValue || initializing then
                let struct (entityState, world) =
                    if entityState.Imperative then
                        entityState.Model <- { DesignerType = typeof<'a>; DesignerValue = valueObj }
                        struct (entityState, world)
                    else
                        let entityState = { entityState with Model = { DesignerType = typeof<'a>; DesignerValue = valueObj }}
                        struct (entityState, World.setEntityState entityState entity world)
                let world = entityState.Dispatcher.TrySynchronize (initializing, entity, world)
                let world = World.publishEntityChange Constants.Engine.ModelPropertyName previous.DesignerValue value entityState.PublishChangeEvents entity world
                struct (true, world)
            else struct (false, world)

        static member internal getEntityContent entity world =
            let entityState = World.getEntityState entity world
            entityState.Content

        static member internal setEntityContent value entity world =
            let entityState = World.getEntityState entity world
            if entityState.Imperative then
                entityState.Content <- value
                world
            else
                let entityState = { entityState with Content = value }
                World.setEntityState entityState entity world

        static member internal getEntityDispatcher entity world = (World.getEntityState entity world).Dispatcher
        static member internal getEntityFacets entity world = (World.getEntityState entity world).Facets
        static member internal getEntityPerimeterCenter entity world = (World.getEntityState entity world).Transform.PerimeterCenter
        static member internal getEntityPerimeterBottom entity world = (World.getEntityState entity world).Transform.PerimeterBottom
        static member internal getEntityPerimeterBottomLeft entity world = (World.getEntityState entity world).Transform.PerimeterBottomLeft
        static member internal getEntityPerimeterMin entity world = (World.getEntityState entity world).Transform.PerimeterMin
        static member internal getEntityPerimeterMax entity world = (World.getEntityState entity world).Transform.PerimeterMax
        static member internal getEntityPerimeterCenterLocal entity world = (World.getEntityState entity world).PerimeterCenterLocal
        static member internal getEntityPerimeterBottomLocal entity world = (World.getEntityState entity world).PerimeterBottomLocal
        static member internal getEntityPerimeterBottomLeftLocal entity world = (World.getEntityState entity world).PerimeterBottomLeftLocal
        static member internal getEntityPerimeterMinLocal entity world = (World.getEntityState entity world).PerimeterMinLocal
        static member internal getEntityPerimeterMaxLocal entity world = (World.getEntityState entity world).PerimeterMaxLocal
        static member internal getEntityPosition entity world = (World.getEntityState entity world).Position
        static member internal getEntityPositionLocal entity world = (World.getEntityState entity world).PositionLocal
        static member internal getEntityRotation entity world = (World.getEntityState entity world).Rotation
        static member internal getEntityRotationLocal entity world = (World.getEntityState entity world).RotationLocal
        static member internal getEntityScale entity world = (World.getEntityState entity world).Scale
        static member internal getEntityScaleLocal entity world = (World.getEntityState entity world).ScaleLocal
        static member internal getEntityOffset entity world = (World.getEntityState entity world).Offset
        static member internal getEntityAngles entity world = (World.getEntityState entity world).Angles
        static member internal getEntityAnglesLocal entity world = (World.getEntityState entity world).AnglesLocal
        static member internal getEntityDegrees entity world = (World.getEntityState entity world).Degrees
        static member internal getEntityDegreesLocal entity world = Math.RadiansToDegrees3d (World.getEntityState entity world).AnglesLocal
        static member internal getEntitySize entity world = (World.getEntityState entity world).Size
        static member internal getEntityElevation entity world = (World.getEntityState entity world).Elevation
        static member internal getEntityElevationLocal entity world = (World.getEntityState entity world).ElevationLocal
        static member internal getEntityOverflow entity world = (World.getEntityState entity world).Transform.Overflow
        static member internal getEntityPresence entity world = (World.getEntityState entity world).Presence
        static member internal getEntityAbsolute entity world = (World.getEntityState entity world).Absolute
        static member internal getEntityPublishChangeEvents entity world = (World.getEntityState entity world).PublishChangeEvents
        static member internal getEntityEnabled entity world = (World.getEntityState entity world).Enabled
        static member internal getEntityEnabledLocal entity world = (World.getEntityState entity world).EnabledLocal
        static member internal getEntityVisible entity world = (World.getEntityState entity world).Visible
        static member internal getEntityVisibleLocal entity world = (World.getEntityState entity world).VisibleLocal
        static member internal getEntityPickable entity world = (World.getEntityState entity world).Pickable
        static member internal getEntityAlwaysUpdate entity world = (World.getEntityState entity world).AlwaysUpdate
        static member internal getEntityAlwaysRender entity world = (World.getEntityState entity world).AlwaysRender
        static member internal getEntityPublishUpdates entity world = (World.getEntityState entity world).PublishUpdates
        static member internal getEntityProtected entity world = (World.getEntityState entity world).Protected
        static member internal getEntityPersistent entity world = (World.getEntityState entity world).Persistent
        static member internal getEntityMounted entity world = (World.getEntityState entity world).Mounted
        static member internal getEntityIs2d entity world = (World.getEntityState entity world).Is2d
        static member internal getEntityIs3d entity world = (World.getEntityState entity world).Is3d
        static member internal getEntityPerimeterCentered entity world = (World.getEntityState entity world).PerimeterCentered
        static member internal getEntityStatic entity world = (World.getEntityState entity world).Static
        static member internal getEntityPhysical entity world = (World.getEntityState entity world).Physical
        static member internal getEntityLightProbe entity world = (World.getEntityState entity world).LightProbe
        static member internal getEntityLight entity world = (World.getEntityState entity world).Light
        static member internal getEntityOptimized entity world = (World.getEntityState entity world).Optimized
        static member internal getEntityDestroying (entity : Entity) world = List.exists ((=) (entity :> Simulant)) (World.getDestructionListRev world)
        static member internal getEntityMountOpt entity world = (World.getEntityState entity world).MountOpt
        static member internal getEntityPropagationSourceOpt entity world = (World.getEntityState entity world).PropagationSourceOpt
        static member internal getEntityOverlayNameOpt entity world = (World.getEntityState entity world).OverlayNameOpt
        static member internal getEntityFacetNames entity world = (World.getEntityState entity world).FacetNames
        static member internal getEntityPropagatedDescriptorOpt entity world = (World.getEntityState entity world).PropagatedDescriptorOpt
        static member internal getEntityOrder entity world = (World.getEntityState entity world).Order
        static member internal getEntityId entity world = (World.getEntityState entity world).Id
        static member internal getEntitySurnames entity world = (World.getEntityState entity world).Surnames
        static member internal getEntityName entity world = (World.getEntityState entity world).Surnames |> Array.last

        static member internal setEntityPublishChangeEvents value entity world =
            let entityState = World.getEntityState entity world
            let previous = entityState.PublishChangeEvents
            if value <> previous then
                let struct (entityState, world) =
                    if entityState.Imperative then
                        entityState.PublishChangeEvents <- value
                        struct (entityState, world)
                    else
                        let entityState = EntityState.diverge entityState
                        entityState.PublishChangeEvents <- value
                        struct (entityState, World.setEntityState entityState entity world)
                let world = World.publishEntityChange (nameof entityState.PublishChangeEvents) previous value entityState.PublishChangeEvents entity world
                struct (true, world)
            else struct (false, world)

        static member internal setEntityPublishUpdates value entity world =
            let entityState = World.getEntityState entity world
            let previous = entityState.PublishUpdates
            if value <> previous then
                let struct (entityState, world) =
                    if entityState.Imperative then
                        entityState.PublishUpdates <- value
                        struct (entityState, world)
                    else
                        let entityState = EntityState.diverge entityState
                        entityState.PublishUpdates <- value
                        struct (entityState, World.setEntityState entityState entity world)
                let world = World.publishEntityChange (nameof entityState.PublishUpdates) previous value entityState.PublishChangeEvents entity world
                struct (true, world)
            else struct (false, world)

        static member internal setEntityProtected value entity world =
            let entityState = World.getEntityState entity world
            let previous = entityState.Protected
            if value <> previous then
                if entityState.Imperative then
                    entityState.Protected <- value
                    struct (true, world)
                else
                    let entityState = EntityState.diverge entityState
                    entityState.Protected <- value
                    struct (true, World.setEntityState entityState entity world)
            else struct (false, world)

        static member internal setEntityPersistent value entity world =
            let entityState = World.getEntityState entity world
            let previous = entityState.Persistent
            if value <> previous then
                let struct (entityState, world) =
                    if entityState.Imperative then
                        entityState.Persistent <- value
                        struct (entityState, world)
                    else
                        let entityState = EntityState.diverge entityState
                        entityState.Persistent <- value
                        struct (entityState, World.setEntityState entityState entity world)
                let world = World.publishEntityChange (nameof entityState.Persistent) previous value entityState.PublishChangeEvents entity world
                struct (true, world)
            else struct (false, world)

        static member internal setEntityMounted value entity world =
            let entityState = World.getEntityState entity world
            let previous = entityState.Mounted
            if value <> previous then
                let struct (entityState, world) =
                    if entityState.Imperative then
                        entityState.Mounted <- value
                        struct (entityState, world)
                    else
                        let entityState = EntityState.diverge entityState
                        entityState.Mounted <- value
                        struct (entityState, World.setEntityState entityState entity world)
                let world = World.publishEntityChange (nameof entityState.Mounted) previous value entityState.PublishChangeEvents entity world
                struct (true, world)
            else struct (false, world)

        static member internal setEntityPropagatedDescriptorOpt value entity world =
            let entityState = World.getEntityState entity world
            let previous = entityState.PropagatedDescriptorOpt
            if value <> previous then
                let struct (entityState, world) =
                    if entityState.Imperative then
                        entityState.PropagatedDescriptorOpt <- value
                        struct (entityState, world)
                    else
                        let entityState = EntityState.diverge entityState
                        entityState.PropagatedDescriptorOpt <- value
                        struct (entityState, World.setEntityState entityState entity world)
                let world = World.publishEntityChange (nameof entityState.PropagatedDescriptorOpt) previous value entityState.PublishChangeEvents entity world
                struct (true, world)
            else struct (false, world)

        static member internal setEntityOrder value entity world =
            let entityState = World.getEntityState entity world
            let previous = entityState.Order
            if value <> previous then
                let struct (entityState, world) =
                    if entityState.Imperative then
                        entityState.Order <- value
                        struct (entityState, world)
                    else
                        let entityState = { entityState with Order = value }
                        (entityState, World.setEntityState entityState entity world)
                let world = World.publishEntityChange (nameof entityState.Order) previous value entityState.PublishChangeEvents entity world
                struct (true, world)
            else struct (false, world)

        static member inline internal getEntityRotationMatrix entity world =
            (World.getEntityState entity world).Transform.RotationMatrix

        static member inline internal getEntityAffineMatrix entity world =
            (World.getEntityState entity world).Transform.AffineMatrix

        static member internal getEntityAffineMatrixLocal entity world =
            let entityState = World.getEntityState entity world
            Matrix4x4.CreateFromTrs (entityState.PositionLocal, entityState.RotationLocal, entityState.ScaleLocal)

        static member
#if !DEBUG
            inline
#endif
            internal getEntityTransform entity world =
            let entityState = World.getEntityState entity world
            let transform = &entityState.Transform
            transform.CleanRotationMatrix () // OPTIMIZATION: ensure rotation matrix is clean so that redundant cleans don't happen when transform is handed out.
            transform

        /// Check that an entity has any children.
        static member getEntityHasChildren (entity : Entity) world =
            let simulants = World.getSimulants world
            match simulants.TryGetValue (entity :> Simulant) with
            | (true, entitiesOpt) ->
                match entitiesOpt with
                | Some entities -> Seq.notEmpty entities 
                | None -> false
            | (false, _) -> false

        /// Get all of the entities directly parented by an entity.
        static member getEntityChildren (entity : Entity) world =
            let simulants = World.getSimulants world
            match simulants.TryGetValue (entity :> Simulant) with
            | (true, entitiesOpt) ->
                match entitiesOpt with
                | Some entities -> Seq.map cast<Entity> entities
                | None -> Seq.empty
            | (false, _) -> Seq.empty

        /// Traverse all of the entities directly parented by an entity.
        static member traverseEntityChildren effect (entity : Entity) (world : World) =
            let mounters = World.getEntityChildren entity world
            Seq.fold (fun world mounter -> effect entity mounter world) world mounters

        /// Get all of the entities descending from an entity.
        static member getEntityDescendants (entity : Entity) world =
            seq {
                for child in World.getEntityChildren entity world do
                    yield! World.getEntityDescendants child world }

        /// Get all of the entities parenting an entity.
        static member getEntityAncestors (entity : Entity) world =
            seq {
                match entity.Parent with
                | :? Entity as parent when World.getEntityExists parent world ->
                    yield parent
                    yield! World.getEntityAncestors parent world
                | _ -> () }

        /// Check that an entity should be allowed to mount another entity.
        static member getEntityAllowedToMount entity world =
            let mutable bodyTypeProperty = Unchecked.defaultof<Property>
            if  World.tryGetEntityProperty (Constants.Engine.BodyTypePropertyName, entity, world, &bodyTypeProperty) &&
                bodyTypeProperty.PropertyType = typeof<BodyType> then
                let bodyType = bodyTypeProperty.PropertyValue :?> BodyType
                bodyType = Static || bodyType = Kinematic || bodyType = KinematicCharacter
            else true

        /// Check that an entity has any other entities mounted on it.
        static member getEntityHasMounters entity world =
            match world.EntityMounts.TryGetValue entity with
            | (true, mounters) -> Seq.exists (flip World.getEntityExists world) mounters
            | (false, _) -> false

        /// Get all of the entities directly mounted on an entity.
        static member getEntityMounters entity world =
            match world.EntityMounts.TryGetValue entity with
            | (true, mounters) -> Seq.filter (flip World.getEntityExists world) mounters
            | (false, _) -> Seq.empty

        /// Traverse all of the entities directly mounted on an entity.
        static member traverseEntityMounters effect (entity : Entity) (world : World) =
            let mounters = world |> World.getEntityMounters entity |> SList.ofSeq // eager to avoid inconsistency
            Seq.fold (fun world mounter -> effect entity mounter world) world mounters

        static member internal addEntityToMounts mountOpt entity world =
            match Option.bind (tryResolve entity) mountOpt with
            | Some mountNew ->
                let world =
                    match world.EntityMounts.TryGetValue mountNew with
                    | (true, mounters) ->
                        let mounters = USet.add entity mounters
                        let world = World.choose { world with EntityMounts = UMap.add mountNew mounters world.EntityMounts }
                        world
                    | (false, _) ->
                        let mounters = USet.singleton HashIdentity.Structural (World.getCollectionConfig world) entity
                        let world = World.choose { world with EntityMounts = UMap.add mountNew mounters world.EntityMounts }
                        let world = if World.getEntityExists mountNew world then World.setEntityMounted true mountNew world |> snd' else world
                        world
                let mountData = { Mount = mountNew; Mounter = entity }
                let eventTrace = EventTrace.debug "World" "addEntityToMounts" "" EventTrace.empty
                World.publishPlus mountData (Events.MountEvent --> mountNew) eventTrace entity false false world
            | None -> world

        static member internal removeEntityFromMounts mountOpt entity world =
            match Option.bind (tryResolve entity) mountOpt with
            | Some mountOld ->
                let world =
                    match world.EntityMounts.TryGetValue mountOld with
                    | (true, mounters) ->
                        let mounters = USet.remove entity mounters
                        if USet.isEmpty mounters then
                            let world = World.choose { world with EntityMounts = UMap.remove mountOld world.EntityMounts }
                            let world = if World.getEntityExists mountOld world then World.setEntityMounted false mountOld world |> snd' else world
                            world
                        else World.choose { world with EntityMounts = UMap.add mountOld mounters world.EntityMounts }
                    | (false, _) -> world
                let mountData = { Mount = mountOld; Mounter = entity }
                let eventTrace = EventTrace.debug "World" "removeEntityFromMounts" "" EventTrace.empty
                World.publishPlus mountData (Events.UnmountEvent --> mountOld) eventTrace entity false false world
            | None -> world

        static member internal propagateEntityAffineMatrix3 mount mounter world =
            let mounterState = World.getEntityState mounter world
            if  not mounterState.Physical || // OPTIMIZATION: skip call to getEntityAllowedToMount when non-physical.
                World.getEntityAllowedToMount mounter world then
                let mountState = World.getEntityState mount world
                let mutable transform = mounterState.Transform
                transform.Position <- Vector3.Transform (mounterState.PositionLocal, mountState.AffineMatrix)
                transform.Rotation <- mountState.Rotation * mounterState.RotationLocal
                transform.Scale <- mounterState.ScaleLocal * mountState.Scale
                World.setEntityTransformByRef (&transform, mounterState, mounter, world) |> snd'
            else world

        static member internal propagateEntityProperties3 mountOpt entity world =
            match Option.bind (tryResolve entity) mountOpt with
            | Some mount when World.getEntityExists mount world ->
                let world = World.propagateEntityAffineMatrix3 mount entity world
                let world = World.propagateEntityElevation3 mount entity world
                let world = World.propagateEntityEnabled3 mount entity world
                let world = World.propagateEntityVisible3 mount entity world
                world
            | _ -> world

        static member internal propagateEntityAffineMatrix entity world =
            World.traverseEntityMounters World.propagateEntityAffineMatrix3 entity world

        /// Check that entity has entities to propagate its structure to.
        static member hasPropagationTargets entity world =
            match world.WorldExtension.PropagationTargets.TryGetValue entity with
            | (true, targets) -> USet.notEmpty targets
            | (false, _) -> false

        /// Find all the entities to which an entity may propagate its structure.
        static member getPropagationTargets entity world =
            match world.WorldExtension.PropagationTargets.TryGetValue entity with
            | (true, targets) -> seq targets
            | (false, _) -> Seq.empty

        static member internal addEntityToPropagationTargets source entity world =
            match world.WorldExtension.PropagationTargets.TryGetValue source with
            | (true, targets) ->
                let targets = USet.add entity targets
                let worldExtension = { world.WorldExtension with PropagationTargets = UMap.add source targets world.WorldExtension.PropagationTargets }
                World.choose { world with WorldExtension = worldExtension }
            | (false, _) ->
                let world =
                    if World.getEntityExists source world then
                        match World.getEntityPropagatedDescriptorOpt source world with
                        | None ->
                            let propagatedDescriptor = World.writeEntity false EntityDescriptor.empty source world
                            World.setEntityPropagatedDescriptorOpt (Some propagatedDescriptor) source world |> snd'
                        | Some _ -> world
                    else world
                let config = World.getCollectionConfig world
                let targets = USet.singleton HashIdentity.Structural config entity
                let worldExtension = { world.WorldExtension with PropagationTargets = UMap.add source targets world.WorldExtension.PropagationTargets }
                World.choose { world with WorldExtension = worldExtension }

        static member internal removeEntityFromPropagationTargets source entity world =
            match world.WorldExtension.PropagationTargets.TryGetValue source with
            | (true, targets) ->
                let targets = USet.remove entity targets
                if USet.isEmpty targets then
                    let worldExtension = { world.WorldExtension with PropagationTargets = UMap.remove source world.WorldExtension.PropagationTargets }
                    World.choose { world with WorldExtension = worldExtension }
                else
                    let worldExtension = { world.WorldExtension with PropagationTargets = UMap.add source targets world.WorldExtension.PropagationTargets }
                    World.choose { world with WorldExtension = worldExtension }
            | (false, _) -> world

        static member internal updateEntityInPropagationTargets (sourceOldOpt : Entity option) sourceNewOpt entity world =
            if sourceOldOpt <> sourceNewOpt then
                let world =
                    match sourceOldOpt with
                    | Some originOld -> World.removeEntityFromPropagationTargets originOld entity world
                    | None -> world
                let world =
                    match sourceNewOpt with
                    | Some originNew -> World.addEntityToPropagationTargets originNew entity world
                    | None -> world
                world
            else world

        static member internal setEntityMountOpt value entity world =
            let entityState = World.getEntityState entity world
            let previous = entityState.MountOpt
            if value <> previous then

                // validate mount value
                match value with
                | Some mount ->
                    let mountAddress = Relation.resolve entity.EntityAddress mount
                    let mountToEntity = Relation.relate entity.EntityAddress mountAddress
                    if Array.notExists (function Parent | Name "???" | Name "??" | Name "?" -> true | _ -> false) mountToEntity.Links then
                        failwith "Cannot mount an entity circularly."
                | None -> ()

                // update property
                let struct (entityState, world) =
                    if entityState.Imperative then
                        entityState.MountOpt <- value
                        struct (entityState, world)
                    else
                        let entityState = { entityState with MountOpt = value }
                        struct (entityState, World.setEntityState entityState entity world)

                // update mount hierarchy
                let world = World.removeEntityFromMounts previous entity world
                let world = World.addEntityToMounts value entity world

                // propagate properties from mount
                let world = World.propagateEntityProperties3 value entity world

                // publish change event unconditionally
                let world = World.publishEntityChange (nameof entityState.MountOpt) previous value true entity world

                // publish life cycle event unconditionally
                let eventTrace = EventTrace.debug "World" "setEntityMount" "" EventTrace.empty
                let world = World.publishPlus (MountOptChangeData (previous, value, entity)) (Events.LifeCycleEvent (nameof Entity) --> Nu.Game.Handle) eventTrace entity false false world
                struct (true, world)

            else struct (false, world)

        static member internal setEntityPropagationSourceOpt value entity world =
            let entityState = World.getEntityState entity world
            let previous = entityState.PropagationSourceOpt
            if value <> previous then
                let struct (entityState, world) =
                    if entityState.Imperative then
                        entityState.PropagationSourceOpt <- value
                        struct (entityState, world)
                    else
                        let entityState = EntityState.diverge entityState
                        entityState.PropagationSourceOpt <- value
                        struct (entityState, World.setEntityState entityState entity world)
                let world = World.updateEntityInPropagationTargets previous value entity world
                let world = World.publishEntityChange (nameof entityState.PropagationSourceOpt) previous value entityState.PublishChangeEvents entity world
                struct (true, world)
            else struct (false, world)

        static member internal setEntityAbsolute value entity world =
            let entityState = World.getEntityState entity world
            let previous = entityState.Absolute
            if value <> previous then
                let visibleOld = entityState.VisibleSpatial
                let staticOld = entityState.StaticSpatial
                let lightProbeOld = entityState.LightProbe
                let lightOld = entityState.Light
                let presenceOld = entityState.PresenceSpatial
                let boundsOld = entityState.Bounds
                let struct (entityState, world) =
                    if entityState.Imperative then
                        entityState.Absolute <- value
                        struct (entityState, world)
                    else
                        let entityState = EntityState.diverge entityState
                        entityState.Absolute <- value
                        struct (entityState, World.setEntityState entityState entity world)
                let world = World.updateEntityInEntityTree visibleOld staticOld lightProbeOld lightOld presenceOld boundsOld entity world
                let world = World.publishEntityChange (nameof entityState.Absolute) previous value entityState.PublishChangeEvents entity world
                struct (true, world)
            else struct (false, world)

        static member internal setEntityStatic value entity world =
            let entityState = World.getEntityState entity world
            let previous = entityState.Static
            if value <> previous then
                let visibleOld = entityState.VisibleSpatial
                let staticOld = entityState.StaticSpatial
                let lightProbeOld = entityState.LightProbe
                let lightOld = entityState.Light
                let presenceOld = entityState.PresenceSpatial
                let boundsOld = entityState.Bounds
                let struct (entityState, world) =
                    if entityState.Imperative then
                        entityState.Static <- value
                        struct (entityState, world)
                    else
                        let entityState = EntityState.diverge entityState
                        entityState.Static <- value
                        struct (entityState, World.setEntityState entityState entity world)
                let world = World.updateEntityInEntityTree visibleOld staticOld lightProbeOld lightOld presenceOld boundsOld entity world
                let world = World.publishEntityChange (nameof entityState.Static) previous value entityState.PublishChangeEvents entity world
                struct (true, world)
            else struct (false, world)

        static member internal setEntityAlwaysUpdate value entity world =
            let entityState = World.getEntityState entity world
            let previous = entityState.AlwaysUpdate
            if value <> previous then
                let visibleOld = entityState.VisibleSpatial
                let staticOld = entityState.StaticSpatial
                let lightProbeOld = entityState.LightProbe
                let lightOld = entityState.Light
                let presenceOld = entityState.PresenceSpatial
                let boundsOld = entityState.Bounds
                let struct (entityState, world) =
                    if entityState.Imperative then
                        entityState.AlwaysUpdate <- value
                        struct (entityState, world)
                    else
                        let entityState = EntityState.diverge entityState
                        entityState.AlwaysUpdate <- value
                        struct (entityState, World.setEntityState entityState entity world)
                let world = World.updateEntityInEntityTree visibleOld staticOld lightProbeOld lightOld presenceOld boundsOld entity world
                let world = World.publishEntityChange (nameof entityState.AlwaysUpdate) previous value entityState.PublishChangeEvents entity world
                struct (true, world)
            else struct (false, world)

        static member internal setEntityAlwaysRender value entity world =
            let entityState = World.getEntityState entity world
            let previous = entityState.AlwaysRender
            if value <> previous then
                let visibleOld = entityState.VisibleSpatial
                let staticOld = entityState.StaticSpatial
                let lightProbeOld = entityState.LightProbe
                let lightOld = entityState.Light
                let presenceOld = entityState.PresenceSpatial
                let boundsOld = entityState.Bounds
                let struct (entityState, world) =
                    if entityState.Imperative then
                        entityState.AlwaysRender <- value
                        struct (entityState, world)
                    else
                        let entityState = EntityState.diverge entityState
                        entityState.AlwaysRender <- value
                        struct (entityState, World.setEntityState entityState entity world)
                let world = World.updateEntityInEntityTree visibleOld staticOld lightProbeOld lightOld presenceOld boundsOld entity world
                let world = World.publishEntityChange (nameof entityState.AlwaysRender) previous value entityState.PublishChangeEvents entity world
                struct (true, world)
            else struct (false, world)

        static member internal setEntityPresence (value : Presence) entity world =
            let entityState = World.getEntityState entity world
            let previous = entityState.Presence
            if presenceNeq value previous && (value.OmnipresentType || not entityState.Absolute) then // a transform that is Absolute must remain Omnipresent then
                let visibleOld = entityState.VisibleSpatial
                let staticOld = entityState.StaticSpatial
                let lightProbeOld = entityState.LightProbe
                let lightOld = entityState.Light
                let presenceOld = entityState.PresenceSpatial
                let boundsOld = entityState.Bounds
                let struct (entityState, world) =
                    if entityState.Imperative then
                        entityState.Presence <- value
                        struct (entityState, world)
                    else
                        let entityState = EntityState.diverge entityState
                        entityState.Presence <- value
                        struct (entityState, World.setEntityState entityState entity world)
                let world = World.updateEntityInEntityTree visibleOld staticOld lightProbeOld lightOld presenceOld boundsOld entity world
                let world = World.publishEntityChange (nameof entityState.Presence) previous value entityState.PublishChangeEvents entity world
                struct (true, world)
            else struct (false, world)

        static member internal setEntityTransformByRefWithoutEvent (value : Transform inref, entityState : EntityState, entity : Entity, world) =
            if not (Transform.equalsByRef (&value, &entityState.Transform)) then
                let visibleOld = entityState.VisibleSpatial
                let staticOld = entityState.StaticSpatial
                let lightProbeOld = entityState.LightProbe
                let lightOld = entityState.Light
                let presenceOld = entityState.PresenceSpatial
                let boundsOld = entityState.Bounds
                let world =
                    if entityState.Imperative then
                        entityState.Transform <- value
                        world
                    else
                        let entityState = { entityState with Transform = value }
                        World.setEntityState entityState entity world
                let world = World.updateEntityInEntityTree visibleOld staticOld lightProbeOld lightOld presenceOld boundsOld entity world
                if World.getEntityMounted entity world then World.propagateEntityAffineMatrix entity world else world
            else world

        static member internal setEntityTransformByRef (value : Transform byref, entityState : EntityState, entity : Entity, world) =
            let mutable previous = entityState.Transform
            if not (Transform.equalsByRef (&value, &previous)) then
                let visibleOld = entityState.VisibleSpatial
                let staticOld = entityState.StaticSpatial
                let lightProbeOld = entityState.LightProbe
                let lightOld = entityState.Light
                let presenceOld = entityState.PresenceSpatial
                let boundsOld = entityState.Bounds
                let struct (entityState, world) =
                    if entityState.Imperative then
                        entityState.Transform <- value
                        struct (entityState, world)
                    else
                        let entityState = { entityState with Transform = value }
                        struct (entityState, World.setEntityState entityState entity world)
                let world = World.updateEntityInEntityTree visibleOld staticOld lightProbeOld lightOld presenceOld boundsOld entity world
                let world = if World.getEntityMounted entity world then World.propagateEntityAffineMatrix entity world else world
                let world = World.publishTransformEvents (&previous, &value, entityState.Is2d, entityState.PublishChangeEvents, entity, world)
                struct (true, world)
            else struct (false, world)

        static member internal setEntityPerimeterCenter value entity world =
            let entityState = World.getEntityState entity world
            let offset = entityState.Position - entityState.PerimeterCenter
            World.setEntityPosition (value + offset) entity world

        static member internal setEntityPerimeterBottom value entity world =
            let entityState = World.getEntityState entity world
            let offset = entityState.Position - entityState.PerimeterBottom
            World.setEntityPosition (value + offset) entity world

        static member internal setEntityPerimeterBottomLeft value entity world =
            let entityState = World.getEntityState entity world
            let offset = entityState.Position - entityState.PerimeterBottomLeft
            World.setEntityPosition (value + offset) entity world

        static member internal setEntityPerimeterMin value entity world =
            let entityState = World.getEntityState entity world
            let offset = entityState.Position - entityState.PerimeterMin
            World.setEntityPosition (value + offset) entity world

        static member internal setEntityPerimeterMax value entity world =
            let entityState = World.getEntityState entity world
            let offset = entityState.Position - entityState.PerimeterMax
            World.setEntityPosition (value + offset) entity world

        static member internal setEntityPerimeterCenterLocal value entity world =
            let entityState = World.getEntityState entity world
            let offset = entityState.PositionLocal - entityState.PerimeterCenterLocal
            World.setEntityPositionLocal (value + offset) entity world

        static member internal setEntityPerimeterBottomLocal value entity world =
            let entityState = World.getEntityState entity world
            let offset = entityState.PositionLocal - entityState.PerimeterBottomLocal
            World.setEntityPositionLocal (value + offset) entity world

        static member internal setEntityPerimeterBottomLeftLocal value entity world =
            let entityState = World.getEntityState entity world
            let offset = entityState.PositionLocal - entityState.PerimeterBottomLeftLocal
            World.setEntityPositionLocal (value + offset) entity world

        static member internal setEntityPerimeterMinLocal value entity world =
            let entityState = World.getEntityState entity world
            let offset = entityState.PositionLocal - entityState.PerimeterMinLocal
            World.setEntityPositionLocal (value + offset) entity world

        static member internal setEntityPerimeterMaxLocal value entity world =
            let entityState = World.getEntityState entity world
            let offset = entityState.PositionLocal - entityState.PerimeterMaxLocal
            World.setEntityPositionLocal (value + offset) entity world

        static member internal setEntityPosition value entity world =
            let entityState = World.getEntityState entity world
            if v3Neq value entityState.Position then
                if entityState.Optimized then
                    entityState.Position <- value
                    let world = if entityState.Mounted then World.propagateEntityAffineMatrix entity world else world
                    struct (true, world)
                else
                    let mutable transform = entityState.Transform
                    transform.Position <- value
                    let world = World.setEntityTransformByRef (&transform, entityState, entity, world) |> snd'
                    struct (true, world)
            else struct (false, world)

        static member internal setEntityPositionLocal value entity world =

            // ensure value changed
            let entityState = World.getEntityState entity world
            if v3Neq value entityState.PositionLocal then

                // OPTIMIZATION: do updates and propagation in-place as much as possible.
                if entityState.Optimized then
                    entityState.PositionLocal <- value
                    let position =
                        match Option.bind (tryResolve entity) entityState.MountOpt with
                        | Some mount when World.getEntityExists mount world ->
                            let affineMatrix = World.getEntityAffineMatrix mount world
                            value.Transform affineMatrix
                        | _ -> value
                    entityState.Position <- position
                    let world = if entityState.Mounted then World.propagateEntityAffineMatrix entity world else world
                    struct (true, world)

                else // do updates and propagation out-of-place

                    // update PositionLocal property
                    let struct (entityState, world) =
                        let previous = entityState.PositionLocal
                        if v3Neq value previous then
                            let centerPrevious = entityState.PerimeterCenterLocal
                            let bottomPrevious = entityState.PerimeterBottomLocal
                            let bottomLeftPrevious = entityState.PerimeterBottomLeftLocal
                            let minPrevious = entityState.PerimeterMinLocal
                            let maxPrevious = entityState.PerimeterMaxLocal
                            let struct (entityState, world) =
                                if entityState.Imperative then
                                    entityState.PositionLocal <- value
                                    struct (entityState, world)
                                else
                                    let entityState = { entityState with PositionLocal = value }
                                    struct (entityState, World.setEntityState entityState entity world)
                            if entityState.PublishChangeEvents then
                                let world = World.publishEntityChange (nameof entityState.PerimeterCenterLocal) centerPrevious entityState.PerimeterCenterLocal true entity world
                                let world = World.publishEntityChange (nameof entityState.PerimeterBottomLocal) bottomPrevious entityState.PerimeterBottomLocal true entity world
                                let world = World.publishEntityChange (nameof entityState.PerimeterBottomLeftLocal) bottomLeftPrevious entityState.PerimeterBottomLeftLocal true entity world
                                let world = World.publishEntityChange (nameof entityState.PerimeterMinLocal) minPrevious entityState.PerimeterMinLocal true entity world
                                let world = World.publishEntityChange (nameof entityState.PerimeterMaxLocal) maxPrevious entityState.PerimeterMaxLocal true entity world
                                let world = World.publishEntityChange (nameof entityState.PositionLocal) previous value true entity world
                                struct (entityState, world)
                            else struct (entityState, world)
                        else struct (entityState, world)

                    // compute position
                    let position =
                        match Option.bind (tryResolve entity) entityState.MountOpt with
                        | Some mount when World.getEntityExists mount world ->
                            let affineMatrix = World.getEntityAffineMatrix mount world
                            value.Transform affineMatrix
                        | _ -> value

                    // update property
                    let world = World.setEntityPosition position entity world |> snd'
                    struct (true, world)

            // nothing changed
            else struct (false, world)

        static member internal setEntityRotation value entity world =
            let entityState = World.getEntityState entity world
            if quatNeq value entityState.Rotation then
                if entityState.Optimized then
                    entityState.Rotation <- value
                    let world = if entityState.Mounted then World.propagateEntityAffineMatrix entity world else world
                    struct (true, world)
                else
                    let mutable transform = entityState.Transform
                    transform.Rotation <- value
                    let world = World.setEntityTransformByRef (&transform, entityState, entity, world) |> snd'
                    struct (true, world)
            else struct (false, world)

        static member internal setEntityRotationLocal value entity world =

            // ensure value changed
            let entityState = World.getEntityState entity world
            if quatNeq value entityState.RotationLocal then

                // OPTIMIZATION: do updates and propagation in-place as much as possible.
                let anglesLocal = value.RollPitchYaw
                if entityState.Optimized then
                    entityState.RotationLocal <- value
                    entityState.AnglesLocal <- anglesLocal
                    let rotation =
                        match Option.bind (tryResolve entity) entityState.MountOpt with
                        | Some mount when World.getEntityExists mount world ->
                            let rotationLocal = World.getEntityRotation mount world
                            rotationLocal * value
                        | _ -> value
                    entityState.Rotation <- rotation
                    let world = if entityState.Mounted then World.propagateEntityAffineMatrix entity world else world
                    struct (true, world)

                else // do updates and propagation out-of-place

                    // update RotationLocal property
                    let struct (entityState, world) =
                        let previous = entityState.RotationLocal
                        let previousAnglesLocal = entityState.AnglesLocal
                        let previousDegreesLocal = entityState.DegreesLocal
                        if quatNeq value previous then
                            let struct (entityState, world) =
                                if entityState.Imperative then
                                    entityState.RotationLocal <- value
                                    entityState.AnglesLocal <- anglesLocal
                                    struct (entityState, world)
                                else
                                    let entityState = { entityState with RotationLocal = value; AnglesLocal = anglesLocal }
                                    struct (entityState, World.setEntityState entityState entity world)
                            let publishChangeEvents = entityState.PublishChangeEvents
                            let world = World.publishEntityChange (nameof entityState.RotationLocal) previous value publishChangeEvents entity world
                            let world = World.publishEntityChange (nameof entityState.AnglesLocal) previousAnglesLocal anglesLocal publishChangeEvents entity world
                            let world = World.publishEntityChange (nameof entityState.DegreesLocal) previousDegreesLocal (Math.RadiansToDegrees3d anglesLocal) publishChangeEvents entity world
                            struct (entityState, world)
                        else struct (entityState, world)

                    // compute rotation
                    let rotation =
                        match Option.bind (tryResolve entity) entityState.MountOpt with
                        | Some mount when World.getEntityExists mount world ->
                            let rotationMount = World.getEntityRotation mount world
                            rotationMount * value
                        | _ -> value

                    // update property
                    let world = World.setEntityRotation rotation entity world |> snd'
                    struct (true, world)

            // nothing changed
            else struct (false, world)

        static member internal setEntityScale value entity world =
            let entityState = World.getEntityState entity world
            if v3Neq value entityState.Scale then
                if entityState.Optimized then
                    entityState.Scale <- value
                    let world = if entityState.Mounted then World.propagateEntityAffineMatrix entity world else world
                    struct (true, world)
                else
                    let mutable transform = entityState.Transform
                    transform.Scale <- value
                    let world = World.setEntityTransformByRef (&transform, entityState, entity, world) |> snd'
                    struct (true, world)
            else struct (false, world)

        static member internal setEntityScaleLocal value entity world =

            // ensure value changed
            let entityState = World.getEntityState entity world
            if v3Neq value entityState.ScaleLocal then

                // OPTIMIZATION: do updates and propagation in-place as much as possible.
                if entityState.Optimized then
                    entityState.ScaleLocal <- value
                    let scale =
                        match Option.bind (tryResolve entity) entityState.MountOpt with
                        | Some mount when World.getEntityExists mount world ->
                            let scale = World.getEntityScale mount world
                            value * scale
                        | _ -> value
                    entityState.Scale <- scale
                    let world = if entityState.Mounted then World.propagateEntityAffineMatrix entity world else world
                    struct (true, world)

                else // do updates and propagation out-of-place

                    // update ScaleLocal property
                    let struct (entityState, world) =
                        let previous = entityState.ScaleLocal
                        if v3Neq value previous then
                            let struct (entityState, world) =
                                if entityState.Imperative then
                                    entityState.ScaleLocal <- value
                                    struct (entityState, world)
                                else
                                    let entityState = { entityState with ScaleLocal = value }
                                    struct (entityState, World.setEntityState entityState entity world)
                            let world = World.publishEntityChange (nameof entityState.ScaleLocal) previous value entityState.PublishChangeEvents entity world
                            struct (entityState, world)
                        else struct (entityState, world)

                    // compute scale
                    let scale =
                        match Option.bind (tryResolve entity) entityState.MountOpt with
                        | Some mount when World.getEntityExists mount world ->
                            let scale = World.getEntityScale mount world
                            value * scale
                        | _ -> value

                    // update property
                    let world = World.setEntityScale scale entity world |> snd'
                    struct (true, world)

            // nothing changed
            else struct (false, world)

        static member internal setEntityOffset value entity world =
            let entityState = World.getEntityState entity world
            if v3Neq value entityState.Offset then
                if entityState.Optimized then
                    entityState.Offset <- value
                    struct (true, world)
                else
                    let mutable transform = entityState.Transform
                    transform.Offset <- value
                    let world = World.setEntityTransformByRef (&transform, entityState, entity, world) |> snd'
                    struct (true, world)
            else struct (false, world)

        static member internal setEntitySize value entity world =
            let entityState = World.getEntityState entity world
            if v3Neq value entityState.Size then
                let centerPrevious = entityState.PerimeterCenterLocal
                let bottomPrevious = entityState.PerimeterBottomLocal
                let bottomLeftPrevious = entityState.PerimeterBottomLeftLocal
                let minPrevious = entityState.PerimeterMinLocal
                let maxPrevious = entityState.PerimeterMaxLocal
                if entityState.Optimized then
                    entityState.Size <- value
                    struct (true, world)
                else
                    let mutable transform = entityState.Transform
                    transform.Size <- value
                    let world = World.setEntityTransformByRef (&transform, entityState, entity, world) |> snd'
                    let world =
                        if entityState.PublishChangeEvents then
                            let world = World.publishEntityChange (nameof entityState.PerimeterCenterLocal) centerPrevious entityState.PerimeterCenterLocal true entity world
                            let world = World.publishEntityChange (nameof entityState.PerimeterBottomLocal) bottomPrevious entityState.PerimeterBottomLocal true entity world
                            let world = World.publishEntityChange (nameof entityState.PerimeterBottomLeftLocal) bottomLeftPrevious entityState.PerimeterBottomLeftLocal true entity world
                            let world = World.publishEntityChange (nameof entityState.PerimeterMinLocal) minPrevious entityState.PerimeterMinLocal true entity world
                            let world = World.publishEntityChange (nameof entityState.PerimeterMaxLocal) maxPrevious entityState.PerimeterMaxLocal true entity world
                            world
                        else world
                    struct (true, world)
            else struct (false, world)

        static member internal setEntityAngles value entity world =
            let entityState = World.getEntityState entity world
            if v3Neq value entityState.Angles then
                if entityState.Optimized then
                    entityState.Angles <- value
                    let world = if entityState.Mounted then World.propagateEntityAffineMatrix entity world else world
                    struct (true, world)
                else
                    let mutable transform = entityState.Transform
                    transform.Angles <- value
                    let world = World.setEntityTransformByRef (&transform, entityState, entity, world) |> snd'
                    struct (true, world)
            else struct (false, world)

        static member internal setEntityAnglesLocal value entity world =

            // ensure value changed
            let entityState = World.getEntityState entity world
            if v3Neq value entityState.AnglesLocal then

                // OPTIMIZATION: do updates and propagation in-place as much as possible.
                let rotationLocal = value.RollPitchYaw
                if entityState.Optimized then
                    entityState.RotationLocal <- rotationLocal
                    entityState.AnglesLocal <- value
                    let rotation =
                        match Option.bind (tryResolve entity) entityState.MountOpt with
                        | Some mount when World.getEntityExists mount world ->
                            let rotationMount = World.getEntityRotation mount world
                            rotationMount * rotationLocal
                        | _ -> rotationLocal
                    entityState.Rotation <- rotation
                    let world = if entityState.Mounted then World.propagateEntityAffineMatrix entity world else world
                    struct (true, world)

                else // do updates and propagation out-of-place

                    // update AnglesLocal property
                    let struct (entityState, world) =
                        let previous = entityState.AnglesLocal
                        let previousRotationLocal = entityState.RotationLocal
                        let previousDegreesLocal = entityState.DegreesLocal
                        if v3Neq value previous then
                            let struct (entityState, world) =
                                if entityState.Imperative then
                                    entityState.RotationLocal <- rotationLocal
                                    entityState.AnglesLocal <- value
                                    struct (entityState, world)
                                else
                                    let entityState = { entityState with RotationLocal = rotationLocal; AnglesLocal = value }
                                    struct (entityState, World.setEntityState entityState entity world)
                            let publishChangeEvents = entityState.PublishChangeEvents
                            let world = World.publishEntityChange (nameof entityState.RotationLocal) previousRotationLocal rotationLocal publishChangeEvents entity world
                            let world = World.publishEntityChange (nameof entityState.AnglesLocal) previous value publishChangeEvents entity world
                            let world = World.publishEntityChange (nameof entityState.DegreesLocal) previousDegreesLocal (Math.RadiansToDegrees3d value) publishChangeEvents entity world
                            struct (entityState, world)
                        else struct (entityState, world)

                    // update rotation property if mounting, otherwise update angles property
                    match Option.bind (tryResolve entity) entityState.MountOpt with
                    | Some mount when World.getEntityExists mount world ->
                        let rotationMount = World.getEntityRotation mount world
                        let rotation = rotationMount * rotationLocal
                        let world = World.setEntityRotation rotation entity world |> snd'
                        struct (true, world)
                    | _ ->
                        let world = World.setEntityAngles value entity world |> snd'
                        struct (true, world)

            // nothing changed
            else struct (false, world)

        static member internal setEntityDegrees value entity world =
            World.setEntityAngles (Math.DegreesToRadians3d value) entity world

        static member internal setEntityDegreesLocal value entity world =
            World.setEntityAnglesLocal (Math.DegreesToRadians3d value) entity world

        static member internal propagateEntityElevation3 mount mounter world =
            let elevationMount = World.getEntityElevation mount world
            let elevationLocal = World.getEntityElevationLocal mounter world
            let elevation = elevationMount + elevationLocal
            let world = World.setEntityElevation elevation mounter world |> snd'
            World.traverseEntityMounters World.propagateEntityElevation3 mounter world

        static member internal propagateEntityElevation entity world =
            World.traverseEntityMounters World.propagateEntityElevation3 entity world

        static member internal setEntityElevation value entity world =
            let entityState = World.getEntityState entity world
            if value <> entityState.Transform.Elevation then
                let world =
                    if entityState.Optimized then
                        entityState.Transform.Elevation <- value
                        world
                    else
                        let mutable transform = entityState.Transform
                        transform.Elevation <- value
                        World.setEntityTransformByRef (&transform, entityState, entity, world) |> snd'
                let world = if World.getEntityMounted entity world then World.propagateEntityElevation entity world else world
                struct (true, world)
            else struct (false, world)

        static member internal setEntityElevationLocal value entity world =

            // ensure value changed
            let entityState = World.getEntityState entity world
            if value <> entityState.ElevationLocal then

                // OPTIMIZATION: do elevation updates and propagation in-place as much as possible.
                if entityState.Optimized then
                    entityState.ElevationLocal <- value
                    let elevationMount =
                        match Option.bind (tryResolve entity) entityState.MountOpt with
                        | Some mount when World.getEntityExists mount world -> World.getEntityElevation mount world
                        | _ -> 0.0f
                    entityState.Transform.Elevation <- elevationMount + value
                    let world = if entityState.Mounted then World.propagateEntityElevation entity world else world
                    struct (true, world)

                else // do elevation updates and propagation out-of-place

                    // update ElevationLocal property
                    let world =
                        let previous = entityState.ElevationLocal
                        if value <> previous then
                            let struct (entityState, world) =
                                if entityState.Imperative then
                                    entityState.ElevationLocal <- value
                                    struct (entityState, world)
                                else
                                    let entityState = { entityState with ElevationLocal = value }
                                    struct (entityState, World.setEntityState entityState entity world)
                            World.publishEntityChange (nameof entityState.ElevationLocal) previous value entityState.PublishChangeEvents entity world
                        else world

                    // compute mount elevation
                    let elevationMount =
                        match Option.bind (tryResolve entity) (World.getEntityMountOpt entity world) with
                        | Some mount when World.getEntityExists mount world -> World.getEntityElevation mount world
                        | _ -> 0.0f

                    // update property
                    let world = World.setEntityElevation (elevationMount + value) entity world |> snd'
                    struct (true, world)

            // nothing changed
            else struct (false, world)

        static member internal propagateEntityEnabled3 mount mounter world =
            let enabledMount = World.getEntityEnabled mount world
            let enabledLocal = World.getEntityEnabledLocal mounter world
            let enabled = enabledMount && enabledLocal
            let world = World.setEntityEnabled enabled mounter world |> snd'
            World.traverseEntityMounters World.propagateEntityEnabled3 mounter world

        static member internal propagateEntityEnabled entity world =
            World.traverseEntityMounters World.propagateEntityEnabled3 entity world

        static member internal setEntityEnabled value entity world =
            let entityState = World.getEntityState entity world
            let previous = entityState.Enabled
            if value <> previous then
                let struct (entityState, world) =
                    if entityState.Imperative then
                        entityState.Enabled <- value
                        struct (entityState, world)
                    else
                        let entityState = EntityState.diverge entityState
                        entityState.Enabled <- value
                        let world = World.setEntityState entityState entity world
                        struct (entityState, world)
                let world = World.publishEntityChange (nameof entityState.Enabled) previous value entityState.PublishChangeEvents entity world
                let world = if World.getEntityMounted entity world then World.propagateEntityEnabled entity world else world
                struct (true, world)
            else struct (false, world)

        static member internal setEntityEnabledLocal value entity world =
            let entityState = World.getEntityState entity world
            let previous = entityState.EnabledLocal
            if value <> previous then
                let struct (entityState, world) =
                    if entityState.Imperative then
                        entityState.EnabledLocal <- value
                        struct (entityState, world)
                    else
                        let entityState = EntityState.diverge entityState
                        entityState.EnabledLocal <- value
                        let world = World.setEntityState entityState entity world
                        struct (entityState, world)
                let world = World.publishEntityChange (nameof entityState.EnabledLocal) previous value entityState.PublishChangeEvents entity world
                let mountOpt = Option.bind (tryResolve entity) (World.getEntityMountOpt entity world)
                let enabledMount =
                    match mountOpt with
                    | Some mount when World.getEntityExists mount world -> World.getEntityEnabled mount world
                    | _ -> true
                let enabled = enabledMount && value
                let world = World.setEntityEnabled enabled entity world |> snd'
                struct (true, world)
            else struct (false, world)

        static member internal propagateEntityVisible3 mount mounter world =
            let visibleMount = World.getEntityVisible mount world
            let visibleLocal = World.getEntityVisibleLocal mounter world
            let visible = visibleMount && visibleLocal
            let world = World.setEntityVisible visible mounter world |> snd'
            World.traverseEntityMounters World.propagateEntityVisible3 mounter world

        static member internal propagateEntityVisible entity world =
            World.traverseEntityMounters World.propagateEntityVisible3 entity world
            
        static member internal setEntityVisible value entity world =
            let entityState = World.getEntityState entity world
            let previous = entityState.Visible
            if value <> previous then
                let visibleOld = entityState.VisibleSpatial
                let staticOld = entityState.StaticSpatial
                let lightProbeOld = entityState.LightProbe
                let lightOld = entityState.Light
                let presenceOld = entityState.PresenceSpatial
                let boundsOld = entityState.Bounds
                let struct (entityState, world) =
                    if entityState.Imperative then
                        entityState.Visible <- value
                        struct (entityState, world)
                    else
                        let entityState = EntityState.diverge entityState
                        entityState.Visible <- value
                        let world = World.setEntityState entityState entity world
                        struct (entityState, world)
                let world = World.updateEntityInEntityTree visibleOld staticOld lightProbeOld lightOld presenceOld boundsOld entity world
                let world = World.publishEntityChange (nameof entityState.Visible) previous value entityState.PublishChangeEvents entity world
                let world = if World.getEntityMounted entity world then World.propagateEntityVisible entity world else world
                struct (true, world)
            else struct (false, world)

        static member internal setEntityVisibleLocal value entity world =
            let entityState = World.getEntityState entity world
            let previous = entityState.VisibleLocal
            if value <> previous then
                let struct (entityState, world) =
                    if entityState.Imperative then
                        entityState.VisibleLocal <- value
                        struct (entityState, world)
                    else
                        let entityState = EntityState.diverge entityState
                        entityState.VisibleLocal <- value
                        let world = World.setEntityState entityState entity world
                        struct (entityState, world)
                let world = World.publishEntityChange (nameof entityState.VisibleLocal) previous value entityState.PublishChangeEvents entity world
                let mountOpt = Option.bind (tryResolve entity) (World.getEntityMountOpt entity world)
                let enabledMount =
                    match mountOpt with
                    | Some mount when World.getEntityExists mount world -> World.getEntityVisible mount world
                    | _ -> true
                let enabled = enabledMount && value
                let world = World.setEntityVisible enabled entity world |> snd'
                struct (true, world)
            else struct (false, world)

        static member internal setEntityPickable value entity world =
            let entityState = World.getEntityState entity world
            let previous = entityState.Pickable
            if value <> previous then
                if entityState.Imperative then
                    entityState.Pickable <- value
                    struct (true, world)
                else
                    let entityState = EntityState.diverge entityState
                    entityState.Pickable <- value
                    struct (true, World.setEntityState entityState entity world)
            else struct (false, world)

        static member internal setEntityOverflow value entity world =
            let entityState = World.getEntityState entity world
            if value <> entityState.Transform.Overflow then
                if entityState.Optimized then
                    entityState.Transform.Overflow <- value
                    struct (true, world)
                else
                    let mutable transform = entityState.Transform
                    transform.Overflow <- value
                    let world = World.setEntityTransformByRef (&transform, entityState, entity, world) |> snd'
                    struct (true, world)
            else struct (false, world)

        static member internal setEntityPerimeterCentered value entity world =
            let entityState = World.getEntityState entity world
            if value <> entityState.PerimeterCentered then
                if entityState.Optimized then
                    entityState.PerimeterCentered <- value
                    struct (true, world)
                else
                    let mutable transform = entityState.Transform
                    transform.PerimeterCentered <- value
                    let world = World.setEntityTransformByRef (&transform, entityState, entity, world) |> snd'
                    struct (true, world)
            else struct (false, world)

        static member internal getEntityPerimeterUnscaled entity world =
            (World.getEntityState entity world).Transform.PerimeterUnscaled

        static member internal setEntityPerimeterUnscaled value entity world =
            let entityState = World.getEntityState entity world
            if box3Neq value entityState.PerimeterUnscaled then
                if entityState.Optimized then
                    entityState.PerimeterUnscaled <- value
                    let world = if entityState.Mounted then World.propagateEntityAffineMatrix entity world else world
                    struct (true, world)
                else
                    let mutable transform = entityState.Transform
                    transform.PerimeterUnscaled <- value
                    let world = World.setEntityTransformByRef (&transform, entityState, entity, world) |> snd'
                    struct (true, world)
            else struct (false, world)

        static member internal getEntityPerimeter entity world =
            (World.getEntityState entity world).Transform.Perimeter

        static member internal setEntityPerimeter value entity world =
            let entityState = World.getEntityState entity world
            if box3Neq value entityState.Perimeter then
                if entityState.Optimized then
                    entityState.Perimeter <- value
                    let world = if entityState.Mounted then World.propagateEntityAffineMatrix entity world else world
                    struct (true, world)
                else
                    let mutable transform = entityState.Transform
                    transform.Perimeter <- value
                    let world = World.setEntityTransformByRef (&transform, entityState, entity, world) |> snd'
                    struct (true, world)
            else struct (false, world)

        static member internal getEntityBounds entity world =
            let entityState = World.getEntityState entity world
            if entityState.Is2d
            then entityState.Transform.Bounds2d
            else entityState.Transform.Bounds3d

        static member private tryGetFacet facetName world =
            let facets = World.getFacets world
            match Map.tryFind facetName facets with
            | Some facet -> Right facet
            | None -> Left ("Invalid facet name '" + facetName + "'.")

        static member private isFacetCompatibleWithEntity entityDispatcherMap facet (entityState : EntityState) =
            // Note a facet is incompatible with any other facet if it contains any properties that has
            // the same name but a different type.
            let facetType = facet.GetType ()
            let facetPropertyDefinitions = Reflection.getPropertyDefinitions facetType
            if Reflection.isFacetCompatibleWithDispatcher entityDispatcherMap facet entityState then
                List.notExists
                    (fun (propertyDefinition : PropertyDefinition) ->
                        let mutable property = Unchecked.defaultof<_>
                        match Xtension.tryGetProperty (propertyDefinition.PropertyName, entityState.Xtension, &property) with
                        | true -> property.PropertyType <> propertyDefinition.PropertyType
                        | false -> false)
                    facetPropertyDefinitions
            else false

        static member private getEntityPropertyDefinitionNamesToDetach entityState facetToRemove =

            // get the property definition name counts of the current, complete entity
            let propertyDefinitions = Reflection.getReflectivePropertyDefinitionMap entityState
            let propertyDefinitionNameCounts = Reflection.getPropertyNameCounts propertyDefinitions

            // get the property definition name counts of the facet to remove
            let facetType = facetToRemove.GetType ()
            let facetPropertyDefinitions = Map.singleton facetType.Name (Reflection.getPropertyDefinitions facetType)
            let facetPropertyDefinitionNameCounts = Reflection.getPropertyNameCounts facetPropertyDefinitions

            // compute the difference of the counts
            let finalPropertyDefinitionNameCounts =
                Map.map
                    (fun propertyName propertyCount ->
                        match Map.tryFind propertyName facetPropertyDefinitionNameCounts with
                        | Some facetPropertyCount -> propertyCount - facetPropertyCount
                        | None -> propertyCount)
                    propertyDefinitionNameCounts

            // build a set of all property names where the final counts are negative
            Map.fold
                (fun propertyNamesToDetach propertyName propertyCount ->
                    if propertyCount = 0
                    then Set.add propertyName propertyNamesToDetach
                    else propertyNamesToDetach)
                Set.empty
                finalPropertyDefinitionNameCounts

        /// Get an entity's intrinsic facet names.
        static member getEntityIntrinsicFacetNames entityState =
            let intrinsicFacetNames = entityState.Dispatcher |> getType |> Reflection.getIntrinsicFacetNames
            Set.ofList intrinsicFacetNames

        /// Get an entity's facet names via reflection.
        static member getEntityFacetNamesReflectively (entityState : EntityState) =
            let facetNames = Array.map getTypeName entityState.Facets
            Set.ofArray facetNames

        static member private tryRemoveFacet facetName (entityState : EntityState) entityOpt world =
            match Array.tryFind (fun facet -> getTypeName facet = facetName) entityState.Facets with
            | Some facet ->
                let struct (entityState, world) =
                    match entityOpt with
                    | Some entity ->
                        let world = World.setEntityState entityState entity world
                        let world = facet.Register (entity, world)
                        let world =
                            if WorldModule.getSelected entity world
                            then facet.UnregisterPhysics (entity, world)
                            else world
                        let entityState = World.getEntityState entity world
                        struct (entityState, world)
                    | None -> struct (entityState, world)
                let propertyNames = World.getEntityPropertyDefinitionNamesToDetach entityState facet
                let entityState = Reflection.detachPropertiesViaNames EntityState.diverge propertyNames entityState
                let entityState =
                    let facetNames = Set.remove facetName entityState.FacetNames
                    let facets = Array.remove ((=) facet) entityState.Facets
                    let entityState = if entityState.Imperative then entityState else EntityState.diverge entityState
                    entityState.FacetNames <- facetNames
                    entityState.Facets <- facets
                    entityState
                match entityOpt with
                | Some entity ->
                    let entityStateOld = entityState
                    let visibleOld = entityState.VisibleSpatial
                    let staticOld = entityStateOld.Static && not entityState.AlwaysUpdate
                    let lightProbeOld = entityStateOld.LightProbe
                    let lightOld = entityStateOld.Light
                    let presenceOld = entityStateOld.Presence
                    let boundsOld = entityState.Bounds
                    let world = World.setEntityState entityState entity world
                    let world = World.updateEntityInEntityTree visibleOld staticOld lightProbeOld lightOld presenceOld boundsOld entity world
                    Right (World.getEntityState entity world, world)
                | None -> Right (entityState, world)
            | None -> Left ("Failure to remove facet '" + facetName + "' from entity.")

        static member private tryAddFacet facetName (entityState : EntityState) entityOpt world =
            match World.tryGetFacet facetName world with
            | Right facet ->
                let entityDispatchers = World.getEntityDispatchers world
                if World.isFacetCompatibleWithEntity entityDispatchers facet entityState then
                    let entityState =
                        let facetNames = Set.add facetName entityState.FacetNames
                        let facets = Array.add facet entityState.Facets
                        let entityState = if entityState.Imperative then entityState else EntityState.diverge entityState
                        entityState.FacetNames <- facetNames
                        entityState.Facets <- facets
                        entityState
                    let entityState = Reflection.attachProperties EntityState.diverge facet entityState world
                    match entityOpt with
                    | Some entity ->
                        let entityStateOld = entityState
                        let visibleOld = entityState.VisibleSpatial
                        let staticOld = entityStateOld.Static && not entityState.AlwaysUpdate
                        let lightProbeOld = entityStateOld.LightProbe
                        let lightOld = entityStateOld.Light
                        let presenceOld = entityStateOld.Presence
                        let boundsOld = entityState.Bounds
                        let world = World.setEntityState entityState entity world
                        let world = World.updateEntityInEntityTree visibleOld staticOld lightProbeOld lightOld presenceOld boundsOld entity world
                        let world = facet.Register (entity, world)
                        let world =
                            if WorldModule.getSelected entity world
                            then facet.RegisterPhysics (entity, world)
                            else world
                        Right (World.getEntityState entity world, world)
                    | None -> Right (entityState, world)
                else Left ("Facet '" + getTypeName facet + "' is incompatible with entity '" + scstring entityState.Surnames + "'.")
            | Left error -> Left error

        static member private tryRemoveFacets facetNamesToRemove entityState entityOpt world =
            Set.fold
                (fun eitherEntityWorld facetName ->
                    match eitherEntityWorld with
                    | Right (entityState, world) -> World.tryRemoveFacet facetName entityState entityOpt world
                    | Left _ as left -> left)
                (Right (entityState, world))
                facetNamesToRemove

        static member private tryAddFacets facetNamesToAdd entityState entityOpt world =
            Set.fold
                (fun eitherEntityStateWorld facetName ->
                    match eitherEntityStateWorld with
                    | Right (entityState, world) -> World.tryAddFacet facetName entityState entityOpt world
                    | Left _ as left -> left)
                (Right (entityState, world))
                facetNamesToAdd

        static member private updateEntityPublishEventFlag setFlag entity eventAddress world =
            let publishEvent =
                match UMap.tryFind eventAddress (World.getSubscriptions world) with
                | Some subscriptions ->
                    if OMap.isEmpty subscriptions
                    then failwithumf () // NOTE: event system is defined to clean up all empty subscription entries
                    else true
                | None -> false
            if World.getEntityExists entity world
            then setFlag publishEvent entity world
            else struct (false, world)

        static member internal trySetFacetNames facetNames entityState entityOpt world =
            let intrinsicFacetNames = World.getEntityIntrinsicFacetNames entityState
            let extrinsicFacetNames = Set.fold (flip Set.remove) facetNames intrinsicFacetNames
            let facetNamesToRemove = Set.difference entityState.FacetNames extrinsicFacetNames
            let facetNamesToAdd = Set.difference extrinsicFacetNames entityState.FacetNames
            match World.tryRemoveFacets facetNamesToRemove entityState entityOpt world with
            | Right (entityState, world) -> World.tryAddFacets facetNamesToAdd entityState entityOpt world
            | Left _ as left -> left

        static member internal trySynchronizeFacetsToNames facetNamesOld entityState entityOpt world =
            let facetNamesToRemove = Set.difference facetNamesOld entityState.FacetNames
            let facetNamesToAdd = Set.difference entityState.FacetNames facetNamesOld
            match World.tryRemoveFacets facetNamesToRemove entityState entityOpt world with
            | Right (entityState, world) -> World.tryAddFacets facetNamesToAdd entityState entityOpt world
            | Left _ as left -> left

        static member internal attachIntrinsicFacetsViaNames entityState world =
            let entityDispatchers = World.getEntityDispatchers world
            let facets = World.getFacets world
            Reflection.attachIntrinsicFacets EntityState.diverge entityDispatchers facets entityState.Dispatcher entityState world

        static member internal applyEntityOverlay overlayerOld overlayer world entity =
            let entityState = World.getEntityState entity world
            match entityState.OverlayNameOpt with
            | Some overlayName ->
                let facetNamesOld = entityState.FacetNames
                let entityState = Overlayer.applyOverlayToFacetNames EntityState.diverge overlayName overlayName entityState overlayerOld overlayer
                match World.trySynchronizeFacetsToNames facetNamesOld entityState (Some entity) world with
                | Right (entityState, world) ->
                    let entityStateOld = entityState
                    let visibleOld = entityState.VisibleSpatial
                    let staticOld = entityStateOld.Static && not entityState.AlwaysUpdate
                    let lightProbeOld = entityStateOld.LightProbe
                    let lightOld = entityStateOld.Light
                    let presenceOld = entityStateOld.Presence
                    let boundsOld = entityState.Bounds
                    let facetNames = World.getEntityFacetNamesReflectively entityState
                    let entityState = Overlayer.applyOverlay6 EntityState.diverge overlayName overlayName facetNames entityState overlayerOld overlayer
                    let world = World.setEntityState entityState entity world
                    World.updateEntityInEntityTree visibleOld staticOld lightProbeOld lightOld presenceOld boundsOld entity world
                | Left error -> Log.info ("There was an issue in applying a reloaded overlay: " + error); world
            | None -> world

        static member internal tryGetEntityXtensionProperty (propertyName, entity, world, property : _ outref) =
            let entityStateOpt = World.getEntityStateOpt entity world
            match entityStateOpt :> obj with
            | null -> false
            | _ -> EntityState.tryGetProperty (propertyName, entityStateOpt, &property)

        static member internal tryGetEntityProperty (propertyName, entity, world, property : _ outref) =
            let entityStateOpt = World.getEntityStateOpt entity world
            match entityStateOpt :> obj with
            | null -> false
            | _ ->
                match EntityGetters.TryGetValue propertyName with
                | (true, getter) -> property <- getter entity world; true
                | (false, _) ->
                    if EntityState.tryGetProperty (propertyName, entityStateOpt, &property) then
                        if EntityState.containsRuntimeProperties entityStateOpt then
                            match property.PropertyValue with
                            | :? DesignerProperty as dp -> property <- { PropertyType = dp.DesignerType; PropertyValue = dp.DesignerValue }; true
                            | :? ComputedProperty as cp -> property <- { PropertyType = cp.ComputedType; PropertyValue = cp.ComputedGet (entity :> obj) (world :> obj) }; true
                            | _ -> true
                        else true
                    else false

        static member internal getEntityXtensionValue<'a> propertyName entity world =
            let entityStateOpt = World.getEntityStateOpt entity world
            match entityStateOpt :> obj with
            | null -> failwithf "Could not find entity '%s'." (scstring entity)
            | _ ->
                let mutable property = Unchecked.defaultof<_>
                if EntityState.tryGetProperty (propertyName, entityStateOpt, &property) then
                    let valueObj =
                        match property.PropertyValue with
                        | :? DesignerProperty as dp -> dp.DesignerValue
                        | :? ComputedProperty as cp -> cp.ComputedGet entity world
                        | _ -> property.PropertyValue
                    match valueObj with
                    | :? 'a as value -> value
                    | null -> null :> obj :?> 'a
                    | value -> value |> valueToSymbol |> symbolToValue
                else
                    let value =
                        match entityStateOpt.OverlayNameOpt with
                        | Some overlayName ->
                            match World.tryGetOverlayerPropertyValue propertyName typeof<'a> overlayName entityStateOpt.FacetNames world with
                            | Some value -> value :?> 'a
                            | None ->
                                let definitions = Reflection.getPropertyDefinitions (getType entityStateOpt.Dispatcher)
                                match List.tryFind (fun (pd : PropertyDefinition) -> pd.PropertyName = propertyName) definitions with
                                | Some definition ->
                                    match definition.PropertyExpr with
                                    | DefineExpr value -> value :?> 'a
                                    | VariableExpr eval -> eval world :?> 'a
                                    | ComputedExpr property -> property.ComputedGet entity world :?> 'a
                                | None -> failwithumf ()
                        | None ->
                            let definitions = Reflection.getPropertyDefinitions (getType entityStateOpt.Dispatcher)
                            match List.tryFind (fun (pd : PropertyDefinition) -> pd.PropertyName = propertyName) definitions with
                            | Some definition ->
                                match definition.PropertyExpr with
                                | DefineExpr value -> value :?> 'a
                                | VariableExpr eval -> eval world :?> 'a
                                | ComputedExpr property -> property.ComputedGet entity world :?> 'a
                            | None -> failwithumf ()
                    let property = { PropertyType = typeof<'a>; PropertyValue = value }
                    entityStateOpt.Xtension <- Xtension.attachProperty propertyName property entityStateOpt.Xtension
                    value

        static member internal getEntityProperty propertyName entity world =
            let mutable property = Unchecked.defaultof<_>
            if World.tryGetEntityProperty (propertyName, entity, world, &property) then property
            else failwithf "Could not find property '%s'." propertyName

        static member internal trySetEntityXtensionPropertyWithoutEvent propertyName (property : Property) entityState entity world =
            let mutable propertyOld = Unchecked.defaultof<_>
            match EntityState.tryGetProperty (propertyName, entityState, &propertyOld) with
            | true ->
                if EntityState.containsRuntimeProperties entityState then
                    match propertyOld.PropertyValue with
                    | :? DesignerProperty as dp ->
                        let previous = dp.DesignerValue
                        if property.PropertyValue =/= previous then
                            let property = { property with PropertyValue = { dp with DesignerValue = property.PropertyValue }}
                            match EntityState.trySetProperty propertyName property entityState with
                            | struct (true, entityState) -> struct (true, true, previous, if entityState.Imperative then world else World.setEntityState entityState entity world)
                            | struct (false, _) -> struct (false, false, previous, world)
                        else (true, false, previous, world)
                    | :? ComputedProperty as cp ->
                        match cp.ComputedSetOpt with
                        | Some computedSet ->
                            let previous = cp.ComputedGet (box entity) (box world)
                            if property.PropertyValue =/= previous
                            then struct (true, true, previous, computedSet property.PropertyValue entity world :?> World)
                            else struct (true, false, previous, world)
                        | None -> struct (false, false, Unchecked.defaultof<_>, world)
                    | _ ->
                        let previous = propertyOld.PropertyValue
                        if property.PropertyValue =/= previous then
                            if entityState.Imperative then
                                propertyOld.PropertyValue <- property.PropertyValue
                                struct (true, true, previous, world)
                            else
                                match EntityState.trySetProperty propertyName property entityState with
                                | struct (true, entityState) -> (true, true, previous, if entityState.Imperative then world else World.setEntityState entityState entity world)
                                | struct (false, _) -> struct (false, false, previous, world)
                        else struct (true, false, previous, world)
                else
                    let previous = propertyOld.PropertyValue
                    if CoreOperators.(=/=) property.PropertyValue previous then
                        if entityState.Imperative then
                            propertyOld.PropertyValue <- property.PropertyValue
                            struct (true, true, previous, world)
                        else
                            match EntityState.trySetProperty propertyName property entityState with
                            | struct (true, entityState) -> (true, true, previous, if entityState.Imperative then world else World.setEntityState entityState entity world)
                            | struct (false, _) -> struct (false, false, previous, world)
                    else struct (true, false, previous, world)
            | false -> struct (false, false, Unchecked.defaultof<_>, world)

        static member internal trySetEntityXtensionPropertyFast propertyName property entity world =
            let entityStateOpt = World.getEntityStateOpt entity world
            if notNull (entityStateOpt :> obj) then
                match World.trySetEntityXtensionPropertyWithoutEvent propertyName property entityStateOpt entity world with
                | struct (true, changed, previous, world) ->
                    if changed
                    then World.publishEntityChange propertyName previous property.PropertyValue entityStateOpt.PublishChangeEvents entity world
                    else world
                | struct (false, _, _, world) -> world
            else world

        static member internal trySetEntityXtensionProperty propertyName property entity world =
            let entityStateOpt = World.getEntityStateOpt entity world
            if notNull (entityStateOpt :> obj) then
                match World.trySetEntityXtensionPropertyWithoutEvent propertyName property entityStateOpt entity world with
                | struct (true, changed, previous, world) ->
                    let world =
                        if changed
                        then World.publishEntityChange propertyName previous property.PropertyValue entityStateOpt.PublishChangeEvents entity world
                        else world
                    struct (true, changed, world)
                | struct (false, changed, _, world) -> struct (false, changed, world)
            else struct (false, false, world)

        static member internal setEntityXtensionPropertyWithoutEvent propertyName property entity world =
            let entityState = World.getEntityState entity world
            match World.trySetEntityXtensionPropertyWithoutEvent propertyName property entityState entity world with
            | struct (true, changed, _, world) -> struct (true, changed, world)
            | struct (false, _, _, _) -> failwithf "Could not find property '%s'." propertyName

        static member internal setEntityXtensionValue<'a> propertyName (value : 'a) entity world =
            let entityStateOpt = World.getEntityStateOpt entity world
            if notNull (entityStateOpt :> obj) then
                let entityState = entityStateOpt
                let propertyOld = EntityState.getProperty propertyName entityState
                let mutable previous = Unchecked.defaultof<obj> // OPTIMIZATION: avoid passing around structs.
                let mutable changed = false // OPTIMIZATION: avoid passing around structs.
                let world =
                    if EntityState.containsRuntimeProperties entityState then
                        match propertyOld.PropertyValue with
                        | :? DesignerProperty as dp ->
                            previous <- dp.DesignerValue
                            if value =/= previous then
                                changed <- true
                                let property = { propertyOld with PropertyValue = { dp with DesignerValue = value }}
                                let entityState = EntityState.setProperty propertyName property entityState
                                if entityState.Imperative then world else World.setEntityState entityState entity world
                            else world
                        | :? ComputedProperty as cp ->
                            match cp.ComputedSetOpt with
                            | Some computedSet ->
                                previous <- cp.ComputedGet (box entity) (box world)
                                if value =/= previous then
                                    changed <- true
                                    computedSet propertyOld.PropertyValue entity world :?> World
                                else world
                            | None -> world
                        | _ ->
                            previous <- propertyOld.PropertyValue
                            if value =/= previous then
                                changed <- true
                                if entityState.Imperative then
                                    propertyOld.PropertyValue <- value
                                    world
                                else
                                    let property = { propertyOld with PropertyValue = value }
                                    let entityState = EntityState.setProperty propertyName property entityState
                                    if entityState.Imperative then world else World.setEntityState entityState entity world
                            else world
                    else
                        previous <- propertyOld.PropertyValue
                        if value =/= previous then
                            changed <- true
                            if entityState.Imperative then
                                propertyOld.PropertyValue <- value
                                world
                            else
                                let property = { propertyOld with PropertyValue = value }
                                let entityState = EntityState.setProperty propertyName property entityState
                                if entityState.Imperative then world else World.setEntityState entityState entity world
                        else world
                if changed
                then World.publishEntityChange propertyName previous value entityStateOpt.PublishChangeEvents entity world
                else world
            else failwithf "Could not find entity '%s'." (scstring entity)

        static member internal setEntityXtensionProperty propertyName property entity world =
            match World.trySetEntityXtensionProperty propertyName property entity world with
            | struct (true, changed, world) -> struct (changed, world)
            | struct (false, _, _) -> failwithf "Could not find property '%s'." propertyName

        static member internal trySetEntityPropertyFast propertyName property entity world =
            match EntitySetters.TryGetValue propertyName with
            | (true, setter) ->
                if World.getEntityExists entity world
                then setter property entity world |> snd'
                else world
            | (false, _) -> World.trySetEntityXtensionPropertyFast propertyName property entity world

        static member internal trySetEntityProperty propertyName property entity world =
            match EntitySetters.TryGetValue propertyName with
            | (true, setter) ->
                if World.getEntityExists entity world then
                    let struct (changed, world) = setter property entity world
                    struct (true, changed, world)
                else (false, false, world)
            | (false, _) -> World.trySetEntityXtensionProperty propertyName property entity world

        static member internal setEntityPropertyFast propertyName property entity world =
            match EntitySetters.TryGetValue propertyName with
            | (true, setter) -> setter property entity world |> snd'
            | (false, _) -> World.trySetEntityXtensionPropertyFast propertyName property entity world

        static member internal setEntityProperty propertyName property entity world =
            match World.trySetEntityProperty propertyName property entity world with
            | struct (true, changed, world) -> struct (changed, world)
            | struct (false, _, _) -> failwithf "Could not find property '%s'." propertyName

        static member internal attachEntityProperty propertyName property entity world =
            if World.getEntityExists entity world then
                let entityState = World.getEntityState entity world
                let entityState = EntityState.attachProperty propertyName property entityState
                let world = World.setEntityState entityState entity world
                World.publishEntityChange propertyName property.PropertyValue property.PropertyValue entityState.PublishChangeEvents entity world
            else failwith ("Cannot attach entity property '" + propertyName + "'; entity '" + scstring entity + "' is not found.")

        static member internal detachEntityProperty propertyName entity world =
            if World.getEntityExists entity world then
                let entityState = World.getEntityState entity world
                let entityState = EntityState.detachProperty propertyName entityState
                World.setEntityState entityState entity world
            else failwith ("Cannot detach entity property '" + propertyName + "'; entity '" + scstring entity + "' is not found.")

        static member internal getEntityDefaultOverlayName dispatcherName world =
            match World.tryGetRoutedOverlayNameOpt dispatcherName world with
            | Some _ as opt -> opt
            | None -> Some dispatcherName

        static member internal getEntityInView2dAbsolute entity world =
            let entityState = World.getEntityState entity world
            let mutable transform = &entityState.Transform
            let presence = transform.Presence
            presence.OmnipresentType || World.boundsInView2dAbsolute transform.Bounds2d.Box2 world

        static member internal getEntityInView2dRelative entity world =
            let entityState = World.getEntityState entity world
            let mutable transform = &entityState.Transform
            let presence = transform.Presence
            presence.OmnipresentType || World.boundsInView2dRelative transform.Bounds2d.Box2 world

        static member internal getEntityInPlay2dAbsolute entity world =
            World.getEntityInView2dAbsolute entity world

        static member internal getEntityInPlay2dRelative entity world =
            World.getEntityInView2dRelative entity world

        static member internal getEntityInPlay3d entity world =
            let entityState = World.getEntityState entity world
            let mutable transform = &entityState.Transform
            let presence = transform.Presence
            presence.OmnipresentType || World.boundsInPlay3d transform.Bounds3d world

        static member internal getEntityInView3d entity world =
            let entityState = World.getEntityState entity world
            let lightProbe = entityState.Dispatcher.LightProbe
            let light = entityState.Dispatcher.Light
            let mutable transform = &entityState.Transform
            let presence = transform.Presence
            presence.OmnipresentType || World.boundsInView3d lightProbe light presence transform.Bounds3d world

        static member internal getEntityAttributesInferred (entity : Entity) world =
            let dispatcher = World.getEntityDispatcher entity world
            let facets = World.getEntityFacets entity world
            let attributes = dispatcher.GetAttributesInferred (entity, world)
            Array.fold
                (fun attributes (facet : Facet) ->
                    let attributes2 = facet.GetAttributesInferred (entity, world)
                    AttributesInferred.choose attributes attributes2)
                attributes
                facets

        static member internal getEntitySortingPriority2d entity world =
            let entityState = World.getEntityState entity world
            { SortElevation = entityState.Transform.Elevation
              SortHorizon = entityState.Transform.Horizon
              SortTarget = entity }

        static member internal autoBoundsEntity entity world =
            let attributes = World.getEntityAttributesInferred entity world
            let world = World.setEntitySize attributes.SizeInferred entity world |> snd'
            let world = World.setEntityOffset attributes.OffsetInferred entity world |> snd'
            world

        static member internal rayCastEntity ray (entity : Entity) world =
            let facets = World.getEntityFacets entity world
            let dispatcher = World.getEntityDispatcher entity world
            let intersectionsFacets = facets |> Array.map (fun facet -> facet.RayCast (ray, entity, world)) |> Array.concat
            let intersectionsDispatcher = dispatcher.RayCast (ray, entity, world)
            let intersections = Array.append intersectionsFacets intersectionsDispatcher
            Array.sort intersections

        static member internal updateEntityPublishUpdateFlag entity world =
            World.updateEntityPublishEventFlag World.setEntityPublishUpdates entity (atooa (Events.UpdateEvent --> entity)) world

        static member internal divergeEntity entity world =
            let entityState = World.getEntityState entity world
            let entityState = EntityState.diverge entityState
            World.setEntityState entityState entity world

        static member internal registerEntity entity world =
            let facets = World.getEntityFacets entity world
            let world =
                Array.fold (fun world (facet : Facet) ->
                    let world = facet.Register (entity, world)
                    if WorldModule.getSelected entity world
                    then facet.RegisterPhysics (entity, world)
                    else world)
                    world facets
            let dispatcher = World.getEntityDispatcher entity world : EntityDispatcher
            let world = dispatcher.Register (entity, world)
            let struct (_, world) = World.updateEntityPublishUpdateFlag entity world
            let eventTrace = EventTrace.debug "World" "registerEntity" "Register" EventTrace.empty
            let eventAddresses = EventGraph.getEventAddresses1 (Events.RegisterEvent --> entity)
            let world = Array.fold (fun world eventAddress -> World.publishPlus () eventAddress eventTrace entity false false world) world eventAddresses
            let eventTrace = EventTrace.debug "World" "registerEntity" "LifeCycle" EventTrace.empty
            let world = World.publishPlus (RegisterData entity) (Events.LifeCycleEvent (nameof Entity) --> Nu.Game.Handle) eventTrace entity false false world
            world

        static member internal unregisterEntity (entity : Entity) world =
            let eventTrace = EventTrace.debug "World" "unregisterEntity" "LifeCycle" EventTrace.empty
            let world = World.publishPlus (UnregisteringData entity) (Events.LifeCycleEvent (nameof Entity) --> Nu.Game.Handle) eventTrace entity false false world
            let eventTrace = EventTrace.debug "World" "unregister" "Unregistering" EventTrace.empty
            let eventAddresses = EventGraph.getEventAddresses1 (Events.UnregisteringEvent --> entity)
            let world = Array.fold (fun world eventAddress -> World.publishPlus () eventAddress eventTrace entity false false world) world eventAddresses
            let facets = World.getEntityFacets entity world
            let world =
                Array.fold (fun world (facet : Facet) ->
                    let world = facet.Unregister (entity, world)
                    if WorldModule.getSelected entity world
                    then facet.UnregisterPhysics (entity, world)
                    else world)
                    world facets
            let dispatcher = World.getEntityDispatcher entity world : EntityDispatcher
            dispatcher.Unregister (entity, world)

        static member internal registerEntityPhysics entity world =
            let facets = World.getEntityFacets entity world
            Array.fold (fun world (facet : Facet) -> facet.RegisterPhysics (entity, world)) world facets

        static member internal unregisterEntityPhysics entity world =
            let facets = World.getEntityFacets entity world
            Array.fold (fun world (facet : Facet) -> facet.UnregisterPhysics (entity, world)) world facets

        static member internal propagateEntityPhysics entity world =
            let world = World.unregisterEntityPhysics entity world
            let world = World.registerEntityPhysics entity world
            world

        static member internal addEntity entityState entity world =

            // add entity only if it is new or is explicitly able to be replaced
            if not (World.getEntityExists entity world) then

                // add entity to world
                let world = World.addEntityState entityState entity world

                // update mount hierarchy
                let mountOpt = World.getEntityMountOpt entity world
                let world = World.addEntityToMounts mountOpt entity world

                // update propagation hierarchy
                let propagationSourceOpt = World.getEntityPropagationSourceOpt entity world
                let world =
                    match propagationSourceOpt with
                    | Some origin -> World.addEntityToPropagationTargets origin entity world
                    | None -> world

                // mutate respective spatial tree if entity is selected
                if WorldModule.getSelected entity world then
                    if World.getEntityIs2d entity world then
                        let quadtree = World.getQuadtree world
                        let entityState = World.getEntityState entity world
                        let element = Quadelement.make entityState.VisibleSpatial entityState.StaticSpatial entity
                        Quadtree.addElement entityState.PresenceSpatial entityState.Bounds.Box2 element quadtree
                    else
                        let octree = World.getOctree world
                        let entityState = World.getEntityState entity world
                        let element = Octelement.make entityState.VisibleSpatial entityState.StaticSpatial entityState.LightProbe entityState.Light entityState.PresenceSpatial entityState.Bounds entity
                        Octree.addElement entityState.PresenceSpatial entityState.Bounds element octree

                // register entity
                World.registerEntity entity world

            // handle failure
            else failwith ("Adding an entity that the world already contains '" + scstring entity + "'.")

        static member internal destroyEntityImmediateInternal recur entity world =

            // attempt to remove from destruction list
            let world = World.tryRemoveSimulantFromDestruction entity world

            // ensure entity exists in the world
            if World.getEntityExists entity world then

                // cache entity children for later possible destruction
                let children = World.getEntityChildren entity world

                // update mount hierarchy
                let world = World.setEntityMountOpt None entity world |> snd'

                // update propagation hierarchy
                let world = World.setEntityPropagationSourceOpt None entity world |> snd'

                // unregister entity
                let world = World.unregisterEntity entity world

                // destroy any scheduled tasklets
                let world = World.removeTasklets entity world

                // mutate respective entity tree if entity is selected
                if WorldModule.getSelected entity world then
                    if World.getEntityIs2d entity world then
                        let quadtree = World.getQuadtree world
                        let entityState = World.getEntityState entity world
                        let element = Quadelement.make entityState.VisibleSpatial entityState.StaticSpatial entity
                        Quadtree.removeElement entityState.PresenceSpatial entityState.Bounds.Box2 element quadtree
                    else
                        let octree = World.getOctree world
                        let entityState = World.getEntityState entity world
                        let element = Octelement.make entityState.VisibleSpatial entityState.StaticSpatial entityState.LightProbe entityState.Light entityState.PresenceSpatial entityState.Bounds entity
                        Octree.removeElement entityState.PresenceSpatial entityState.Bounds element octree

                // remove cached entity event addresses
                EventGraph.cleanEventAddressCache entity.EntityAddress

                // invalidate entity state
                let entityState = World.getEntityState entity world
                entityState.Invalidated <- true

                // remove the entity from the world
                let world = World.removeEntityState entity world

                // destroy children when recurring
                if recur then
                    Seq.fold (fun world child ->
                        World.destroyEntityImmediateInternal recur child world)
                        world children
                else world

            // pass
            else world

        /// Destroy an entity in the world immediately. Can be dangerous if existing in-flight publishing depends on
        /// the entity's existence. Consider using World.destroyEntity instead.
        static member destroyEntityImmediate entity world =
            World.destroyEntityImmediateInternal true entity world

        /// Create an entity and add it to the world.
        static member createEntity5 dispatcherName overlayDescriptor surnames (group : Group) world =

            // find the entity's dispatcher
            let dispatcherMap = World.getEntityDispatchers world
            let dispatcher =
                match Map.tryFind dispatcherName dispatcherMap with
                | Some dispatcher -> dispatcher
                | None -> failwith ("Could not find an EntityDispatcher named '" + dispatcherName + "'.")

            // compute the optional overlay name
            let overlayNameDefault = Overlay.dispatcherNameToOverlayName dispatcherName
            let overlayNameOpt =
                match overlayDescriptor with
                | NoOverlay -> None
                | RoutedOverlay -> World.tryGetRoutedOverlayNameOpt dispatcherName world
                | DefaultOverlay -> Some (Option.defaultValue overlayNameDefault (World.tryGetRoutedOverlayNameOpt dispatcherName world))
                | ExplicitOverlay overlayName -> Some overlayName

            // make the bare entity state (with name as id if none is provided)
            let entityState = EntityState.make (World.getImperative world) surnames overlayNameOpt dispatcher

            // attach the entity state's intrinsic properties
            let facetMap = World.getFacets world
            let dispatcherType = getType dispatcher
            let dispatcherTypes = dispatcherType :: Reflection.getBaseTypesExceptObject dispatcherType |> List.rev
            let entityState =
                dispatcherTypes |>
                List.map (fun ty -> (Reflection.getIntrinsicFacetNamesNoInherit ty, ty)) |>
                List.fold (fun entityState (facetNames, ty) -> 
                    let entityState = Reflection.attachIntrinsicFacetsViaNames id dispatcherMap facetMap facetNames entityState world
                    let definitions = Reflection.getPropertyDefinitionsNoInherit ty
                    Reflection.attachPropertiesViaDefinitions id definitions entityState world)
                    entityState

            // apply the entity state's overlay to its facet names
            let overlayer = World.getOverlayer world
            let entityState =
                match overlayNameOpt with
                | Some overlayName ->

                    // apply overlay to facets
                    let entityState = Overlayer.applyOverlayToFacetNames id dispatcherName overlayName entityState overlayer overlayer

                    // synchronize the entity's facets (and attach their properties)
                    match World.trySynchronizeFacetsToNames Set.empty entityState None world with
                    | Right (entityState, _) -> entityState
                    | Left error -> Log.error error; entityState
                | None -> entityState

            // apply the entity state's overlay if exists
            let entityState =
                match entityState.OverlayNameOpt with
                | Some overlayName ->
                    // OPTIMIZATION: apply overlay only when it will change something
                    if overlayNameDefault <> overlayName then
                        let facetNames = World.getEntityFacetNamesReflectively entityState
                        Overlayer.applyOverlay id overlayNameDefault overlayName facetNames entityState overlayer
                    else entityState
                | None -> entityState

            // populate local angles value from local rotation
            entityState.AnglesLocal <- entityState.RotationLocal.RollPitchYaw

            // make entity address
            let entityAddress = group.GroupAddress <-- rtoa<Entity> entityState.Surnames

            // make entity reference
            let entity = Entity entityAddress

            // add entity's state to world
            let world =
                if World.getEntityExists entity world then
                    if World.getEntityDestroying entity world
                    then World.destroyEntityImmediate entity world
                    else failwith ("Entity '" + scstring entity + "' already exists and cannot be created."); world
                else world
            let world = World.addEntity entityState entity world

            // update publish update flag
            let world = World.updateEntityPublishUpdateFlag entity world |> snd'

            // process entity first time if in the middle of simulant update phase
            let world = if WorldModule.UpdatingSimulants then WorldModule.tryProcessEntity entity world else world

            // propagate properties
            let world =
                if World.getEntityMounted entity world then
                    let world = World.propagateEntityAffineMatrix entity world
                    let world = World.propagateEntityElevation entity world
                    let world = World.propagateEntityEnabled entity world
                    let world = World.propagateEntityVisible entity world
                    world
                else world

            // insert a propagated descriptor if needed
            let world =
                match World.getEntityPropagatedDescriptorOpt entity world with
                | None when World.hasPropagationTargets entity world ->
                    let propagatedDescriptor = World.writeEntity false EntityDescriptor.empty entity world
                    World.setEntityPropagatedDescriptorOpt (Some propagatedDescriptor) entity world |> snd'
                | Some _ | None -> world

            // fin
            (entity, world)

        /// Create an entity from a simulant descriptor.
        static member createEntity4 overlayDescriptor descriptor group world =
            let (entity, world) =
                World.createEntity5 descriptor.SimulantDispatcherName overlayDescriptor descriptor.SimulantSurnamesOpt group world
            let world =
                List.fold (fun world (propertyName, property) ->
                    World.setEntityProperty propertyName property entity world |> snd')
                    world descriptor.SimulantProperties
            let world =
                if WorldModule.getSelected entity world
                then World.propagateEntityPhysics entity world
                else world
            (entity, world)

        /// Create an entity and add it to the world.
        static member createEntity<'d when 'd :> EntityDispatcher> overlayDescriptor surnamesOpt group world =
            World.createEntity5 typeof<'d>.Name overlayDescriptor surnamesOpt group world

        /// Rename an entity. Note that since this destroys the renamed entity immediately, you should not call this
        /// inside an event handler that involves the reassigned entity itself. Note this also renames all of its
        /// descendents accordingly.
        static member renameEntityImmediate source (destination : Entity) world =
            let entityStateOpt = World.getEntityStateOpt source world
            match entityStateOpt :> obj with
            | null -> world
            | _ ->
                let entityState = { entityStateOpt with Id = Gen.id64; Surnames = destination.Surnames; Content = EntityContent.empty }
                let children = World.getEntityChildren source world
                let order = World.getEntityOrder source world
                let world = World.destroyEntityImmediateInternal false source world
                let world = World.addEntity entityState destination world
                let world = World.setEntityOrder order destination world |> snd'
                let world =
                    Seq.fold (fun world (child : Entity) ->
                        let destination = destination / child.Name
                        World.renameEntityImmediate child destination world)
                        world children
                let world = if WorldModule.UpdatingSimulants then WorldModule.tryProcessEntity destination world else world
                let world =
                    Seq.fold (fun world target ->
                        if World.getEntityExists target world
                        then World.setEntityPropagationSourceOpt (Some destination) target world |> snd'
                        else world)
                        world (World.getPropagationTargets source world)
                let world =
                    match World.getEntityPropagatedDescriptorOpt destination world with
                    | None when World.hasPropagationTargets destination world ->
                        let propagatedDescriptor = World.writeEntity false EntityDescriptor.empty destination world
                        World.setEntityPropagatedDescriptorOpt (Some propagatedDescriptor) destination world |> snd'
                    | Some _ | None -> world
                world

        /// Rename an entity.
        static member renameEntity source destination world =
            World.frame (World.renameEntityImmediate source destination) Game.Handle world

        /// Change the dispatcher of the given entity.
        static member changeEntityDispatcher dispatcherName entity world =
            let dispatcherNameCurrent = getTypeName (World.getEntityDispatcher entity world)
            if dispatcherNameCurrent <> dispatcherName then
                let dispatchers = World.getEntityDispatchers world
                if dispatchers.ContainsKey dispatcherName then
                    let entityDescriptor = World.writeEntity true EntityDescriptor.empty entity world
                    let entityDescriptor = { entityDescriptor with EntityDispatcherName = dispatcherName }
                    let order = World.getEntityOrder entity world
                    let world = World.destroyEntityImmediate entity world
                    let world = World.readEntity entityDescriptor (Some entity.Name) entity.Parent world |> snd
                    let world = World.setEntityOrder order entity world |> snd'
                    let world = World.autoBoundsEntity entity world
                    world
                else world
            else world

        /// Write an entity to an entity descriptor.
        static member writeEntity writePropagationHistory (entityDescriptor : EntityDescriptor) (entity : Entity) world =
            let overlayer = World.getOverlayer world
            let entityState = World.getEntityState entity world
            let entityDispatcherName = getTypeName entityState.Dispatcher
            let entityDescriptor = { entityDescriptor with EntityDispatcherName = entityDispatcherName }
            let entityFacetNames = World.getEntityFacetNamesReflectively entityState
            let overlaySymbolsOpt =
                match entityState.OverlayNameOpt with
                | Some overlayName -> Some (Overlayer.getOverlaySymbols overlayName entityFacetNames overlayer)
                | None -> None
            let shouldWriteProperty = fun propertyName propertyType (propertyValue : obj) ->
                if propertyName = Constants.Engine.OverlayNameOptPropertyName && propertyType = typeof<string option> then
                    let defaultOverlayNameOpt = World.getEntityDefaultOverlayName entityDispatcherName world
                    defaultOverlayNameOpt <> (propertyValue :?> string option)
                else
                    match overlaySymbolsOpt with
                    | Some overlaySymbols -> Overlayer.shouldPropertySerialize propertyName propertyType entityState overlaySymbols
                    | None -> true
            let entityProperties = Reflection.writePropertiesFromTarget shouldWriteProperty entityDescriptor.EntityProperties entityState
            let entityProperties =
                if not writePropagationHistory
                then Map.remove Constants.Engine.PropagatedDescriptorOptPropertyName entityProperties
                else entityProperties
            let entityDescriptor = { entityDescriptor with EntityProperties = entityProperties }
            let entityDescriptor =
                if not (Gen.isNameGenerated entity.Name)
                then EntityDescriptor.setNameOpt (Some entity.Name) entityDescriptor
                else entityDescriptor
            let entities = World.getEntityChildren entity world
            { entityDescriptor with EntityDescriptors = World.writeEntities writePropagationHistory entities world }

        /// Write multiple entities to a group descriptor.
        static member writeEntities writePropagationHistory entities world =
            entities |>
            Seq.sortBy (fun (entity : Entity) -> World.getEntityOrder entity world) |>
            Seq.filter (fun (entity : Entity) -> World.getEntityPersistent entity world && not (World.getEntityProtected entity world)) |>
            Seq.fold (fun entityDescriptors entity -> World.writeEntity writePropagationHistory EntityDescriptor.empty entity world :: entityDescriptors) [] |>
            Seq.rev |>
            Seq.toList

        /// Write an entity to a file.
        static member writeEntityToFile writePropagationHistory (filePath : string) enity world =
            let filePathTmp = filePath + ".tmp"
            let prettyPrinter = (SyntaxAttribute.defaultValue typeof<GameDescriptor>).PrettyPrinter
            let enityDescriptor = World.writeEntity writePropagationHistory EntityDescriptor.empty enity world
            let enityDescriptorStr = scstring enityDescriptor
            let enityDescriptorPretty = PrettyPrinter.prettyPrint enityDescriptorStr prettyPrinter
            File.WriteAllText (filePathTmp, enityDescriptorPretty)
            File.Delete filePath
            File.Move (filePathTmp, filePath)

        /// Read an entity from an entity descriptor.
        static member readEntity entityDescriptor (nameOpt : string option) (parent : Simulant) world =

            // make the dispatcher
            let dispatcherMap = World.getEntityDispatchers world
            let dispatcherName = entityDescriptor.EntityDispatcherName
            let (dispatcherName, dispatcher) =
                match Map.tryFind dispatcherName dispatcherMap with
                | Some dispatcher -> (dispatcherName, dispatcher)
                | None -> failwith ("Could not find an EntityDispatcher named '" + dispatcherName + "'.")

            // get the default overlay name option
            let defaultOverlayNameOpt = World.getEntityDefaultOverlayName dispatcherName world

            // make the bare entity state with name as id
            let entityState = EntityState.make (World.getImperative world) None defaultOverlayNameOpt dispatcher

            // attach the entity state's intrinsic properties
            let facetMap = World.getFacets world
            let dispatcherType = getType dispatcher
            let dispatcherTypes = dispatcherType :: Reflection.getBaseTypesExceptObject dispatcherType |> List.rev
            let entityState =
                dispatcherTypes |>
                List.map (fun ty -> (Reflection.getIntrinsicFacetNamesNoInherit ty, ty)) |>
                List.fold (fun entityState (facetNames, ty) -> 
                    let entityState = Reflection.attachIntrinsicFacetsViaNames id dispatcherMap facetMap facetNames entityState world
                    let definitions = Reflection.getPropertyDefinitionsNoInherit ty
                    Reflection.attachPropertiesViaDefinitions id definitions entityState world)
                    entityState

            // read the entity state's overlay and apply it to its facet names if applicable
            let overlayer = World.getOverlayer world
            let entityState = Reflection.tryReadOverlayNameOptToTarget id entityDescriptor.EntityProperties entityState
            let entityState = if Option.isNone entityState.OverlayNameOpt then { entityState with OverlayNameOpt = defaultOverlayNameOpt } else entityState
            let entityState =
                match (defaultOverlayNameOpt, entityState.OverlayNameOpt) with
                | (Some defaultOverlayName, Some overlayName) -> Overlayer.applyOverlayToFacetNames id defaultOverlayName overlayName entityState overlayer overlayer
                | (_, _) -> entityState

            // read the entity state's facet names
            let entityState = Reflection.readFacetNamesToTarget id entityDescriptor.EntityProperties entityState

            // synchronize the entity state's facets (and attach their properties)
            let entityState =
                match World.trySynchronizeFacetsToNames Set.empty entityState None world with
                | Right (entityState, _) -> entityState
                | Left error -> Log.error error; entityState

            // attempt to apply the entity state's overlay
            let entityState =
                match entityState.OverlayNameOpt with
                | Some overlayName ->
                    // OPTIMIZATION: applying overlay only when it will change something
                    if Overlay.dispatcherNameToOverlayName dispatcherName <> overlayName then
                        let facetNames = World.getEntityFacetNamesReflectively entityState
                        Overlayer.applyOverlay id dispatcherName overlayName facetNames entityState overlayer
                    else entityState
                | None -> entityState

            // try to read entity name
            let entityNameOpt = EntityDescriptor.getNameOpt entityDescriptor

            // read the entity state's values
            let entityState = Reflection.readPropertiesToTarget id entityDescriptor.EntityProperties entityState

            // populate local angles value from local rotation
            entityState.AnglesLocal <- entityState.RotationLocal.RollPitchYaw

            // configure the name and surnames
            let (name, surnames) =
                match nameOpt with
                | Some name -> (name, Array.add name parent.SimulantAddress.Names)
                | None ->
                    match entityNameOpt with
                    | Some entityName -> (entityName, Array.add entityName parent.SimulantAddress.Names)
                    | None ->
                        let name = Gen.name
                        let surnames = Array.add name parent.SimulantAddress.Names
                        (name, surnames)
            let entityState = { entityState with Surnames = surnames }

            // make entity address
            let entityAddress = parent.SimulantAddress.Names |> Array.add name |> rtoa

            // make entity reference
            let entity = Entity entityAddress

            // add entity's state to world, destroying any existing entity if appropriate
            let world =
                if World.getEntityExists entity world then
                    if World.getEntityDestroying entity world
                    then World.destroyEntityImmediateInternal true entity world
                    else failwith ("Entity '" + scstring entity + "' already exists and cannot be created."); world
                else world
            let world = World.addEntity entityState entity world

            // update publish update flag
            let world = World.updateEntityPublishUpdateFlag entity world |> snd'

            // update mount hierarchy
            let mountOpt = World.getEntityMountOpt entity world
            let world = World.addEntityToMounts mountOpt entity world

            // read the entity's children
            let world = World.readEntities entityDescriptor.EntityDescriptors entity world |> snd

            // process entity first time if in the middle of simulant update phase
            let world = if WorldModule.UpdatingSimulants then WorldModule.tryProcessEntity entity world else world

            // insert a propagated descriptor if needed
            let world =
                match World.getEntityPropagatedDescriptorOpt entity world with
                | None when World.hasPropagationTargets entity world ->
                    let propagatedDescriptor = World.writeEntity false EntityDescriptor.empty entity world
                    World.setEntityPropagatedDescriptorOpt (Some propagatedDescriptor) entity world |> snd'
                | Some _ | None -> world

            // fin
            (entity, world)

        /// Read an entity from a file.
        static member readEntityFromFile filePath nameOpt parent world =
            let entityDescriptorStr = File.ReadAllText filePath
            let entityDescriptor = scvalue<EntityDescriptor> entityDescriptorStr
            World.readEntity entityDescriptor nameOpt parent world

        /// Read multiple entities.
        static member readEntities (entityDescriptors : EntityDescriptor list) (parent : Simulant) world =
            let (entitiesRev, world) =
                List.fold
                    (fun (entities, world) entityDescriptor ->
                        if String.notEmpty entityDescriptor.EntityDispatcherName then
                            let nameOpt = EntityDescriptor.getNameOpt entityDescriptor
                            let (entity, world) = World.readEntity entityDescriptor nameOpt parent world
                            (entity :: entities, world)
                        else Log.info "Entity with empty dispatcher name encountered."; (entities, world))
                        ([], world)
                        entityDescriptors
            (List.rev entitiesRev, world)

        /// Try to set an entity's optional overlay name.
        static member trySetEntityOverlayNameOpt overlayNameOpt entity world =
            let entityStateOld = World.getEntityState entity world
            let overlayerNameOldOpt = entityStateOld.OverlayNameOpt
            let entityState =
                if entityStateOld.Imperative then
                    entityStateOld.OverlayNameOpt <- overlayNameOpt
                    entityStateOld
                else { entityStateOld with OverlayNameOpt = overlayNameOpt }
            match (overlayerNameOldOpt, overlayNameOpt) with
            | (Some overlayerNameOld, Some overlayName) ->
                let overlayer = World.getOverlayer world
                let (entityState, world) =
                    let facetNamesOld = entityState.FacetNames
                    let entityState = Overlayer.applyOverlayToFacetNames EntityState.diverge overlayerNameOld overlayName entityState overlayer overlayer
                    match World.trySynchronizeFacetsToNames facetNamesOld entityState (Some entity) world with
                    | Right (entityState, world) -> (entityState, world)
                    | Left error -> Log.error error; (entityState, world)
                let facetNames = World.getEntityFacetNamesReflectively entityState
                let entityState = Overlayer.applyOverlay EntityState.copy overlayerNameOld overlayName facetNames entityState overlayer
                let entityStateOld = entityState
                let visibleOld = entityState.VisibleSpatial
                let staticOld = entityStateOld.Static && not entityState.AlwaysUpdate
                let lightProbeOld = entityStateOld.LightProbe
                let lightOld = entityStateOld.Light
                let presenceOld = entityStateOld.Presence
                let boundsOld = entityState.Bounds
                let world = World.setEntityState entityState entity world
                let world = World.updateEntityInEntityTree visibleOld staticOld lightProbeOld lightOld presenceOld boundsOld entity world
                let world = World.publishEntityChanges entity world
                (Right (), world)
            | (None, None) ->
                (Right (), world)
            | (_, _) ->
                (Left "Could not set the entity's overlay name to None because doing so is currently not implemented.", world)
            
        /// Try to set the entity's facet names.
        static member trySetEntityFacetNames facetNames entity world =
            let entityState = World.getEntityState entity world
            let facetNamesOld = entityState.FacetNames
            if facetNames <> facetNamesOld then
                match World.trySetFacetNames facetNames entityState (Some entity) world with
                | Right (entityState, world) ->
                    let entityStateOld = entityState
                    let visibleOld = entityState.VisibleSpatial
                    let staticOld = entityStateOld.Static && not entityState.AlwaysUpdate
                    let lightProbeOld = entityStateOld.LightProbe
                    let lightOld = entityStateOld.Light
                    let presenceOld = entityStateOld.Presence
                    let boundsOld = entityState.Bounds
                    let world = World.setEntityState entityState entity world
                    let world = World.updateEntityInEntityTree visibleOld staticOld lightProbeOld lightOld presenceOld boundsOld entity world
                    let world = World.publishEntityChange Constants.Engine.FacetNamesPropertyName facetNamesOld entityState.FacetNames true entity world
                    let world = World.publishEntityChanges entity world
                    (Right (), world)
                | Left error -> (Left error, world)
            else (Right (), world)

        static member internal updateEntityInEntityTree visibleOld staticOld lightProbeOld lightOld (presenceOld : Presence) boundsOld (entity : Entity) world =

            // only do this when entity is selected
            if WorldModule.getSelected entity world then

                // OPTIMIZATION: work with the entity state directly to avoid function call overheads
                let entityState = World.getEntityState entity world
                let visibleNew = entityState.VisibleSpatial
                let staticNew = entityState.StaticSpatial
                let lightProbeNew = entityState.LightProbe
                let lightNew = entityState.Light
                let presenceNew = entityState.PresenceSpatial
                let boundsNew = entityState.Bounds

                // OPTIMIZATION: only update when relevant entity state has changed.
                if  visibleNew <> visibleOld ||
                    staticNew <> staticOld ||
                    lightProbeNew <> lightProbeOld ||
                    lightNew <> lightOld ||
                    presenceNeq presenceNew presenceOld ||
                    box3Neq boundsOld boundsNew then

                    // update entity in entity tree
                    if entityState.Is2d then
                        let quadree = World.getQuadtree world
                        let element = Quadelement.make visibleNew staticNew entity
                        Quadtree.updateElement presenceOld boundsOld.Box2 presenceNew boundsNew.Box2 element quadree
                    else
                        let octree = World.getOctree world
                        let element = Octelement.make visibleNew staticNew lightProbeNew lightNew presenceNew boundsNew entity
                        Octree.updateElement presenceOld boundsOld presenceNew boundsNew element octree

                    // fin
                    world
                else world
            else world

        static member internal viewEntityProperties entity world =
            let state = World.getEntityState entity world
            World.viewSimulantStateProperties state

        static member notifyEntityModelChange entity world =
            let entityState = World.getEntityState entity world
            let world = entityState.Dispatcher.TrySynchronize (false, entity, world)
            let entityState = World.getEntityState entity world // fresh entity state since synchronization could have invalidated existing copy
            let publishChangeEvents = entityState.PublishChangeEvents
            World.publishEntityChange Constants.Engine.ModelPropertyName entityState.Model.DesignerValue entityState.Model.DesignerValue publishChangeEvents entity world

    /// Initialize property getters.
    let private initGetters () =
<<<<<<< HEAD
        EntityGetters.["Dispatcher"] <- fun entity world -> { PropertyType = typeof<EntityDispatcher>; PropertyValue = World.getEntityDispatcher entity world }
        EntityGetters.["Facets"] <- fun entity world -> { PropertyType = typeof<Facet array>; PropertyValue = World.getEntityFacets entity world }
        EntityGetters.["Transform"] <- fun entity world -> { PropertyType = typeof<Transform>; PropertyValue = (World.getEntityState entity world).Transform }
        EntityGetters.["PerimeterCenter"] <- fun entity world -> { PropertyType = typeof<Vector3>; PropertyValue = World.getEntityPerimeterCenter entity world }
        EntityGetters.["PerimeterBottom"] <- fun entity world -> { PropertyType = typeof<Vector3>; PropertyValue = World.getEntityPerimeterBottom entity world }
        EntityGetters.["PerimeterBottomLeft"] <- fun entity world -> { PropertyType = typeof<Vector3>; PropertyValue = World.getEntityPerimeterBottomLeft entity world }
        EntityGetters.["PerimeterMin"] <- fun entity world -> { PropertyType = typeof<Vector3>; PropertyValue = World.getEntityPerimeterMin entity world }
        EntityGetters.["PerimeterMax"] <- fun entity world -> { PropertyType = typeof<Vector3>; PropertyValue = World.getEntityPerimeterMax entity world }
        EntityGetters.["PerimeterCenterLocal"] <- fun entity world -> { PropertyType = typeof<Vector3>; PropertyValue = World.getEntityPerimeterCenterLocal entity world }
        EntityGetters.["PerimeterBottomLocal"] <- fun entity world -> { PropertyType = typeof<Vector3>; PropertyValue = World.getEntityPerimeterBottomLocal entity world }
        EntityGetters.["PerimeterBottomLeftLocal"] <- fun entity world -> { PropertyType = typeof<Vector3>; PropertyValue = World.getEntityPerimeterBottomLeftLocal entity world }
        EntityGetters.["PerimeterMinLocal"] <- fun entity world -> { PropertyType = typeof<Vector3>; PropertyValue = World.getEntityPerimeterMinLocal entity world }
        EntityGetters.["PerimeterMaxLocal"] <- fun entity world -> { PropertyType = typeof<Vector3>; PropertyValue = World.getEntityPerimeterMaxLocal entity world }
        EntityGetters.["Position"] <- fun entity world -> { PropertyType = typeof<Vector3>; PropertyValue = World.getEntityPosition entity world }
        EntityGetters.["PositionLocal"] <- fun entity world -> { PropertyType = typeof<Vector3>; PropertyValue = World.getEntityPositionLocal entity world }
        EntityGetters.["Rotation"] <- fun entity world -> { PropertyType = typeof<Quaternion>; PropertyValue = World.getEntityRotation entity world }
        EntityGetters.["RotationLocal"] <- fun entity world -> { PropertyType = typeof<Quaternion>; PropertyValue = World.getEntityRotationLocal entity world }
        EntityGetters.["Scale"] <- fun entity world -> { PropertyType = typeof<Vector3>; PropertyValue = World.getEntityScale entity world }
        EntityGetters.["ScaleLocal"] <- fun entity world -> { PropertyType = typeof<Vector3>; PropertyValue = World.getEntityScaleLocal entity world }
        EntityGetters.["Offset"] <- fun entity world -> { PropertyType = typeof<Vector3>; PropertyValue = World.getEntityOffset entity world }
        EntityGetters.["Angles"] <- fun entity world -> { PropertyType = typeof<Vector3>; PropertyValue = World.getEntityAngles entity world }
        EntityGetters.["AnglesLocal"] <- fun entity world -> { PropertyType = typeof<Vector3>; PropertyValue = World.getEntityAnglesLocal entity world }
        EntityGetters.["Degrees"] <- fun entity world -> { PropertyType = typeof<Vector3>; PropertyValue = World.getEntityDegrees entity world }
        EntityGetters.["DegreesLocal"] <- fun entity world -> { PropertyType = typeof<Vector3>; PropertyValue = World.getEntityDegreesLocal entity world }
        EntityGetters.["Size"] <- fun entity world -> { PropertyType = typeof<Vector3>; PropertyValue = World.getEntitySize entity world }
        EntityGetters.["Elevation"] <- fun entity world -> { PropertyType = typeof<single>; PropertyValue = World.getEntityElevation entity world }
        EntityGetters.["ElevationLocal"] <- fun entity world -> { PropertyType = typeof<single>; PropertyValue = World.getEntityElevationLocal entity world }
        EntityGetters.["Overflow"] <- fun entity world -> { PropertyType = typeof<single>; PropertyValue = World.getEntityOverflow entity world }
        EntityGetters.["PerimeterUnscaled"] <- fun entity world -> { PropertyType = typeof<Box3>; PropertyValue = World.getEntityPerimeterUnscaled entity world }
        EntityGetters.["Perimeter"] <- fun entity world -> { PropertyType = typeof<Box3>; PropertyValue = World.getEntityPerimeter entity world }
        EntityGetters.["Bounds"] <- fun entity world -> { PropertyType = typeof<Box3>; PropertyValue = World.getEntityBounds entity world }
        EntityGetters.["Presence"] <- fun entity world -> { PropertyType = typeof<Presence>; PropertyValue = World.getEntityPresence entity world }
        EntityGetters.["Absolute"] <- fun entity world -> { PropertyType = typeof<bool>; PropertyValue = World.getEntityAbsolute entity world }
        EntityGetters.["Model"] <- fun entity world -> let designerProperty = World.getEntityModelProperty entity world in { PropertyType = designerProperty.DesignerType; PropertyValue = designerProperty.DesignerValue }
        EntityGetters.["MountOpt"] <- fun entity world -> { PropertyType = typeof<Entity Relation option>; PropertyValue = World.getEntityMountOpt entity world }
        EntityGetters.["PropagationSourceOpt"] <- fun entity world -> { PropertyType = typeof<Entity option>; PropertyValue = World.getEntityPropagationSourceOpt entity world }
        EntityGetters.["Imperative"] <- fun entity world -> { PropertyType = typeof<bool>; PropertyValue = World.getEntityImperative entity world }
        EntityGetters.["PublishChangeEvents"] <- fun entity world -> { PropertyType = typeof<bool>; PropertyValue = World.getEntityPublishChangeEvents entity world }
        EntityGetters.["Enabled"] <- fun entity world -> { PropertyType = typeof<bool>; PropertyValue = World.getEntityEnabled entity world }
        EntityGetters.["EnabledLocal"] <- fun entity world -> { PropertyType = typeof<bool>; PropertyValue = World.getEntityEnabledLocal entity world }
        EntityGetters.["Visible"] <- fun entity world -> { PropertyType = typeof<bool>; PropertyValue = World.getEntityVisible entity world }
        EntityGetters.["VisibleLocal"] <- fun entity world -> { PropertyType = typeof<bool>; PropertyValue = World.getEntityVisibleLocal entity world }
        EntityGetters.["Pickable"] <- fun entity world -> { PropertyType = typeof<bool>; PropertyValue = World.getEntityPickable entity world }
        EntityGetters.["AlwaysUpdate"] <- fun entity world -> { PropertyType = typeof<bool>; PropertyValue = World.getEntityAlwaysUpdate entity world }
        EntityGetters.["AlwaysRender"] <- fun entity world -> { PropertyType = typeof<bool>; PropertyValue = World.getEntityAlwaysRender entity world }
        EntityGetters.["PublishUpdates"] <- fun entity world -> { PropertyType = typeof<bool>; PropertyValue = World.getEntityPublishUpdates entity world }
        EntityGetters.["Protected"] <- fun entity world -> { PropertyType = typeof<bool>; PropertyValue = World.getEntityProtected entity world }
        EntityGetters.["Persistent"] <- fun entity world -> { PropertyType = typeof<bool>; PropertyValue = World.getEntityPersistent entity world }
        EntityGetters.["Mounted"] <- fun entity world -> { PropertyType = typeof<bool>; PropertyValue = World.getEntityMounted entity world }
        EntityGetters.["Is2d"] <- fun entity world -> { PropertyType = typeof<bool>; PropertyValue = World.getEntityIs2d entity world }
        EntityGetters.["Is3d"] <- fun entity world -> { PropertyType = typeof<bool>; PropertyValue = World.getEntityIs3d entity world }
        EntityGetters.["PerimeterCentered"] <- fun entity world -> { PropertyType = typeof<bool>; PropertyValue = World.getEntityPerimeterCentered entity world }
        EntityGetters.["Static"] <- fun entity world -> { PropertyType = typeof<bool>; PropertyValue = World.getEntityStatic entity world }
        EntityGetters.["LightProbe"] <- fun entity world -> { PropertyType = typeof<bool>; PropertyValue = World.getEntityLightProbe entity world }
        EntityGetters.["Light"] <- fun entity world -> { PropertyType = typeof<bool>; PropertyValue = World.getEntityLight entity world }
        EntityGetters.["Physical"] <- fun entity world -> { PropertyType = typeof<bool>; PropertyValue = World.getEntityPhysical entity world }
        EntityGetters.["Optimized"] <- fun entity world -> { PropertyType = typeof<bool>; PropertyValue = World.getEntityOptimized entity world }
        EntityGetters.["Destroying"] <- fun entity world -> { PropertyType = typeof<bool>; PropertyValue = World.getEntityDestroying entity world }
        EntityGetters.["OverlayNameOpt"] <- fun entity world -> { PropertyType = typeof<string option>; PropertyValue = World.getEntityOverlayNameOpt entity world }
        EntityGetters.["FacetNames"] <- fun entity world -> { PropertyType = typeof<string Set>; PropertyValue = World.getEntityFacetNames entity world }
        EntityGetters.["PropagatedDescriptorOpt"] <- fun entity world -> { PropertyType = typeof<EntityDescriptor option>; PropertyValue = World.getEntityPropagatedDescriptorOpt entity world }
        EntityGetters.["Order"] <- fun entity world -> { PropertyType = typeof<int64>; PropertyValue = World.getEntityOrder entity world }
        EntityGetters.["Id"] <- fun entity world -> { PropertyType = typeof<Guid>; PropertyValue = World.getEntityId entity world }
        EntityGetters.["Surnames"] <- fun entity world -> { PropertyType = typeof<string array>; PropertyValue = World.getEntitySurnames entity world }
        EntityGetters.["Name"] <- fun entity world -> { PropertyType = typeof<string>; PropertyValue = World.getEntityName entity world }

    /// Initialize property setters.
    let private initSetters () =
        EntitySetters.["Transform"] <- fun property entity world -> let mutable transform = property.PropertyValue :?> Transform in World.setEntityTransformByRef (&transform, World.getEntityState entity world, entity, world)
        EntitySetters.["PerimeterCenter"] <- fun property entity world -> World.setEntityPerimeterCenter (property.PropertyValue :?> Vector3) entity world
        EntitySetters.["PerimeterBottom"] <- fun property entity world -> World.setEntityPerimeterBottom (property.PropertyValue :?> Vector3) entity world
        EntitySetters.["PerimeterBottomLeft"] <- fun property entity world -> World.setEntityPerimeterBottomLeft (property.PropertyValue :?> Vector3) entity world
        EntitySetters.["PerimeterMin"] <- fun property entity world -> World.setEntityPerimeterMin (property.PropertyValue :?> Vector3) entity world
        EntitySetters.["PerimeterMax"] <- fun property entity world -> World.setEntityPerimeterMax (property.PropertyValue :?> Vector3) entity world
        EntitySetters.["PerimeterCenterLocal"] <- fun property entity world -> World.setEntityPerimeterCenterLocal (property.PropertyValue :?> Vector3) entity world
        EntitySetters.["PerimeterBottomLocal"] <- fun property entity world -> World.setEntityPerimeterBottomLocal (property.PropertyValue :?> Vector3) entity world
        EntitySetters.["PerimeterBottomLeftLocal"] <- fun property entity world -> World.setEntityPerimeterBottomLeftLocal (property.PropertyValue :?> Vector3) entity world
        EntitySetters.["PerimeterMinLocal"] <- fun property entity world -> World.setEntityPerimeterMinLocal (property.PropertyValue :?> Vector3) entity world
        EntitySetters.["PerimeterMaxLocal"] <- fun property entity world -> World.setEntityPerimeterMaxLocal (property.PropertyValue :?> Vector3) entity world
        EntitySetters.["Position"] <- fun property entity world -> World.setEntityPosition (property.PropertyValue :?> Vector3) entity world
        EntitySetters.["PositionLocal"] <- fun property entity world -> World.setEntityPositionLocal (property.PropertyValue :?> Vector3) entity world
        EntitySetters.["Rotation"] <- fun property entity world -> World.setEntityRotation (property.PropertyValue :?> Quaternion) entity world
        EntitySetters.["RotationLocal"] <- fun property entity world -> World.setEntityRotationLocal (property.PropertyValue :?> Quaternion) entity world
        EntitySetters.["Scale"] <- fun property entity world -> World.setEntityScale (property.PropertyValue :?> Vector3) entity world
        EntitySetters.["ScaleLocal"] <- fun property entity world -> World.setEntityScaleLocal (property.PropertyValue :?> Vector3) entity world
        EntitySetters.["Offset"] <- fun property entity world -> World.setEntityOffset (property.PropertyValue :?> Vector3) entity world
        EntitySetters.["Angles"] <- fun property entity world -> World.setEntityAngles (property.PropertyValue :?> Vector3) entity world
        EntitySetters.["AnglesLocal"] <- fun property entity world -> World.setEntityAnglesLocal (property.PropertyValue :?> Vector3) entity world
        EntitySetters.["Degrees"] <- fun property entity world -> World.setEntityDegrees (property.PropertyValue :?> Vector3) entity world
        EntitySetters.["DegreesLocal"] <- fun property entity world -> World.setEntityDegreesLocal (property.PropertyValue :?> Vector3) entity world
        EntitySetters.["Size"] <- fun property entity world -> World.setEntitySize (property.PropertyValue :?> Vector3) entity world
        EntitySetters.["Elevation"] <- fun property entity world -> World.setEntityElevation (property.PropertyValue :?> single) entity world
        EntitySetters.["ElevationLocal"] <- fun property entity world -> World.setEntityElevationLocal (property.PropertyValue :?> single) entity world
        EntitySetters.["Overflow"] <- fun property entity world -> World.setEntityOverflow (property.PropertyValue :?> single) entity world
        EntitySetters.["PerimeterUnscaled"] <- fun property entity world -> World.setEntityPerimeterUnscaled (property.PropertyValue :?> Box3) entity world
        EntitySetters.["Perimeter"] <- fun property entity world -> World.setEntityPerimeter (property.PropertyValue :?> Box3) entity world
        EntitySetters.["Presence"] <- fun property entity world -> World.setEntityPresence (property.PropertyValue :?> Presence) entity world
        EntitySetters.["Absolute"] <- fun property entity world -> World.setEntityAbsolute (property.PropertyValue :?> bool) entity world
        EntitySetters.["Model"] <- fun property entity world -> World.setEntityModelProperty false { DesignerType = property.PropertyType; DesignerValue = property.PropertyValue } entity world
        EntitySetters.["MountOpt"] <- fun property entity world -> World.setEntityMountOpt (property.PropertyValue :?> Entity Relation option) entity world
        EntitySetters.["PropagationSourceOpt"] <- fun property entity world -> World.setEntityPropagationSourceOpt (property.PropertyValue :?> Entity option) entity world
        EntitySetters.["Imperative"] <- fun property entity world -> World.setEntityImperative (property.PropertyValue :?> bool) entity world
        EntitySetters.["Enabled"] <- fun property entity world -> World.setEntityEnabled (property.PropertyValue :?> bool) entity world
        EntitySetters.["EnabledLocal"] <- fun property entity world -> World.setEntityEnabledLocal (property.PropertyValue :?> bool) entity world
        EntitySetters.["Visible"] <- fun property entity world -> World.setEntityVisible (property.PropertyValue :?> bool) entity world
        EntitySetters.["VisibleLocal"] <- fun property entity world -> World.setEntityVisibleLocal (property.PropertyValue :?> bool) entity world
        EntitySetters.["Pickable"] <- fun property entity world -> World.setEntityPickable (property.PropertyValue :?> bool) entity world
        EntitySetters.["PerimeterCentered"] <- fun property entity world -> World.setEntityPerimeterCentered (property.PropertyValue :?> bool) entity world
        EntitySetters.["Static"] <- fun property entity world -> World.setEntityStatic (property.PropertyValue :?> bool) entity world
        EntitySetters.["AlwaysUpdate"] <- fun property entity world -> World.setEntityAlwaysUpdate (property.PropertyValue :?> bool) entity world
        EntitySetters.["AlwaysRender"] <- fun property entity world -> World.setEntityAlwaysRender (property.PropertyValue :?> bool) entity world
        EntitySetters.["Persistent"] <- fun property entity world -> World.setEntityPersistent (property.PropertyValue :?> bool) entity world
        EntitySetters.["PropagatedDescriptorOpt"] <- fun property entity world -> World.setEntityPropagatedDescriptorOpt (property.PropertyValue :?> EntityDescriptor option) entity world
        EntitySetters.["Order"] <- fun property entity world -> World.setEntityOrder (property.PropertyValue :?> int64) entity world
=======
        let entityGetters =
            dictPlus StringComparer.Ordinal
                [("Dispatcher", fun entity world -> { PropertyType = typeof<EntityDispatcher>; PropertyValue = World.getEntityDispatcher entity world })
                 ("Facets", fun entity world -> { PropertyType = typeof<Facet array>; PropertyValue = World.getEntityFacets entity world })
                 ("Transform", fun entity world -> { PropertyType = typeof<Transform>; PropertyValue = (World.getEntityState entity world).Transform })
                 ("PerimeterCenter", fun entity world -> { PropertyType = typeof<Vector3>; PropertyValue = World.getEntityPerimeterCenter entity world })
                 ("PerimeterBottom", fun entity world -> { PropertyType = typeof<Vector3>; PropertyValue = World.getEntityPerimeterBottom entity world })
                 ("PerimeterBottomLeft", fun entity world -> { PropertyType = typeof<Vector3>; PropertyValue = World.getEntityPerimeterBottomLeft entity world })
                 ("PerimeterMin", fun entity world -> { PropertyType = typeof<Vector3>; PropertyValue = World.getEntityPerimeterMin entity world })
                 ("PerimeterMax", fun entity world -> { PropertyType = typeof<Vector3>; PropertyValue = World.getEntityPerimeterMax entity world })
                 ("PerimeterCenterLocal", fun entity world -> { PropertyType = typeof<Vector3>; PropertyValue = World.getEntityPerimeterCenterLocal entity world })
                 ("PerimeterBottomLocal", fun entity world -> { PropertyType = typeof<Vector3>; PropertyValue = World.getEntityPerimeterBottomLocal entity world })
                 ("PerimeterBottomLeftLocal", fun entity world -> { PropertyType = typeof<Vector3>; PropertyValue = World.getEntityPerimeterBottomLeftLocal entity world })
                 ("PerimeterMinLocal", fun entity world -> { PropertyType = typeof<Vector3>; PropertyValue = World.getEntityPerimeterMinLocal entity world })
                 ("PerimeterMaxLocal", fun entity world -> { PropertyType = typeof<Vector3>; PropertyValue = World.getEntityPerimeterMaxLocal entity world })
                 ("Position", fun entity world -> { PropertyType = typeof<Vector3>; PropertyValue = World.getEntityPosition entity world })
                 ("PositionLocal", fun entity world -> { PropertyType = typeof<Vector3>; PropertyValue = World.getEntityPositionLocal entity world })
                 ("Rotation", fun entity world -> { PropertyType = typeof<Quaternion>; PropertyValue = World.getEntityRotation entity world })
                 ("RotationLocal", fun entity world -> { PropertyType = typeof<Quaternion>; PropertyValue = World.getEntityRotationLocal entity world })
                 ("Scale", fun entity world -> { PropertyType = typeof<Vector3>; PropertyValue = World.getEntityScale entity world })
                 ("ScaleLocal", fun entity world -> { PropertyType = typeof<Vector3>; PropertyValue = World.getEntityScaleLocal entity world })
                 ("Offset", fun entity world -> { PropertyType = typeof<Vector3>; PropertyValue = World.getEntityOffset entity world })
                 ("Angles", fun entity world -> { PropertyType = typeof<Vector3>; PropertyValue = World.getEntityAngles entity world })
                 ("AnglesLocal", fun entity world -> { PropertyType = typeof<Vector3>; PropertyValue = World.getEntityAnglesLocal entity world })
                 ("Degrees", fun entity world -> { PropertyType = typeof<Vector3>; PropertyValue = World.getEntityDegrees entity world })
                 ("DegreesLocal", fun entity world -> { PropertyType = typeof<Vector3>; PropertyValue = World.getEntityDegreesLocal entity world })
                 ("Size", fun entity world -> { PropertyType = typeof<Vector3>; PropertyValue = World.getEntitySize entity world })
                 ("Elevation", fun entity world -> { PropertyType = typeof<single>; PropertyValue = World.getEntityElevation entity world })
                 ("ElevationLocal", fun entity world -> { PropertyType = typeof<single>; PropertyValue = World.getEntityElevationLocal entity world })
                 ("Overflow", fun entity world -> { PropertyType = typeof<single>; PropertyValue = World.getEntityOverflow entity world })
                 ("PerimeterUnscaled", fun entity world -> { PropertyType = typeof<Box3>; PropertyValue = World.getEntityPerimeterUnscaled entity world })
                 ("Perimeter", fun entity world -> { PropertyType = typeof<Box3>; PropertyValue = World.getEntityPerimeter entity world })
                 ("Bounds", fun entity world -> { PropertyType = typeof<Box3>; PropertyValue = World.getEntityBounds entity world })
                 ("Presence", fun entity world -> { PropertyType = typeof<Presence>; PropertyValue = World.getEntityPresence entity world })
                 ("Absolute", fun entity world -> { PropertyType = typeof<bool>; PropertyValue = World.getEntityAbsolute entity world })
                 ("Model", fun entity world -> let designerProperty = World.getEntityModelProperty entity world in { PropertyType = designerProperty.DesignerType; PropertyValue = designerProperty.DesignerValue })
                 ("MountOpt", fun entity world -> { PropertyType = typeof<Entity Relation option>; PropertyValue = World.getEntityMountOpt entity world })
                 ("PropagationSourceOpt", fun entity world -> { PropertyType = typeof<Entity option>; PropertyValue = World.getEntityPropagationSourceOpt entity world })
                 ("Imperative", fun entity world -> { PropertyType = typeof<bool>; PropertyValue = World.getEntityImperative entity world })
                 ("PublishChangeEvents", fun entity world -> { PropertyType = typeof<bool>; PropertyValue = World.getEntityPublishChangeEvents entity world })
                 ("Enabled", fun entity world -> { PropertyType = typeof<bool>; PropertyValue = World.getEntityEnabled entity world })
                 ("EnabledLocal", fun entity world -> { PropertyType = typeof<bool>; PropertyValue = World.getEntityEnabledLocal entity world })
                 ("Visible", fun entity world -> { PropertyType = typeof<bool>; PropertyValue = World.getEntityVisible entity world })
                 ("VisibleLocal", fun entity world -> { PropertyType = typeof<bool>; PropertyValue = World.getEntityVisibleLocal entity world })
                 ("Pickable", fun entity world -> { PropertyType = typeof<bool>; PropertyValue = World.getEntityPickable entity world })
                 ("AlwaysUpdate", fun entity world -> { PropertyType = typeof<bool>; PropertyValue = World.getEntityAlwaysUpdate entity world })
                 ("AlwaysRender", fun entity world -> { PropertyType = typeof<bool>; PropertyValue = World.getEntityAlwaysRender entity world })
                 ("PublishUpdates", fun entity world -> { PropertyType = typeof<bool>; PropertyValue = World.getEntityPublishUpdates entity world })
                 ("Protected", fun entity world -> { PropertyType = typeof<bool>; PropertyValue = World.getEntityProtected entity world })
                 ("Persistent", fun entity world -> { PropertyType = typeof<bool>; PropertyValue = World.getEntityPersistent entity world })
                 ("Mounted", fun entity world -> { PropertyType = typeof<bool>; PropertyValue = World.getEntityMounted entity world })
                 ("Is2d", fun entity world -> { PropertyType = typeof<bool>; PropertyValue = World.getEntityIs2d entity world })
                 ("Is3d", fun entity world -> { PropertyType = typeof<bool>; PropertyValue = World.getEntityIs3d entity world })
                 ("Static", fun entity world -> { PropertyType = typeof<bool>; PropertyValue = World.getEntityStatic entity world })
                 ("LightProbe", fun entity world -> { PropertyType = typeof<bool>; PropertyValue = World.getEntityLightProbe entity world })
                 ("Light", fun entity world -> { PropertyType = typeof<bool>; PropertyValue = World.getEntityLight entity world })
                 ("Physical", fun entity world -> { PropertyType = typeof<bool>; PropertyValue = World.getEntityPhysical entity world })
                 ("Optimized", fun entity world -> { PropertyType = typeof<bool>; PropertyValue = World.getEntityOptimized entity world })
                 ("Destroying", fun entity world -> { PropertyType = typeof<bool>; PropertyValue = World.getEntityDestroying entity world })
                 ("OverlayNameOpt", fun entity world -> { PropertyType = typeof<string option>; PropertyValue = World.getEntityOverlayNameOpt entity world })
                 ("FacetNames", fun entity world -> { PropertyType = typeof<string Set>; PropertyValue = World.getEntityFacetNames entity world })
                 ("PropagatedDescriptorOpt", fun entity world -> { PropertyType = typeof<EntityDescriptor option>; PropertyValue = World.getEntityPropagatedDescriptorOpt entity world })
                 ("Order", fun entity world -> { PropertyType = typeof<int64>; PropertyValue = World.getEntityOrder entity world })
                 ("Id", fun entity world -> { PropertyType = typeof<Guid>; PropertyValue = World.getEntityId entity world })
                 ("Surnames", fun entity world -> { PropertyType = typeof<string array>; PropertyValue = World.getEntitySurnames entity world })
                 ("Name", fun entity world -> { PropertyType = typeof<string>; PropertyValue = World.getEntityName entity world })]
        EntityGetters <- entityGetters.ToFrozenDictionary ()

    /// Initialize property setters.
    let private initSetters () =
        let entitySetters =
            dictPlus StringComparer.Ordinal
                [("Transform", fun property entity world -> let mutable transform = property.PropertyValue :?> Transform in World.setEntityTransformByRef (&transform, World.getEntityState entity world, entity, world))
                 ("PerimeterCenter", fun property entity world -> World.setEntityPerimeterCenter (property.PropertyValue :?> Vector3) entity world)
                 ("PerimeterBottom", fun property entity world -> World.setEntityPerimeterBottom (property.PropertyValue :?> Vector3) entity world)
                 ("PerimeterBottomLeft", fun property entity world -> World.setEntityPerimeterBottomLeft (property.PropertyValue :?> Vector3) entity world)
                 ("PerimeterMin", fun property entity world -> World.setEntityPerimeterMin (property.PropertyValue :?> Vector3) entity world)
                 ("PerimeterMax", fun property entity world -> World.setEntityPerimeterMax (property.PropertyValue :?> Vector3) entity world)
                 ("PerimeterCenterLocal", fun property entity world -> World.setEntityPerimeterCenterLocal (property.PropertyValue :?> Vector3) entity world)
                 ("PerimeterBottomLocal", fun property entity world -> World.setEntityPerimeterBottomLocal (property.PropertyValue :?> Vector3) entity world)
                 ("PerimeterBottomLeftLocal", fun property entity world -> World.setEntityPerimeterBottomLeftLocal (property.PropertyValue :?> Vector3) entity world)
                 ("PerimeterMinLocal", fun property entity world -> World.setEntityPerimeterMinLocal (property.PropertyValue :?> Vector3) entity world)
                 ("PerimeterMaxLocal", fun property entity world -> World.setEntityPerimeterMaxLocal (property.PropertyValue :?> Vector3) entity world)
                 ("Position", fun property entity world -> World.setEntityPosition (property.PropertyValue :?> Vector3) entity world)
                 ("PositionLocal", fun property entity world -> World.setEntityPositionLocal (property.PropertyValue :?> Vector3) entity world)
                 ("Rotation", fun property entity world -> World.setEntityRotation (property.PropertyValue :?> Quaternion) entity world)
                 ("RotationLocal", fun property entity world -> World.setEntityRotationLocal (property.PropertyValue :?> Quaternion) entity world)
                 ("Scale", fun property entity world -> World.setEntityScale (property.PropertyValue :?> Vector3) entity world)
                 ("ScaleLocal", fun property entity world -> World.setEntityScaleLocal (property.PropertyValue :?> Vector3) entity world)
                 ("Offset", fun property entity world -> World.setEntityOffset (property.PropertyValue :?> Vector3) entity world)
                 ("Angles", fun property entity world -> World.setEntityAngles (property.PropertyValue :?> Vector3) entity world)
                 ("AnglesLocal", fun property entity world -> World.setEntityAnglesLocal (property.PropertyValue :?> Vector3) entity world)
                 ("Degrees", fun property entity world -> World.setEntityDegrees (property.PropertyValue :?> Vector3) entity world)
                 ("DegreesLocal", fun property entity world -> World.setEntityDegreesLocal (property.PropertyValue :?> Vector3) entity world)
                 ("Size", fun property entity world -> World.setEntitySize (property.PropertyValue :?> Vector3) entity world)
                 ("Elevation", fun property entity world -> World.setEntityElevation (property.PropertyValue :?> single) entity world)
                 ("ElevationLocal", fun property entity world -> World.setEntityElevationLocal (property.PropertyValue :?> single) entity world)
                 ("Overflow", fun property entity world -> World.setEntityOverflow (property.PropertyValue :?> single) entity world)
                 ("PerimeterUnscaled", fun property entity world -> World.setEntityPerimeterUnscaled (property.PropertyValue :?> Box3) entity world)
                 ("Perimeter", fun property entity world -> World.setEntityPerimeter (property.PropertyValue :?> Box3) entity world)
                 ("Presence", fun property entity world -> World.setEntityPresence (property.PropertyValue :?> Presence) entity world)
                 ("Absolute", fun property entity world -> World.setEntityAbsolute (property.PropertyValue :?> bool) entity world)
                 ("Model", fun property entity world -> World.setEntityModelProperty false { DesignerType = property.PropertyType; DesignerValue = property.PropertyValue } entity world)
                 ("MountOpt", fun property entity world -> World.setEntityMountOpt (property.PropertyValue :?> Entity Relation option) entity world)
                 ("PropagationSourceOpt", fun property entity world -> World.setEntityPropagationSourceOpt (property.PropertyValue :?> Entity option) entity world)
                 ("Imperative", fun property entity world -> World.setEntityImperative (property.PropertyValue :?> bool) entity world)
                 ("Enabled", fun property entity world -> World.setEntityEnabled (property.PropertyValue :?> bool) entity world)
                 ("EnabledLocal", fun property entity world -> World.setEntityEnabledLocal (property.PropertyValue :?> bool) entity world)
                 ("Visible", fun property entity world -> World.setEntityVisible (property.PropertyValue :?> bool) entity world)
                 ("VisibleLocal", fun property entity world -> World.setEntityVisibleLocal (property.PropertyValue :?> bool) entity world)
                 ("Pickable", fun property entity world -> World.setEntityPickable (property.PropertyValue :?> bool) entity world)
                 ("Static", fun property entity world -> World.setEntityStatic (property.PropertyValue :?> bool) entity world)
                 ("AlwaysUpdate", fun property entity world -> World.setEntityAlwaysUpdate (property.PropertyValue :?> bool) entity world)
                 ("AlwaysRender", fun property entity world -> World.setEntityAlwaysRender (property.PropertyValue :?> bool) entity world)
                 ("Persistent", fun property entity world -> World.setEntityPersistent (property.PropertyValue :?> bool) entity world)
                 ("PropagatedDescriptorOpt", fun property entity world -> World.setEntityPropagatedDescriptorOpt (property.PropertyValue :?> EntityDescriptor option) entity world)
                 ("Order", fun property entity world -> World.setEntityOrder (property.PropertyValue :?> int64) entity world)]
        EntitySetters <- entitySetters.ToFrozenDictionary ()
>>>>>>> 69933a45

    /// Initialize getters and setters
    let internal init () =
        initGetters ()
        initSetters ()<|MERGE_RESOLUTION|>--- conflicted
+++ resolved
@@ -2725,122 +2725,6 @@
 
     /// Initialize property getters.
     let private initGetters () =
-<<<<<<< HEAD
-        EntityGetters.["Dispatcher"] <- fun entity world -> { PropertyType = typeof<EntityDispatcher>; PropertyValue = World.getEntityDispatcher entity world }
-        EntityGetters.["Facets"] <- fun entity world -> { PropertyType = typeof<Facet array>; PropertyValue = World.getEntityFacets entity world }
-        EntityGetters.["Transform"] <- fun entity world -> { PropertyType = typeof<Transform>; PropertyValue = (World.getEntityState entity world).Transform }
-        EntityGetters.["PerimeterCenter"] <- fun entity world -> { PropertyType = typeof<Vector3>; PropertyValue = World.getEntityPerimeterCenter entity world }
-        EntityGetters.["PerimeterBottom"] <- fun entity world -> { PropertyType = typeof<Vector3>; PropertyValue = World.getEntityPerimeterBottom entity world }
-        EntityGetters.["PerimeterBottomLeft"] <- fun entity world -> { PropertyType = typeof<Vector3>; PropertyValue = World.getEntityPerimeterBottomLeft entity world }
-        EntityGetters.["PerimeterMin"] <- fun entity world -> { PropertyType = typeof<Vector3>; PropertyValue = World.getEntityPerimeterMin entity world }
-        EntityGetters.["PerimeterMax"] <- fun entity world -> { PropertyType = typeof<Vector3>; PropertyValue = World.getEntityPerimeterMax entity world }
-        EntityGetters.["PerimeterCenterLocal"] <- fun entity world -> { PropertyType = typeof<Vector3>; PropertyValue = World.getEntityPerimeterCenterLocal entity world }
-        EntityGetters.["PerimeterBottomLocal"] <- fun entity world -> { PropertyType = typeof<Vector3>; PropertyValue = World.getEntityPerimeterBottomLocal entity world }
-        EntityGetters.["PerimeterBottomLeftLocal"] <- fun entity world -> { PropertyType = typeof<Vector3>; PropertyValue = World.getEntityPerimeterBottomLeftLocal entity world }
-        EntityGetters.["PerimeterMinLocal"] <- fun entity world -> { PropertyType = typeof<Vector3>; PropertyValue = World.getEntityPerimeterMinLocal entity world }
-        EntityGetters.["PerimeterMaxLocal"] <- fun entity world -> { PropertyType = typeof<Vector3>; PropertyValue = World.getEntityPerimeterMaxLocal entity world }
-        EntityGetters.["Position"] <- fun entity world -> { PropertyType = typeof<Vector3>; PropertyValue = World.getEntityPosition entity world }
-        EntityGetters.["PositionLocal"] <- fun entity world -> { PropertyType = typeof<Vector3>; PropertyValue = World.getEntityPositionLocal entity world }
-        EntityGetters.["Rotation"] <- fun entity world -> { PropertyType = typeof<Quaternion>; PropertyValue = World.getEntityRotation entity world }
-        EntityGetters.["RotationLocal"] <- fun entity world -> { PropertyType = typeof<Quaternion>; PropertyValue = World.getEntityRotationLocal entity world }
-        EntityGetters.["Scale"] <- fun entity world -> { PropertyType = typeof<Vector3>; PropertyValue = World.getEntityScale entity world }
-        EntityGetters.["ScaleLocal"] <- fun entity world -> { PropertyType = typeof<Vector3>; PropertyValue = World.getEntityScaleLocal entity world }
-        EntityGetters.["Offset"] <- fun entity world -> { PropertyType = typeof<Vector3>; PropertyValue = World.getEntityOffset entity world }
-        EntityGetters.["Angles"] <- fun entity world -> { PropertyType = typeof<Vector3>; PropertyValue = World.getEntityAngles entity world }
-        EntityGetters.["AnglesLocal"] <- fun entity world -> { PropertyType = typeof<Vector3>; PropertyValue = World.getEntityAnglesLocal entity world }
-        EntityGetters.["Degrees"] <- fun entity world -> { PropertyType = typeof<Vector3>; PropertyValue = World.getEntityDegrees entity world }
-        EntityGetters.["DegreesLocal"] <- fun entity world -> { PropertyType = typeof<Vector3>; PropertyValue = World.getEntityDegreesLocal entity world }
-        EntityGetters.["Size"] <- fun entity world -> { PropertyType = typeof<Vector3>; PropertyValue = World.getEntitySize entity world }
-        EntityGetters.["Elevation"] <- fun entity world -> { PropertyType = typeof<single>; PropertyValue = World.getEntityElevation entity world }
-        EntityGetters.["ElevationLocal"] <- fun entity world -> { PropertyType = typeof<single>; PropertyValue = World.getEntityElevationLocal entity world }
-        EntityGetters.["Overflow"] <- fun entity world -> { PropertyType = typeof<single>; PropertyValue = World.getEntityOverflow entity world }
-        EntityGetters.["PerimeterUnscaled"] <- fun entity world -> { PropertyType = typeof<Box3>; PropertyValue = World.getEntityPerimeterUnscaled entity world }
-        EntityGetters.["Perimeter"] <- fun entity world -> { PropertyType = typeof<Box3>; PropertyValue = World.getEntityPerimeter entity world }
-        EntityGetters.["Bounds"] <- fun entity world -> { PropertyType = typeof<Box3>; PropertyValue = World.getEntityBounds entity world }
-        EntityGetters.["Presence"] <- fun entity world -> { PropertyType = typeof<Presence>; PropertyValue = World.getEntityPresence entity world }
-        EntityGetters.["Absolute"] <- fun entity world -> { PropertyType = typeof<bool>; PropertyValue = World.getEntityAbsolute entity world }
-        EntityGetters.["Model"] <- fun entity world -> let designerProperty = World.getEntityModelProperty entity world in { PropertyType = designerProperty.DesignerType; PropertyValue = designerProperty.DesignerValue }
-        EntityGetters.["MountOpt"] <- fun entity world -> { PropertyType = typeof<Entity Relation option>; PropertyValue = World.getEntityMountOpt entity world }
-        EntityGetters.["PropagationSourceOpt"] <- fun entity world -> { PropertyType = typeof<Entity option>; PropertyValue = World.getEntityPropagationSourceOpt entity world }
-        EntityGetters.["Imperative"] <- fun entity world -> { PropertyType = typeof<bool>; PropertyValue = World.getEntityImperative entity world }
-        EntityGetters.["PublishChangeEvents"] <- fun entity world -> { PropertyType = typeof<bool>; PropertyValue = World.getEntityPublishChangeEvents entity world }
-        EntityGetters.["Enabled"] <- fun entity world -> { PropertyType = typeof<bool>; PropertyValue = World.getEntityEnabled entity world }
-        EntityGetters.["EnabledLocal"] <- fun entity world -> { PropertyType = typeof<bool>; PropertyValue = World.getEntityEnabledLocal entity world }
-        EntityGetters.["Visible"] <- fun entity world -> { PropertyType = typeof<bool>; PropertyValue = World.getEntityVisible entity world }
-        EntityGetters.["VisibleLocal"] <- fun entity world -> { PropertyType = typeof<bool>; PropertyValue = World.getEntityVisibleLocal entity world }
-        EntityGetters.["Pickable"] <- fun entity world -> { PropertyType = typeof<bool>; PropertyValue = World.getEntityPickable entity world }
-        EntityGetters.["AlwaysUpdate"] <- fun entity world -> { PropertyType = typeof<bool>; PropertyValue = World.getEntityAlwaysUpdate entity world }
-        EntityGetters.["AlwaysRender"] <- fun entity world -> { PropertyType = typeof<bool>; PropertyValue = World.getEntityAlwaysRender entity world }
-        EntityGetters.["PublishUpdates"] <- fun entity world -> { PropertyType = typeof<bool>; PropertyValue = World.getEntityPublishUpdates entity world }
-        EntityGetters.["Protected"] <- fun entity world -> { PropertyType = typeof<bool>; PropertyValue = World.getEntityProtected entity world }
-        EntityGetters.["Persistent"] <- fun entity world -> { PropertyType = typeof<bool>; PropertyValue = World.getEntityPersistent entity world }
-        EntityGetters.["Mounted"] <- fun entity world -> { PropertyType = typeof<bool>; PropertyValue = World.getEntityMounted entity world }
-        EntityGetters.["Is2d"] <- fun entity world -> { PropertyType = typeof<bool>; PropertyValue = World.getEntityIs2d entity world }
-        EntityGetters.["Is3d"] <- fun entity world -> { PropertyType = typeof<bool>; PropertyValue = World.getEntityIs3d entity world }
-        EntityGetters.["PerimeterCentered"] <- fun entity world -> { PropertyType = typeof<bool>; PropertyValue = World.getEntityPerimeterCentered entity world }
-        EntityGetters.["Static"] <- fun entity world -> { PropertyType = typeof<bool>; PropertyValue = World.getEntityStatic entity world }
-        EntityGetters.["LightProbe"] <- fun entity world -> { PropertyType = typeof<bool>; PropertyValue = World.getEntityLightProbe entity world }
-        EntityGetters.["Light"] <- fun entity world -> { PropertyType = typeof<bool>; PropertyValue = World.getEntityLight entity world }
-        EntityGetters.["Physical"] <- fun entity world -> { PropertyType = typeof<bool>; PropertyValue = World.getEntityPhysical entity world }
-        EntityGetters.["Optimized"] <- fun entity world -> { PropertyType = typeof<bool>; PropertyValue = World.getEntityOptimized entity world }
-        EntityGetters.["Destroying"] <- fun entity world -> { PropertyType = typeof<bool>; PropertyValue = World.getEntityDestroying entity world }
-        EntityGetters.["OverlayNameOpt"] <- fun entity world -> { PropertyType = typeof<string option>; PropertyValue = World.getEntityOverlayNameOpt entity world }
-        EntityGetters.["FacetNames"] <- fun entity world -> { PropertyType = typeof<string Set>; PropertyValue = World.getEntityFacetNames entity world }
-        EntityGetters.["PropagatedDescriptorOpt"] <- fun entity world -> { PropertyType = typeof<EntityDescriptor option>; PropertyValue = World.getEntityPropagatedDescriptorOpt entity world }
-        EntityGetters.["Order"] <- fun entity world -> { PropertyType = typeof<int64>; PropertyValue = World.getEntityOrder entity world }
-        EntityGetters.["Id"] <- fun entity world -> { PropertyType = typeof<Guid>; PropertyValue = World.getEntityId entity world }
-        EntityGetters.["Surnames"] <- fun entity world -> { PropertyType = typeof<string array>; PropertyValue = World.getEntitySurnames entity world }
-        EntityGetters.["Name"] <- fun entity world -> { PropertyType = typeof<string>; PropertyValue = World.getEntityName entity world }
-
-    /// Initialize property setters.
-    let private initSetters () =
-        EntitySetters.["Transform"] <- fun property entity world -> let mutable transform = property.PropertyValue :?> Transform in World.setEntityTransformByRef (&transform, World.getEntityState entity world, entity, world)
-        EntitySetters.["PerimeterCenter"] <- fun property entity world -> World.setEntityPerimeterCenter (property.PropertyValue :?> Vector3) entity world
-        EntitySetters.["PerimeterBottom"] <- fun property entity world -> World.setEntityPerimeterBottom (property.PropertyValue :?> Vector3) entity world
-        EntitySetters.["PerimeterBottomLeft"] <- fun property entity world -> World.setEntityPerimeterBottomLeft (property.PropertyValue :?> Vector3) entity world
-        EntitySetters.["PerimeterMin"] <- fun property entity world -> World.setEntityPerimeterMin (property.PropertyValue :?> Vector3) entity world
-        EntitySetters.["PerimeterMax"] <- fun property entity world -> World.setEntityPerimeterMax (property.PropertyValue :?> Vector3) entity world
-        EntitySetters.["PerimeterCenterLocal"] <- fun property entity world -> World.setEntityPerimeterCenterLocal (property.PropertyValue :?> Vector3) entity world
-        EntitySetters.["PerimeterBottomLocal"] <- fun property entity world -> World.setEntityPerimeterBottomLocal (property.PropertyValue :?> Vector3) entity world
-        EntitySetters.["PerimeterBottomLeftLocal"] <- fun property entity world -> World.setEntityPerimeterBottomLeftLocal (property.PropertyValue :?> Vector3) entity world
-        EntitySetters.["PerimeterMinLocal"] <- fun property entity world -> World.setEntityPerimeterMinLocal (property.PropertyValue :?> Vector3) entity world
-        EntitySetters.["PerimeterMaxLocal"] <- fun property entity world -> World.setEntityPerimeterMaxLocal (property.PropertyValue :?> Vector3) entity world
-        EntitySetters.["Position"] <- fun property entity world -> World.setEntityPosition (property.PropertyValue :?> Vector3) entity world
-        EntitySetters.["PositionLocal"] <- fun property entity world -> World.setEntityPositionLocal (property.PropertyValue :?> Vector3) entity world
-        EntitySetters.["Rotation"] <- fun property entity world -> World.setEntityRotation (property.PropertyValue :?> Quaternion) entity world
-        EntitySetters.["RotationLocal"] <- fun property entity world -> World.setEntityRotationLocal (property.PropertyValue :?> Quaternion) entity world
-        EntitySetters.["Scale"] <- fun property entity world -> World.setEntityScale (property.PropertyValue :?> Vector3) entity world
-        EntitySetters.["ScaleLocal"] <- fun property entity world -> World.setEntityScaleLocal (property.PropertyValue :?> Vector3) entity world
-        EntitySetters.["Offset"] <- fun property entity world -> World.setEntityOffset (property.PropertyValue :?> Vector3) entity world
-        EntitySetters.["Angles"] <- fun property entity world -> World.setEntityAngles (property.PropertyValue :?> Vector3) entity world
-        EntitySetters.["AnglesLocal"] <- fun property entity world -> World.setEntityAnglesLocal (property.PropertyValue :?> Vector3) entity world
-        EntitySetters.["Degrees"] <- fun property entity world -> World.setEntityDegrees (property.PropertyValue :?> Vector3) entity world
-        EntitySetters.["DegreesLocal"] <- fun property entity world -> World.setEntityDegreesLocal (property.PropertyValue :?> Vector3) entity world
-        EntitySetters.["Size"] <- fun property entity world -> World.setEntitySize (property.PropertyValue :?> Vector3) entity world
-        EntitySetters.["Elevation"] <- fun property entity world -> World.setEntityElevation (property.PropertyValue :?> single) entity world
-        EntitySetters.["ElevationLocal"] <- fun property entity world -> World.setEntityElevationLocal (property.PropertyValue :?> single) entity world
-        EntitySetters.["Overflow"] <- fun property entity world -> World.setEntityOverflow (property.PropertyValue :?> single) entity world
-        EntitySetters.["PerimeterUnscaled"] <- fun property entity world -> World.setEntityPerimeterUnscaled (property.PropertyValue :?> Box3) entity world
-        EntitySetters.["Perimeter"] <- fun property entity world -> World.setEntityPerimeter (property.PropertyValue :?> Box3) entity world
-        EntitySetters.["Presence"] <- fun property entity world -> World.setEntityPresence (property.PropertyValue :?> Presence) entity world
-        EntitySetters.["Absolute"] <- fun property entity world -> World.setEntityAbsolute (property.PropertyValue :?> bool) entity world
-        EntitySetters.["Model"] <- fun property entity world -> World.setEntityModelProperty false { DesignerType = property.PropertyType; DesignerValue = property.PropertyValue } entity world
-        EntitySetters.["MountOpt"] <- fun property entity world -> World.setEntityMountOpt (property.PropertyValue :?> Entity Relation option) entity world
-        EntitySetters.["PropagationSourceOpt"] <- fun property entity world -> World.setEntityPropagationSourceOpt (property.PropertyValue :?> Entity option) entity world
-        EntitySetters.["Imperative"] <- fun property entity world -> World.setEntityImperative (property.PropertyValue :?> bool) entity world
-        EntitySetters.["Enabled"] <- fun property entity world -> World.setEntityEnabled (property.PropertyValue :?> bool) entity world
-        EntitySetters.["EnabledLocal"] <- fun property entity world -> World.setEntityEnabledLocal (property.PropertyValue :?> bool) entity world
-        EntitySetters.["Visible"] <- fun property entity world -> World.setEntityVisible (property.PropertyValue :?> bool) entity world
-        EntitySetters.["VisibleLocal"] <- fun property entity world -> World.setEntityVisibleLocal (property.PropertyValue :?> bool) entity world
-        EntitySetters.["Pickable"] <- fun property entity world -> World.setEntityPickable (property.PropertyValue :?> bool) entity world
-        EntitySetters.["PerimeterCentered"] <- fun property entity world -> World.setEntityPerimeterCentered (property.PropertyValue :?> bool) entity world
-        EntitySetters.["Static"] <- fun property entity world -> World.setEntityStatic (property.PropertyValue :?> bool) entity world
-        EntitySetters.["AlwaysUpdate"] <- fun property entity world -> World.setEntityAlwaysUpdate (property.PropertyValue :?> bool) entity world
-        EntitySetters.["AlwaysRender"] <- fun property entity world -> World.setEntityAlwaysRender (property.PropertyValue :?> bool) entity world
-        EntitySetters.["Persistent"] <- fun property entity world -> World.setEntityPersistent (property.PropertyValue :?> bool) entity world
-        EntitySetters.["PropagatedDescriptorOpt"] <- fun property entity world -> World.setEntityPropagatedDescriptorOpt (property.PropertyValue :?> EntityDescriptor option) entity world
-        EntitySetters.["Order"] <- fun property entity world -> World.setEntityOrder (property.PropertyValue :?> int64) entity world
-=======
         let entityGetters =
             dictPlus StringComparer.Ordinal
                 [("Dispatcher", fun entity world -> { PropertyType = typeof<EntityDispatcher>; PropertyValue = World.getEntityDispatcher entity world })
@@ -2894,6 +2778,7 @@
                  ("Mounted", fun entity world -> { PropertyType = typeof<bool>; PropertyValue = World.getEntityMounted entity world })
                  ("Is2d", fun entity world -> { PropertyType = typeof<bool>; PropertyValue = World.getEntityIs2d entity world })
                  ("Is3d", fun entity world -> { PropertyType = typeof<bool>; PropertyValue = World.getEntityIs3d entity world })
+                 ("PerimeterCentered", fun entity world -> { PropertyType = typeof<bool>; PropertyValue = World.getEntityPerimeterCentered entity world })
                  ("Static", fun entity world -> { PropertyType = typeof<bool>; PropertyValue = World.getEntityStatic entity world })
                  ("LightProbe", fun entity world -> { PropertyType = typeof<bool>; PropertyValue = World.getEntityLightProbe entity world })
                  ("Light", fun entity world -> { PropertyType = typeof<bool>; PropertyValue = World.getEntityLight entity world })
@@ -2952,6 +2837,7 @@
                  ("Visible", fun property entity world -> World.setEntityVisible (property.PropertyValue :?> bool) entity world)
                  ("VisibleLocal", fun property entity world -> World.setEntityVisibleLocal (property.PropertyValue :?> bool) entity world)
                  ("Pickable", fun property entity world -> World.setEntityPickable (property.PropertyValue :?> bool) entity world)
+                 ("PerimeterCentered", fun property entity world -> World.setEntityPerimeterCentered (property.PropertyValue :?> bool) entity world)
                  ("Static", fun property entity world -> World.setEntityStatic (property.PropertyValue :?> bool) entity world)
                  ("AlwaysUpdate", fun property entity world -> World.setEntityAlwaysUpdate (property.PropertyValue :?> bool) entity world)
                  ("AlwaysRender", fun property entity world -> World.setEntityAlwaysRender (property.PropertyValue :?> bool) entity world)
@@ -2959,7 +2845,6 @@
                  ("PropagatedDescriptorOpt", fun property entity world -> World.setEntityPropagatedDescriptorOpt (property.PropertyValue :?> EntityDescriptor option) entity world)
                  ("Order", fun property entity world -> World.setEntityOrder (property.PropertyValue :?> int64) entity world)]
         EntitySetters <- entitySetters.ToFrozenDictionary ()
->>>>>>> 69933a45
 
     /// Initialize getters and setters
     let internal init () =
