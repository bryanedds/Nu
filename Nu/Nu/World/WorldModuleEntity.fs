--- conflicted
+++ resolved
@@ -197,64 +197,10 @@
                 let sizeChanged = v3Neq transformNew.Size transformOld.Size
                 let elevationChanged = transformNew.Elevation <> transformOld.Elevation
                 let overflowChanged = transformNew.Overflow <> transformOld.Overflow
-<<<<<<< HEAD
-                let world = World.publishEntityChange (nameof Transform) () () publishChangeEvents entity world // OPTIMIZATION: eliding data for computed change events for speed.
-                let world =
-                    if is2d then
-                        let perimeterCenteredChanged = transformNew.PerimeterCentered <> transformOld.PerimeterCentered
-                        let perimeterChanged = positionChanged || scaleChanged || offsetChanged || sizeChanged || perimeterCenteredChanged
-                        let boundsChanged = perimeterChanged || rotationChanged
-                        if boundsChanged then
-                            let world = World.publishEntityChange Constants.Engine.BoundsPropertyName transformOld.Bounds2d transformNew.Bounds2d publishChangeEvents entity world
-                            let world =
-                                if perimeterChanged then
-                                    let world = World.publishEntityChange (nameof transformNew.Perimeter) transformOld.Perimeter transformNew.Perimeter publishChangeEvents entity world
-                                    let world = World.publishEntityChange (nameof transformNew.PerimeterUnscaled) transformOld.PerimeterUnscaled transformNew.PerimeterUnscaled publishChangeEvents entity world
-                                    let world = World.publishEntityChange (nameof transformNew.PerimeterCenter) transformOld.PerimeterCenter transformNew.PerimeterCenter publishChangeEvents entity world
-                                    let world = World.publishEntityChange (nameof transformNew.PerimeterBottom) transformOld.PerimeterBottom transformNew.PerimeterBottom publishChangeEvents entity world
-                                    let world = World.publishEntityChange (nameof transformNew.PerimeterBottomLeft) transformOld.PerimeterBottomLeft transformNew.PerimeterBottomLeft publishChangeEvents entity world
-                                    let world = World.publishEntityChange (nameof transformNew.PerimeterMin) transformOld.PerimeterMin transformNew.PerimeterMin publishChangeEvents entity world
-                                    let world = World.publishEntityChange (nameof transformNew.PerimeterMax) transformOld.PerimeterMax transformNew.PerimeterMax publishChangeEvents entity world
-                                    world
-                                else world
-                            let world = if positionChanged then World.publishEntityChange (nameof transformNew.Position) transformOld.Position transformNew.Position publishChangeEvents entity world else world
-                            let world = if scaleChanged then World.publishEntityChange (nameof transformNew.Scale) transformOld.Scale transformNew.Scale publishChangeEvents entity world else world
-                            let world = if offsetChanged then World.publishEntityChange (nameof transformNew.Offset) transformOld.Offset transformNew.Offset publishChangeEvents entity world else world
-                            let world = if sizeChanged then World.publishEntityChange (nameof transformNew.Size) transformOld.Size transformNew.Size publishChangeEvents entity world else world
-                            let world = if perimeterCenteredChanged then World.publishEntityChange (nameof transformNew.PerimeterCentered) transformOld.PerimeterCentered transformNew.PerimeterCentered publishChangeEvents entity world else world
-                            world
-                        else world
-                    else
-                        let boundsChanged = positionChanged || rotationChanged || scaleChanged || offsetChanged || sizeChanged
-                        if boundsChanged then
-                            let world = World.publishEntityChange Constants.Engine.BoundsPropertyName transformOld.Bounds3d transformNew.Bounds3d publishChangeEvents entity world
-                            let world = if positionChanged then World.publishEntityChange (nameof transformNew.Position) transformOld.Position transformNew.Position publishChangeEvents entity world else world
-                            let world = if scaleChanged then World.publishEntityChange (nameof transformNew.Scale) transformOld.Scale transformNew.Scale publishChangeEvents entity world else world
-                            let world = if offsetChanged then World.publishEntityChange (nameof transformNew.Offset) transformOld.Offset transformNew.Offset publishChangeEvents entity world else world
-                            let world = if sizeChanged then World.publishEntityChange (nameof transformNew.Size) transformOld.Size transformNew.Size publishChangeEvents entity world else world
-                            world
-                        else world
-                let world =
-                    if rotationChanged then
-                        let world = World.publishEntityChange (nameof transformNew.Rotation) transformOld.Rotation transformNew.Rotation publishChangeEvents entity world
-                        let world = World.publishEntityChange (nameof transformNew.Angles) () () publishChangeEvents entity world
-                        let world = World.publishEntityChange (nameof transformNew.Degrees) () () publishChangeEvents entity world
-                        world
-                    else world
-                let world =
-                    if elevationChanged
-                    then World.publishEntityChange (nameof transformNew.Elevation) transformOld.Elevation transformNew.Elevation publishChangeEvents entity world
-                    else world
-                let world =
-                    if overflowChanged
-                    then World.publishEntityChange (nameof transformNew.Overflow) transformOld.Overflow transformNew.Overflow publishChangeEvents entity world
-                    else world
-                world
-            else world
-=======
                 World.publishEntityChange (nameof Transform) () () publishChangeEvents entity world // OPTIMIZATION: eliding data for computed change events for speed.
                 if is2d then
-                    let perimeterChanged = positionChanged || scaleChanged || offsetChanged || sizeChanged
+                    let perimeterCenteredChanged = transformNew.PerimeterCentered <> transformOld.PerimeterCentered
+                    let perimeterChanged = positionChanged || scaleChanged || offsetChanged || sizeChanged || perimeterCenteredChanged
                     let boundsChanged = perimeterChanged || rotationChanged
                     if boundsChanged then
                         World.publishEntityChange Constants.Engine.BoundsPropertyName transformOld.Bounds2d transformNew.Bounds2d publishChangeEvents entity world
@@ -270,6 +216,7 @@
                         if scaleChanged then World.publishEntityChange (nameof transformNew.Scale) transformOld.Scale transformNew.Scale publishChangeEvents entity world
                         if offsetChanged then World.publishEntityChange (nameof transformNew.Offset) transformOld.Offset transformNew.Offset publishChangeEvents entity world
                         if sizeChanged then World.publishEntityChange (nameof transformNew.Size) transformOld.Size transformNew.Size publishChangeEvents entity world
+                        if perimeterCenteredChanged then World.publishEntityChange (nameof transformNew.PerimeterCentered) transformOld.PerimeterCentered transformNew.PerimeterCentered publishChangeEvents entity world
                 else
                     let boundsChanged = positionChanged || rotationChanged || scaleChanged || offsetChanged || sizeChanged
                     if boundsChanged then
@@ -286,7 +233,6 @@
                     World.publishEntityChange (nameof transformNew.Elevation) transformOld.Elevation transformNew.Elevation publishChangeEvents entity world
                 if overflowChanged then
                     World.publishEntityChange (nameof transformNew.Overflow) transformOld.Overflow transformNew.Overflow publishChangeEvents entity world
->>>>>>> 59fbc089
 
         static member internal getEntityExists entity world =
             notNull (World.getEntityStateOpt entity world :> obj)
@@ -1581,13 +1527,13 @@
             if value <> entityState.PerimeterCentered then
                 if entityState.Optimized world.Imperative then
                     entityState.PerimeterCentered <- value
-                    struct (true, world)
+                    true
                 else
                     let mutable transform = entityState.Transform
                     transform.PerimeterCentered <- value
-                    let world = World.setEntityTransformByRef (&transform, entityState, entity, world) |> snd'
-                    struct (true, world)
-            else struct (false, world)
+                    World.setEntityTransformByRef (&transform, entityState, entity, world) |> ignore<bool>
+                    true
+            else false
 
         static member internal getEntityPerimeterUnscaled entity world =
             (World.getEntityState entity world).Transform.PerimeterUnscaled
