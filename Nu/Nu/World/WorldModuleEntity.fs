--- conflicted
+++ resolved
@@ -23,36 +23,9 @@
     /// Entity change (publishing) count key.
     let internal EntityChangeCountsKey = string Gen.id
 
-<<<<<<< HEAD
-=======
-    // OPTIMIZATION: avoids closure allocation in tight-loop.
-    type private KeyEquality () =
-        inherit OptimizedClosures.FSharpFunc<
-            KeyValuePair<Entity, SUMap<Entity, EntityState>>,
-            KeyValuePair<Entity, SUMap<Entity, EntityState>>,
-            bool> ()
-        override this.Invoke _ = failwithumf ()
-        override this.Invoke
-            (entityStateKey : KeyValuePair<Entity, SUMap<Entity, EntityState>>,
-             entityStateKey2 : KeyValuePair<Entity, SUMap<Entity, EntityState>>) =
-            refEq entityStateKey.Key entityStateKey2.Key &&
-            refEq entityStateKey.Value entityStateKey2.Value
-    let private keyEquality = KeyEquality ()
-
-    // OPTIMIZATION: avoids closure allocation in tight-loop.
-    let mutable private getFreshKeyAndValueEntity = Unchecked.defaultof<Entity>
-    let mutable private getFreshKeyAndValueWorldState = Unchecked.defaultof<WorldState>
-    let private getFreshKeyAndValue () =
-        let mutable entityStateOpt = Unchecked.defaultof<_>
-        SUMap.tryGetValue (getFreshKeyAndValueEntity, getFreshKeyAndValueWorldState.EntityStates, &entityStateOpt) |> ignore<bool>
-        KeyValuePair (KeyValuePair (getFreshKeyAndValueEntity, getFreshKeyAndValueWorldState.EntityStates), entityStateOpt)
-    let private getFreshKeyAndValueCached =
-        getFreshKeyAndValue
-
     /// OPTIMIZATION: cache layout facet type for quick containment check.
     let mutable internal LayoutFacetType = Unchecked.defaultof<Type>
 
->>>>>>> 1b804c68
     type World with
 
         static member private entityStateFinder (entity : Entity) world =
@@ -580,26 +553,14 @@
                 entityState.PresenceOverride <- value
                 World.updateEntityInEntityTree visibleInViewOld staticInPlayOld lightProbeOld lightOld presenceOld presenceInPlayOld boundsOld entity world
 
-<<<<<<< HEAD
         static member getPropagationSources world =
-            world.WorldExtension.PropagationTargets |>
-            Seq.map _.Value |>
-            Seq.concat |>
-            Seq.choose (fun entity -> World.getEntityPropagationSourceOpt entity world) |>
-            hashSetPlus HashIdentity.Structural |>
-            Seq.filter (fun entity -> World.getEntityExists entity world) |>
-            Seq.toArray
-=======
-        static member getPropagationSources (world : World) =
             world.WorldExtension.PropagationTargets
-            |> UMap.toSeq
-            |> Seq.map snd
+            |> Seq.map _.Value
             |> Seq.concat
             |> Seq.choose (fun entity -> World.getEntityPropagationSourceOpt entity world)
             |> hashSetPlus HashIdentity.Structural
             |> Seq.filter (fun entity -> World.getEntityExists entity world)
             |> Seq.toArray
->>>>>>> 1b804c68
 
         /// Check that entity has entities to propagate its structure to.
         static member hasPropagationTargets entity world =
@@ -1848,41 +1809,22 @@
         static member internal updateEntityPublishUpdateFlag entity world =
             World.updateEntityPublishEventFlag World.setEntityPublishUpdates entity (atooa (Events.UpdateEvent --> entity)) world
 
-<<<<<<< HEAD
-=======
-        static member internal divergeEntity entity world =
-            let entityState = World.getEntityState entity world
-            let entityState = EntityState.copy entityState
-            World.setEntityState entityState entity world
-
         static member internal registerEntityIndex (ty : Type) (entity : Entity) (world : World) =
-            let config = World.getCollectionConfig world
-            let mutable entitiesIndexed = world.EntitiesIndexed
             for ty in ty :: Reflection.getBaseTypesExceptObject ty do
-                entitiesIndexed <-
-                    match entitiesIndexed.TryGetValue struct (entity.Group, ty) with
-                    | (true, entities) ->
-                        let entities = USet.add entity entities
-                        UMap.add struct (entity.Group, ty) entities entitiesIndexed
-                    | (false, _) ->
-                        UMap.add struct (entity.Group, ty) (USet.singleton HashIdentity.Structural config entity) entitiesIndexed
-            world.WorldState <- { world.WorldState with EntitiesIndexed = entitiesIndexed }
+                match world.EntitiesIndexed.TryGetValue struct (entity.Group, ty) with
+                | (true, entities) ->
+                    entities.Add entity |> ignore<bool>
+                | (false, _) ->
+                    world.EntitiesIndexed.[struct (entity.Group, ty)] <- HashSet.singleton HashIdentity.Structural entity
 
         static member internal unregisterEntityIndex (ty : Type) (entity : Entity) (world : World) =
-            let mutable entitiesIndexed = world.EntitiesIndexed
             for ty in ty :: Reflection.getBaseTypesExceptObject ty do
-                entitiesIndexed <-
-                    match entitiesIndexed.TryGetValue struct (entity.Group, ty) with
-                    | (true, entities) ->
-                        let entities = USet.remove entity entities
-                        if USet.isEmpty entities
-                        then UMap.remove struct (entity.Group, ty) entitiesIndexed
-                        else UMap.add struct (entity.Group, ty) entities entitiesIndexed
-                    | (false, _) ->
-                        entitiesIndexed
-            world.WorldState <- { world.WorldState with EntitiesIndexed = entitiesIndexed }
-
->>>>>>> 1b804c68
+                match world.EntitiesIndexed.TryGetValue struct (entity.Group, ty) with
+                | (true, entities) ->
+                    entities.Remove entity |> ignore<bool>
+                    if entities.Count = 0 then world.EntitiesIndexed.Remove struct (entity.Group, ty) |> ignore<bool>
+                | (false, _) -> ()
+
         static member internal registerEntity entity world =
             let facets = World.getEntityFacets entity world
             for facet in facets do
@@ -2053,21 +1995,10 @@
             let facets = World.getFacets world
             let dispatcherType = getType dispatcher
             let dispatcherTypes = dispatcherType :: Reflection.getBaseTypesExceptObject dispatcherType |> List.rev
-<<<<<<< HEAD
             for (facetNames, ty) in List.map (fun ty -> (Reflection.getIntrinsicFacetNamesNoInherit ty, ty)) dispatcherTypes do
                 Reflection.attachIntrinsicFacetsViaNames dispatchers facets facetNames entityState world
                 let definitions = Reflection.getPropertyDefinitionsNoInherit ty
                 Reflection.attachPropertiesViaDefinitions definitions entityState world
-=======
-            let entityState =
-                dispatcherTypes
-                |> List.map (fun ty -> (Reflection.getIntrinsicFacetNamesNoInherit ty, ty))
-                |> List.fold (fun entityState (facetNames, ty) ->
-                    let entityState = Reflection.attachIntrinsicFacetsViaNames id dispatcherMap facetMap facetNames entityState world
-                    let definitions = Reflection.getPropertyDefinitionsNoInherit ty
-                    Reflection.attachPropertiesViaDefinitions id definitions entityState world)
-                    entityState
->>>>>>> 1b804c68
 
             // apply the entity state's overlay to its facet names
             let overlayer = World.getOverlayer world
@@ -2246,21 +2177,10 @@
             let facetMap = World.getFacets world
             let dispatcherType = getType dispatcher
             let dispatcherTypes = dispatcherType :: Reflection.getBaseTypesExceptObject dispatcherType |> List.rev
-<<<<<<< HEAD
             for (facetNames, ty) in List.map (fun ty -> (Reflection.getIntrinsicFacetNamesNoInherit ty, ty)) dispatcherTypes do
                 Reflection.attachIntrinsicFacetsViaNames dispatchers facetMap facetNames entityState world
                 let definitions = Reflection.getPropertyDefinitionsNoInherit ty
                 Reflection.attachPropertiesViaDefinitions definitions entityState world
-=======
-            let entityState =
-                dispatcherTypes
-                |> List.map (fun ty -> (Reflection.getIntrinsicFacetNamesNoInherit ty, ty))
-                |> List.fold (fun entityState (facetNames, ty) -> 
-                    let entityState = Reflection.attachIntrinsicFacetsViaNames id dispatcherMap facetMap facetNames entityState world
-                    let definitions = Reflection.getPropertyDefinitionsNoInherit ty
-                    Reflection.attachPropertiesViaDefinitions id definitions entityState world)
-                    entityState
->>>>>>> 1b804c68
 
             // read the entity state's overlay and apply it to its facet names if applicable
             let overlayer = World.getOverlayer world
