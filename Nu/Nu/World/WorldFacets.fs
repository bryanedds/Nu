﻿// Nu Game Engine.
// Copyright (C) Bryan Edds, 2013-2023.

namespace Nu
open System
open System.Collections.Generic
open System.Numerics
open ImGuiNET
open TiledSharp
open Prime
open Nu
open Nu.Particles

/// Declaratively exposes simulant lenses and events.
[<AutoOpen>]
module Declarative =

    /// The global Game simulant.
    let Game = Game.Handle

    /// Declaratively exposes Screen lenses and events.
    let Screen = Unchecked.defaultof<Screen>

    /// Declaratively exposes Group lenses and events.
    let Group = Unchecked.defaultof<Group>

    /// Declaratively exposes Entity lenses and events.
    let Entity = Unchecked.defaultof<Entity>

[<AutoOpen>]
module StaticSpriteFacetExtensions =
    type Entity with
        member this.GetInsetOpt world : Box2 option = this.Get (nameof this.InsetOpt) world
        member this.SetInsetOpt (value : Box2 option) world = this.Set (nameof this.InsetOpt) value world
        member this.InsetOpt = lens (nameof this.InsetOpt) this this.GetInsetOpt this.SetInsetOpt
        member this.GetStaticImage world : Image AssetTag = this.Get (nameof this.StaticImage) world
        member this.SetStaticImage (value : Image AssetTag) world = this.Set (nameof this.StaticImage) value world
        member this.StaticImage = lens (nameof this.StaticImage) this this.GetStaticImage this.SetStaticImage
        member this.GetColor world : Color = this.Get (nameof this.Color) world
        member this.SetColor (value : Color) world = this.Set (nameof this.Color) value world
        member this.Color = lens (nameof this.Color) this this.GetColor this.SetColor
        member this.GetBlend world : Blend = this.Get (nameof this.Blend) world
        member this.SetBlend (value : Blend) world = this.Set (nameof this.Blend) value world
        member this.Blend = lens (nameof this.Blend) this this.GetBlend this.SetBlend
        member this.GetEmission world : Color = this.Get (nameof this.Emission) world
        member this.SetEmission (value : Color) world = this.Set (nameof this.Emission) value world
        member this.Emission = lens (nameof this.Emission) this this.GetEmission this.SetEmission
        member this.GetFlip world : Flip = this.Get (nameof this.Flip) world
        member this.SetFlip (value : Flip) world = this.Set (nameof this.Flip) value world
        member this.Flip = lens (nameof this.Flip) this this.GetFlip this.SetFlip

/// Augments an entity with a static sprite.
type StaticSpriteFacet () =
    inherit Facet (false, false, false)

    static member Properties =
        [define Entity.InsetOpt None
         define Entity.StaticImage Assets.Default.StaticSprite
         define Entity.Color Color.One
         define Entity.Blend Transparent
         define Entity.Emission Color.Zero
         define Entity.Flip FlipNone]

    override this.Render (_, entity, world) =
        let mutable transform = entity.GetTransform world
        let staticImage = entity.GetStaticImage world
        let insetOpt = match entity.GetInsetOpt world with Some inset -> ValueSome inset | None -> ValueNone
        let color = entity.GetColor world
        let blend = entity.GetBlend world
        let emission = entity.GetEmission world
        let flip = entity.GetFlip world
        World.renderLayeredSpriteFast (transform.Elevation, transform.Horizon, staticImage, &transform, &insetOpt, staticImage, &color, blend, &emission, flip, world)

    override this.GetAttributesInferred (entity, world) =
        match Metadata.tryGetTextureSizeF (entity.GetStaticImage world) with
        | Some size -> AttributesInferred.important size.V3 v3Zero
        | None -> AttributesInferred.important Constants.Engine.Entity2dSizeDefault v3Zero

[<AutoOpen>]
module AnimatedSpriteFacetExtensions =
    type Entity with
        member this.GetStartTime world : GameTime = this.Get (nameof this.StartTime) world
        member this.SetStartTime (value : GameTime) world = this.Set (nameof this.StartTime) value world
        member this.StartTime = lens (nameof this.StartTime) this this.GetStartTime this.SetStartTime
        member this.GetCelSize world : Vector2 = this.Get (nameof this.CelSize) world
        member this.SetCelSize (value : Vector2) world = this.Set (nameof this.CelSize) value world
        member this.CelSize = lens (nameof this.CelSize) this this.GetCelSize this.SetCelSize
        member this.GetCelCount world : int = this.Get (nameof this.CelCount) world
        member this.SetCelCount (value : int) world = this.Set (nameof this.CelCount) value world
        member this.CelCount = lens (nameof this.CelCount) this this.GetCelCount this.SetCelCount
        member this.GetCelRun world : int = this.Get (nameof this.CelRun) world
        member this.SetCelRun (value : int) world = this.Set (nameof this.CelRun) value world
        member this.CelRun = lens (nameof this.CelRun) this this.GetCelRun this.SetCelRun
        member this.GetAnimationStride world : int = this.Get (nameof this.AnimationStride) world
        member this.SetAnimationStride (value : int) world = this.Set (nameof this.AnimationStride) value world
        member this.AnimationStride = lens (nameof this.AnimationStride) this this.GetAnimationStride this.SetAnimationStride
        member this.GetAnimationDelay world : GameTime = this.Get (nameof this.AnimationDelay) world
        member this.SetAnimationDelay (value : GameTime) world = this.Set (nameof this.AnimationDelay) value world
        member this.AnimationDelay = lens (nameof this.AnimationDelay) this this.GetAnimationDelay this.SetAnimationDelay
        member this.GetAnimationSheet world : Image AssetTag = this.Get (nameof this.AnimationSheet) world
        member this.SetAnimationSheet (value : Image AssetTag) world = this.Set (nameof this.AnimationSheet) value world
        member this.AnimationSheet = lens (nameof this.AnimationSheet) this this.GetAnimationSheet this.SetAnimationSheet

/// Augments an entity with an animated sprite.
type AnimatedSpriteFacet () =
    inherit Facet (false, false, false)

    static let getSpriteInsetOpt (entity : Entity) world =
        let startTime = entity.GetStartTime world
        let celCount = entity.GetCelCount world
        let celRun = entity.GetCelRun world
        if celCount <> 0 && celRun <> 0 then
            let localTime = world.GameTime - startTime
            let cel = int (localTime / entity.GetAnimationDelay world) % celCount * entity.GetAnimationStride world
            let celSize = entity.GetCelSize world
            let celI = cel % celRun
            let celJ = cel / celRun
            let celX = single celI * celSize.X
            let celY = single celJ * celSize.Y
            let inset = box2 (v2 celX celY) celSize
            Some inset
        else None

    static member Properties =
        [define Entity.StartTime GameTime.zero
         define Entity.CelSize (Vector2 (32.0f, 32.0f))
         define Entity.CelCount 16
         define Entity.CelRun 4
         define Entity.AnimationDelay (GameTime.ofSeconds (1.0f / 15.0f))
         define Entity.AnimationStride 1
         define Entity.AnimationSheet Assets.Default.AnimatedSprite
         define Entity.Color Color.One
         define Entity.Blend Transparent
         define Entity.Emission Color.Zero
         define Entity.Flip FlipNone]

    override this.Render (_, entity, world) =
        let mutable transform = entity.GetTransform world
        let animationSheet = entity.GetAnimationSheet world
        let insetOpt = match getSpriteInsetOpt entity world with Some inset -> ValueSome inset | None -> ValueNone
        let color = entity.GetColor world
        let blend = entity.GetBlend world
        let emission = entity.GetEmission world
        let flip = entity.GetFlip world
        World.renderLayeredSpriteFast (transform.Elevation, transform.Horizon, animationSheet, &transform, &insetOpt, animationSheet, &color, blend, &emission, flip, world)

    override this.GetAttributesInferred (entity, world) =
        AttributesInferred.important (entity.GetCelSize world).V3 v3Zero

[<AutoOpen>]
module BasicStaticSpriteEmitterFacetExtensions =
    type Entity with
        member this.GetSelfDestruct world : bool = this.Get (nameof this.SelfDestruct) world
        member this.SetSelfDestruct (value : bool) world = this.Set (nameof this.SelfDestruct) value world
        member this.SelfDestruct = lens (nameof this.SelfDestruct) this this.GetSelfDestruct this.SetSelfDestruct
        member this.GetEmitterGravity world : Vector3 = this.Get (nameof this.EmitterGravity) world
        member this.SetEmitterGravity (value : Vector3) world = this.Set (nameof this.EmitterGravity) value world
        member this.EmitterGravity = lens (nameof this.EmitterGravity) this this.GetEmitterGravity this.SetEmitterGravity
        member this.GetEmitterImage world : Image AssetTag = this.Get (nameof this.EmitterImage) world
        member this.SetEmitterImage (value : Image AssetTag) world = this.Set (nameof this.EmitterImage) value world
        member this.EmitterImage = lens (nameof this.EmitterImage) this this.GetEmitterImage this.SetEmitterImage
        member this.GetEmitterBlend world : Blend = this.Get (nameof this.EmitterBlend) world
        member this.SetEmitterBlend (value : Blend) world = this.Set (nameof this.EmitterBlend) value world
        member this.EmitterBlend = lens (nameof this.EmitterBlend) this this.GetEmitterBlend this.SetEmitterBlend
        member this.GetEmitterLifeTimeOpt world : GameTime = this.Get (nameof this.EmitterLifeTimeOpt) world
        member this.SetEmitterLifeTimeOpt (value : GameTime) world = this.Set (nameof this.EmitterLifeTimeOpt) value world
        member this.EmitterLifeTimeOpt = lens (nameof this.EmitterLifeTimeOpt) this this.GetEmitterLifeTimeOpt this.SetEmitterLifeTimeOpt
        member this.GetParticleLifeTimeMaxOpt world : GameTime = this.Get (nameof this.ParticleLifeTimeMaxOpt) world
        member this.SetParticleLifeTimeMaxOpt (value : GameTime) world = this.Set (nameof this.ParticleLifeTimeMaxOpt) value world
        member this.ParticleLifeTimeMaxOpt = lens (nameof this.ParticleLifeTimeMaxOpt) this this.GetParticleLifeTimeMaxOpt this.SetParticleLifeTimeMaxOpt
        member this.GetParticleRate world : single = this.Get (nameof this.ParticleRate) world
        member this.SetParticleRate (value : single) world = this.Set (nameof this.ParticleRate) value world
        member this.ParticleRate = lens (nameof this.ParticleRate) this this.GetParticleRate this.SetParticleRate
        member this.GetParticleMax world : int = this.Get (nameof this.ParticleMax) world
        member this.SetParticleMax (value : int) world = this.Set (nameof this.ParticleMax) value world
        member this.ParticleMax = lens (nameof this.ParticleMax) this this.GetParticleMax this.SetParticleMax
        member this.GetBasicParticleSeed world : Particles.BasicParticle = this.Get (nameof this.BasicParticleSeed) world
        member this.SetBasicParticleSeed (value : Particles.BasicParticle) world = this.Set (nameof this.BasicParticleSeed) value world
        member this.BasicParticleSeed = lens (nameof this.BasicParticleSeed) this this.GetBasicParticleSeed this.SetBasicParticleSeed
        member this.GetEmitterConstraint world : Particles.Constraint = this.Get (nameof this.EmitterConstraint) world
        member this.SetEmitterConstraint (value : Particles.Constraint) world = this.Set (nameof this.EmitterConstraint) value world
        member this.EmitterConstraint = lens (nameof this.EmitterConstraint) this this.GetEmitterConstraint this.SetEmitterConstraint
        member this.GetEmitterStyle world : string = this.Get (nameof this.EmitterStyle) world
        member this.SetEmitterStyle (value : string) world = this.Set (nameof this.EmitterStyle) value world
        member this.EmitterStyle = lens (nameof this.EmitterStyle) this this.GetEmitterStyle this.SetEmitterStyle
        member this.GetParticleSystem world : Particles.ParticleSystem = this.Get (nameof this.ParticleSystem) world
        member this.SetParticleSystem (value : Particles.ParticleSystem) world = this.Set (nameof this.ParticleSystem) value world
        member this.ParticleSystem = lens (nameof this.ParticleSystem) this this.GetParticleSystem this.SetParticleSystem

/// Augments an entity with a basic static sprite emitter.
type BasicStaticSpriteEmitterFacet () =
    inherit Facet (false, false, false)

    static let tryMakeEmitter (entity : Entity) (world : World) =
        World.tryMakeEmitter
            world.GameTime
            (entity.GetEmitterLifeTimeOpt world)
            (entity.GetParticleLifeTimeMaxOpt world)
            (entity.GetParticleRate world)
            (entity.GetParticleMax world)
            (entity.GetEmitterStyle world)
            world |>
        Option.map cast<Particles.BasicStaticSpriteEmitter>

    static let makeEmitter entity world =
        match tryMakeEmitter entity world with
        | Some emitter ->
            let mutable transform = entity.GetTransform world
            { emitter with
                Body =
                    { Position = transform.Position
                      Scale = transform.Scale
                      Angles = transform.Angles
                      LinearVelocity = v3Zero
                      AngularVelocity = v3Zero
                      Restitution = Constants.Particles.RestitutionDefault }
                Elevation = transform.Elevation
                Absolute = transform.Absolute
                Blend = entity.GetEmitterBlend world
                Image = entity.GetEmitterImage world
                ParticleSeed = entity.GetBasicParticleSeed world
                Constraint = entity.GetEmitterConstraint world }
        | None ->
            Particles.BasicStaticSpriteEmitter.makeEmpty
                world.GameTime
                (entity.GetEmitterLifeTimeOpt world)
                (entity.GetParticleLifeTimeMaxOpt world)
                (entity.GetParticleRate world)
                (entity.GetParticleMax world)

    static let mapParticleSystem mapper (entity : Entity) world =
        let particleSystem = entity.GetParticleSystem world
        let particleSystem = mapper particleSystem
        let world = entity.SetParticleSystem particleSystem world
        world

    static let mapEmitter mapper (entity : Entity) world =
        mapParticleSystem (fun particleSystem ->
            match Map.tryFind typeof<Particles.BasicStaticSpriteEmitter>.Name particleSystem.Emitters with
            | Some (:? Particles.BasicStaticSpriteEmitter as emitter) ->
                let emitter = mapper emitter
                { particleSystem with Emitters = Map.add typeof<Particles.BasicStaticSpriteEmitter>.Name (emitter :> Particles.Emitter) particleSystem.Emitters }
            | _ -> particleSystem)
            entity world

    static let rec processOutput output entity world =
        match output with
        | Particles.OutputEmitter (name, emitter) -> mapParticleSystem (fun ps -> { ps with Emitters = Map.add name emitter ps.Emitters }) entity world
        | Particles.Outputs outputs -> SArray.fold (fun world output -> processOutput output entity world) world outputs

    static let handleEmitterBlendChange evt world =
        let emitterBlend = evt.Data.Value :?> Blend
        let world = mapEmitter (fun emitter -> if emitter.Blend <> emitterBlend then { emitter with Blend = emitterBlend } else emitter) evt.Subscriber world
        (Cascade, world)

    static let handleEmitterImageChange evt world =
        let emitterImage = evt.Data.Value :?> Image AssetTag
        let world = mapEmitter (fun emitter -> if assetNeq emitter.Image emitterImage then { emitter with Image = emitterImage } else emitter) evt.Subscriber world
        (Cascade, world)

    static let handleEmitterLifeTimeOptChange evt world =
        let emitterLifeTimeOpt = evt.Data.Value :?> GameTime
        let world = mapEmitter (fun emitter -> if emitter.Life.LifeTimeOpt <> emitterLifeTimeOpt then { emitter with Life = { emitter.Life with LifeTimeOpt = emitterLifeTimeOpt }} else emitter) evt.Subscriber world
        (Cascade, world)

    static let handleParticleLifeTimeMaxOptChange evt world =
        let particleLifeTimeMaxOpt = evt.Data.Value :?> GameTime
        let world = mapEmitter (fun emitter -> if emitter.ParticleLifeTimeMaxOpt <> particleLifeTimeMaxOpt then { emitter with ParticleLifeTimeMaxOpt = particleLifeTimeMaxOpt } else emitter) evt.Subscriber world
        (Cascade, world)

    static let handleParticleRateChange evt world =
        let particleRate = evt.Data.Value :?> single
        let world = mapEmitter (fun emitter -> if emitter.ParticleRate <> particleRate then { emitter with ParticleRate = particleRate } else emitter) evt.Subscriber world
        (Cascade, world)

    static let handleParticleMaxChange evt world =
        let particleMax = evt.Data.Value :?> int
        let world = mapEmitter (fun emitter -> if emitter.ParticleRing.Length <> particleMax then Particles.BasicStaticSpriteEmitter.resize particleMax emitter else emitter) evt.Subscriber world
        (Cascade, world)

    static let handleBasicParticleSeedChange evt world =
        let particleSeed = evt.Data.Value :?> Particles.BasicParticle
        let world = mapEmitter (fun emitter -> if emitter.ParticleSeed <> particleSeed then { emitter with ParticleSeed = particleSeed } else emitter) evt.Subscriber world
        (Cascade, world)

    static let handleEmitterConstraintChange evt world =
        let emitterConstraint = evt.Data.Value :?> Particles.Constraint
        let world = mapEmitter (fun emitter -> if emitter.Constraint <> emitterConstraint then { emitter with Constraint = emitterConstraint } else emitter) evt.Subscriber world
        (Cascade, world)

    static let handleEmitterStyleChange evt world =
        let entity = evt.Subscriber
        let emitter = makeEmitter entity world
        let world = mapEmitter (constant emitter) entity world
        (Cascade, world)

    static let handlePositionChange evt world =
        let entity = evt.Subscriber : Entity
        let particleSystem = entity.GetParticleSystem world
        let particleSystem =
            match Map.tryFind typeof<Particles.BasicStaticSpriteEmitter>.Name particleSystem.Emitters with
            | Some (:? Particles.BasicStaticSpriteEmitter as emitter) ->
                let position = entity.GetPosition world
                let emitter =
                    if v3Neq emitter.Body.Position position
                    then { emitter with Body = { emitter.Body with Position = position }}
                    else emitter
                { particleSystem with Emitters = Map.add typeof<Particles.BasicStaticSpriteEmitter>.Name (emitter :> Particles.Emitter) particleSystem.Emitters }
            | _ -> particleSystem
        let world = entity.SetParticleSystem particleSystem world
        (Cascade, world)

    static let handleRotationChange evt world =
        let entity = evt.Subscriber : Entity
        let particleSystem = entity.GetParticleSystem world
        let particleSystem =
            match Map.tryFind typeof<Particles.BasicStaticSpriteEmitter>.Name particleSystem.Emitters with
            | Some (:? Particles.BasicStaticSpriteEmitter as emitter) ->
                let angles = entity.GetAngles world
                let emitter =
                    if v3Neq emitter.Body.Angles angles
                    then { emitter with Body = { emitter.Body with Angles = angles }}
                    else emitter
                { particleSystem with Emitters = Map.add typeof<Particles.BasicStaticSpriteEmitter>.Name (emitter :> Particles.Emitter) particleSystem.Emitters }
            | _ -> particleSystem
        let world = entity.SetParticleSystem particleSystem world
        (Cascade, world)

    static member Properties =
        [define Entity.SelfDestruct false
         define Entity.EmitterBlend Transparent
         define Entity.EmitterImage Assets.Default.Image
         define Entity.EmitterLifeTimeOpt GameTime.zero
         define Entity.ParticleLifeTimeMaxOpt (GameTime.ofSeconds 1.0f)
         define Entity.ParticleRate (match Constants.GameTime.DesiredFrameRate with StaticFrameRate _ -> 1.0f | DynamicFrameRate _ -> 60.0f)
         define Entity.ParticleMax 60
         define Entity.BasicParticleSeed { Life = Particles.Life.make GameTime.zero (GameTime.ofSeconds 1.0f); Body = Particles.Body.defaultBody; Size = Constants.Engine.Particle2dSizeDefault; Offset = v3Zero; Inset = box2Zero; Color = Color.One; Emission = Color.Zero; Flip = FlipNone }
         define Entity.EmitterConstraint Particles.Constraint.empty
         define Entity.EmitterStyle "BasicStaticSpriteEmitter"
         nonPersistent Entity.ParticleSystem Particles.ParticleSystem.empty]

    override this.Register (entity, world) =
        let emitter = makeEmitter entity world
        let particleSystem = entity.GetParticleSystem world
        let particleSystem = { particleSystem with Emitters = Map.add typeof<Particles.BasicStaticSpriteEmitter>.Name (emitter :> Particles.Emitter) particleSystem.Emitters }
        let world = entity.SetParticleSystem particleSystem world
        let world = World.sense handlePositionChange entity.Position.ChangeEvent entity (nameof BasicStaticSpriteEmitterFacet) world
        let world = World.sense handleRotationChange entity.Rotation.ChangeEvent entity (nameof BasicStaticSpriteEmitterFacet) world
        let world = World.sense handleEmitterBlendChange entity.EmitterBlend.ChangeEvent entity (nameof BasicStaticSpriteEmitterFacet) world
        let world = World.sense handleEmitterImageChange entity.EmitterImage.ChangeEvent entity (nameof BasicStaticSpriteEmitterFacet) world
        let world = World.sense handleEmitterLifeTimeOptChange entity.EmitterLifeTimeOpt.ChangeEvent entity (nameof BasicStaticSpriteEmitterFacet) world
        let world = World.sense handleParticleLifeTimeMaxOptChange entity.ParticleLifeTimeMaxOpt.ChangeEvent entity (nameof BasicStaticSpriteEmitterFacet) world
        let world = World.sense handleParticleRateChange entity.ParticleRate.ChangeEvent entity (nameof BasicStaticSpriteEmitterFacet) world
        let world = World.sense handleParticleMaxChange entity.ParticleMax.ChangeEvent entity (nameof BasicStaticSpriteEmitterFacet) world
        let world = World.sense handleBasicParticleSeedChange entity.BasicParticleSeed.ChangeEvent entity (nameof BasicStaticSpriteEmitterFacet) world
        let world = World.sense handleEmitterConstraintChange entity.EmitterConstraint.ChangeEvent entity (nameof BasicStaticSpriteEmitterFacet) world
        let world = World.sense handleEmitterStyleChange entity.EmitterStyle.ChangeEvent entity (nameof BasicStaticSpriteEmitterFacet) world
        world

    override this.Unregister (entity, world) =
        let particleSystem = entity.GetParticleSystem world
        let particleSystem = { particleSystem with Emitters = Map.remove typeof<Particles.BasicStaticSpriteEmitter>.Name particleSystem.Emitters }
        entity.SetParticleSystem particleSystem world

    override this.Update (entity, world) =
        if entity.GetEnabled world then
            let delta = world.GameDelta
            let time = world.GameTime
            let particleSystem = entity.GetParticleSystem world
            let (particleSystem, output) = Particles.ParticleSystem.run delta time particleSystem
            let world = entity.SetParticleSystem particleSystem world
            processOutput output entity world
        else world

    override this.Render (_, entity, world) =
        let time = world.GameTime
        let particleSystem = entity.GetParticleSystem world
        let particlesMessages =
            particleSystem |>
            Particles.ParticleSystem.toParticlesDescriptors time |>
            List.map (fun descriptor ->
                match descriptor with
                | Particles.SpriteParticlesDescriptor descriptor ->
                    Some
                        { Elevation = descriptor.Elevation
                          Horizon = descriptor.Horizon
                          AssetTag = descriptor.Image
                          RenderOperation2d = RenderSpriteParticles descriptor }
                | _ -> None) |>
            List.definitize
        World.enqueueLayeredOperations2d particlesMessages world

[<AutoOpen>]
module TextFacetExtensions =
    type Entity with
        member this.GetText world : string = this.Get (nameof this.Text) world
        member this.SetText (value : string) world = this.Set (nameof this.Text) value world
        member this.Text = lens (nameof this.Text) this this.GetText this.SetText
        member this.GetFont world : Font AssetTag = this.Get (nameof this.Font) world
        member this.SetFont (value : Font AssetTag) world = this.Set (nameof this.Font) value world
        member this.Font = lens (nameof this.Font) this this.GetFont this.SetFont
        member this.GetFontSizing world : int option = this.Get (nameof this.FontSizing) world
        member this.SetFontSizing (value : int option) world = this.Set (nameof this.FontSizing) value world
        member this.FontSizing = lens (nameof this.FontSizing) this this.GetFontSizing this.SetFontSizing
        member this.GetFontStyling world : FontStyle Set = this.Get (nameof this.FontStyling) world
        member this.SetFontStyling (value : FontStyle Set) world = this.Set (nameof this.FontStyling) value world
        member this.FontStyling = lens (nameof this.FontStyling) this this.GetFontStyling this.SetFontStyling
        member this.GetJustification world : Justification = this.Get (nameof this.Justification) world
        member this.SetJustification (value : Justification) world = this.Set (nameof this.Justification) value world
        member this.Justification = lens (nameof this.Justification) this this.GetJustification this.SetJustification
        member this.GetTextMargin world : Vector2 = this.Get (nameof this.TextMargin) world
        member this.SetTextMargin (value : Vector2) world = this.Set (nameof this.TextMargin) value world
        member this.TextMargin = lens (nameof this.TextMargin) this this.GetTextMargin this.SetTextMargin
        member this.GetTextColor world : Color = this.Get (nameof this.TextColor) world
        member this.SetTextColor (value : Color) world = this.Set (nameof this.TextColor) value world
        member this.TextColor = lens (nameof this.TextColor) this this.GetTextColor this.SetTextColor
        member this.GetTextDisabledColor world : Color = this.Get (nameof this.TextDisabledColor) world
        member this.SetTextDisabledColor (value : Color) world = this.Set (nameof this.TextDisabledColor) value world
        member this.TextDisabledColor = lens (nameof this.TextDisabledColor) this this.GetTextDisabledColor this.SetTextDisabledColor
        member this.GetTextOffset world : Vector2 = this.Get (nameof this.TextOffset) world
        member this.SetTextOffset (value : Vector2) world = this.Set (nameof this.TextOffset) value world
        member this.TextOffset = lens (nameof this.TextOffset) this this.GetTextOffset this.SetTextOffset
        member this.GetTextShift world : single = this.Get (nameof this.TextShift) world
        member this.SetTextShift (value : single) world = this.Set (nameof this.TextShift) value world
        member this.TextShift = lens (nameof this.TextShift) this this.GetTextShift this.SetTextShift

/// Augments an entity with text.
type TextFacet () =
    inherit Facet (false, false, false)

    static member Properties =
        [define Entity.Text ""
         define Entity.Font Assets.Default.Font
         define Entity.FontSizing None
         define Entity.FontStyling Set.empty
         define Entity.Justification (Justified (JustifyCenter, JustifyMiddle))
         define Entity.TextMargin v2Zero
         define Entity.TextColor Color.White
         define Entity.TextDisabledColor (Color (0.75f, 0.75f, 0.75f, 0.75f))
         define Entity.TextOffset v2Zero
         define Entity.TextShift 0.5f]

    override this.Render (_, entity, world) =
        let text = entity.GetText world
        if not (String.IsNullOrWhiteSpace text) then
            let mutable transform = entity.GetTransform world
            let perimeter = transform.Perimeter // gui currently ignores rotation and scale
            let horizon = transform.Horizon
            let mutable textTransform = Transform.makeDefault false // centered-ness and offset are already baked into perimeter
            let margin = (entity.GetTextMargin world).V3
            let offset = (entity.GetTextOffset world).V3
            let shift = entity.GetTextShift world
            textTransform.Position <- perimeter.Min + margin + offset
            textTransform.Size <- perimeter.Size - margin * 2.0f
            textTransform.Elevation <- transform.Elevation + shift
            textTransform.Absolute <- transform.Absolute
            let font = entity.GetFont world
            let fontSizing = entity.GetFontSizing world
            let fontStyling = entity.GetFontStyling world
            World.enqueueLayeredOperation2d
                { Elevation = textTransform.Elevation
                  Horizon = horizon
                  AssetTag = font
                  RenderOperation2d =
                    RenderText
                        { Transform = textTransform
                          Text = text
                          Font = font
                          FontSizing = fontSizing
                          FontStyling = fontStyling
                          Color = if transform.Enabled then entity.GetTextColor world else entity.GetTextDisabledColor world
                          Justification = entity.GetJustification world }}
                world

    override this.GetAttributesInferred (_, _) =
        AttributesInferred.important Constants.Engine.EntityGuiSizeDefault v3Zero

[<AutoOpen>]
module BackdroppableFacetExtensions =
    type Entity with
        member this.GetDisabledColor world : Color = this.Get (nameof this.DisabledColor) world
        member this.SetDisabledColor (value : Color) world = this.Set (nameof this.DisabledColor) value world
        member this.DisabledColor = lens (nameof this.DisabledColor) this this.GetDisabledColor this.SetDisabledColor
        member this.GetSliceMargin world : Vector2 = this.Get (nameof this.SliceMargin) world
        member this.SetSliceMargin (value : Vector2) world = this.Set (nameof this.SliceMargin) value world
        member this.SliceMargin = lens (nameof this.SliceMargin) this this.GetSliceMargin this.SetSliceMargin
        member this.GetBackdropImageOpt world : Image AssetTag option = this.Get (nameof this.BackdropImageOpt) world
        member this.SetBackdropImageOpt (value : Image AssetTag option) world = this.Set (nameof this.BackdropImageOpt) value world
        member this.BackdropImageOpt = lens (nameof this.BackdropImageOpt) this this.GetBackdropImageOpt this.SetBackdropImageOpt

/// Augments an entity with optional backdrop behavior.
type BackdroppableFacet () =
    inherit Facet (false, false, false)

    static member Properties =
        [define Entity.SliceMargin Constants.Gui.SliceMarginDefault
         define Entity.Color Color.One
         define Entity.DisabledColor Constants.Gui.DisabledColorDefault
         define Entity.BackdropImageOpt None]

    override this.Render (_, entity, world) =
        match entity.GetBackdropImageOpt world with
        | Some spriteImage ->
            let mutable transform = entity.GetTransform world
<<<<<<< HEAD
            let mutable spriteTransform = Transform.makePerimeter transform.Perimeter transform.Offset transform.Elevation transform.Absolute transform.PerimeterCentered
            World.enqueueLayeredOperation2d
                { Elevation = spriteTransform.Elevation
                  Horizon = spriteTransform.Horizon
                  AssetTag = spriteImage
                  RenderOperation2d =
                    RenderSprite
                        { Transform = spriteTransform
                          InsetOpt = ValueNone
                          Image = spriteImage
                          Color = if transform.Enabled then entity.GetColor world else entity.GetDisabledColor world
                          Blend = Transparent
                          Emission = Color.Zero
                          Flip = FlipNone }}
                world
=======
            let sliceMargin = entity.GetSliceMargin world
            let color = if transform.Enabled then entity.GetColor world else entity.GetDisabledColor world
            World.renderGuiSpriteSliced transform.Absolute transform.Perimeter sliceMargin spriteImage transform.Offset transform.Elevation color world
>>>>>>> 347ba48e
        | None -> ()

    override this.GetAttributesInferred (entity, world) =
        match entity.GetBackdropImageOpt world with
        | Some backdropImage ->
            match Metadata.tryGetTextureSizeF backdropImage with
            | Some size -> AttributesInferred.important size.V3 v3Zero
            | None -> AttributesInferred.important Constants.Engine.EntityGuiSizeDefault v3Zero
        | None -> AttributesInferred.important Constants.Engine.EntityGuiSizeDefault v3Zero

[<AutoOpen>]
module ButtonFacetExtensions =
    type Entity with
        member this.GetDown world : bool = this.Get (nameof this.Down) world
        member this.SetDown (value : bool) world = this.Set (nameof this.Down) value world
        member this.Down = lens (nameof this.Down) this this.GetDown this.SetDown
        member this.GetDownOffset world : Vector2 = this.Get (nameof this.DownOffset) world
        member this.SetDownOffset (value : Vector2) world = this.Set (nameof this.DownOffset) value world
        member this.DownOffset = lens (nameof this.DownOffset) this this.GetDownOffset this.SetDownOffset
        member this.GetUpImage world : Image AssetTag = this.Get (nameof this.UpImage) world
        member this.SetUpImage (value : Image AssetTag) world = this.Set (nameof this.UpImage) value world
        member this.UpImage = lens (nameof this.UpImage) this this.GetUpImage this.SetUpImage
        member this.GetDownImage world : Image AssetTag = this.Get (nameof this.DownImage) world
        member this.SetDownImage (value : Image AssetTag) world = this.Set (nameof this.DownImage) value world
        member this.DownImage = lens (nameof this.DownImage) this this.GetDownImage this.SetDownImage
        member this.GetClickSoundOpt world : Sound AssetTag option = this.Get (nameof this.ClickSoundOpt) world
        member this.SetClickSoundOpt (value : Sound AssetTag option) world = this.Set (nameof this.ClickSoundOpt) value world
        member this.ClickSoundOpt = lens (nameof this.ClickSoundOpt) this this.GetClickSoundOpt this.SetClickSoundOpt
        member this.GetClickSoundVolume world : single = this.Get (nameof this.ClickSoundVolume) world
        member this.SetClickSoundVolume (value : single) world = this.Set (nameof this.ClickSoundVolume) value world
        member this.ClickSoundVolume = lens (nameof this.ClickSoundVolume) this this.GetClickSoundVolume this.SetClickSoundVolume
        member this.UpEvent = Events.UpEvent --> this
        member this.DownEvent = Events.DownEvent --> this
        member this.ClickEvent = Events.ClickEvent --> this

/// Augments an entity with button behavior.
type ButtonFacet () =
    inherit Facet (false, false, false)

    static let handleMouseLeftDown evt world =
        let entity = evt.Subscriber : Entity
        if entity.GetVisible world then
            let mutable transform = entity.GetTransform world
            let perimeter = transform.Perimeter.Box2 // gui currently ignores rotation
            let mousePositionWorld = World.getMousePostion2dWorld transform.Absolute world
            if perimeter.Intersects mousePositionWorld then
                if transform.Enabled then
                    let world = entity.SetDown true world
                    let struct (_, _, world) = entity.TrySet (nameof Entity.TextOffset) (entity.GetDownOffset world) world
                    let eventTrace = EventTrace.debug "ButtonFacet" "handleMouseLeftDown" "" EventTrace.empty
                    let world = World.publishPlus () entity.DownEvent eventTrace entity true false world
                    (Resolve, world)
                else (Resolve, world)
            else (Cascade, world)
        else (Cascade, world)

    static let handleMouseLeftUp evt world =
        let entity = evt.Subscriber : Entity
        let wasDown = entity.GetDown world
        let world = entity.SetDown false world
        let struct (_, _, world) = entity.TrySet (nameof Entity.TextOffset) v2Zero world
        if entity.GetVisible world then
            let mutable transform = entity.GetTransform world
            let perimeter = transform.Perimeter.Box2 // gui currently ignores rotation
            let mousePositionWorld = World.getMousePostion2dWorld transform.Absolute world
            if perimeter.Intersects mousePositionWorld then
                if transform.Enabled && wasDown then
                    let eventTrace = EventTrace.debug "ButtonFacet" "handleMouseLeftUp" "Up" EventTrace.empty
                    let world = World.publishPlus () entity.UpEvent eventTrace entity true false world
                    let eventTrace = EventTrace.debug "ButtonFacet" "handleMouseLeftUp" "Click" EventTrace.empty
                    let world = World.publishPlus () entity.ClickEvent eventTrace entity true false world
                    match entity.GetClickSoundOpt world with
                    | Some clickSound -> World.playSound (entity.GetClickSoundVolume world) clickSound world
                    | None -> ()
                    (Resolve, world)
                else (Cascade, world)
            else (Cascade, world)
        else (Cascade, world)

    static member Properties =
        [define Entity.SliceMargin Constants.Gui.SliceMarginDefault
         define Entity.DisabledColor Constants.Gui.DisabledColorDefault
         define Entity.Down false
         define Entity.DownOffset v2Zero
         define Entity.UpImage Assets.Default.ButtonUp
         define Entity.DownImage Assets.Default.ButtonDown
         define Entity.ClickSoundOpt (Some Assets.Default.Sound)
         define Entity.ClickSoundVolume Constants.Audio.SoundVolumeDefault]

    override this.Register (entity, world) =
        let world = World.sense handleMouseLeftDown Nu.Game.Handle.MouseLeftDownEvent entity (nameof ButtonFacet) world
        let world = World.sense handleMouseLeftUp Nu.Game.Handle.MouseLeftUpEvent entity (nameof ButtonFacet) world
        world

    override this.Render (_, entity, world) =
        let mutable transform = entity.GetTransform world
<<<<<<< HEAD
        let mutable spriteTransform = Transform.makePerimeter transform.Perimeter transform.Offset transform.Elevation transform.Absolute transform.PerimeterCentered // gui currently ignore rotation
=======
        let sliceMargin = entity.GetSliceMargin world
>>>>>>> 347ba48e
        let spriteImage = if entity.GetDown world then entity.GetDownImage world else entity.GetUpImage world
        let color = if transform.Enabled then Color.One else entity.GetDisabledColor world
        World.renderGuiSpriteSliced transform.Absolute transform.Perimeter sliceMargin spriteImage transform.Offset transform.Elevation color world

    override this.GetAttributesInferred (entity, world) =
        match Metadata.tryGetTextureSizeF (entity.GetUpImage world) with
        | Some size -> AttributesInferred.important size.V3 v3Zero
        | None -> AttributesInferred.important Constants.Engine.EntityGuiSizeDefault v3Zero

[<AutoOpen>]
module ToggleButtonFacetExtensions =
    type Entity with
        member this.GetToggled world : bool = this.Get (nameof this.Toggled) world
        member this.SetToggled (value : bool) world = this.Set (nameof this.Toggled) value world
        member this.Toggled = lens (nameof this.Toggled) this this.GetToggled this.SetToggled
        member this.GetToggledOffset world : Vector2 = this.Get (nameof this.ToggledOffset) world
        member this.SetToggledOffset (value : Vector2) world = this.Set (nameof this.ToggledOffset) value world
        member this.ToggledOffset = lens (nameof this.ToggledOffset) this this.GetToggledOffset this.SetToggledOffset
        member this.GetPressed world : bool = this.Get (nameof this.Pressed) world
        member this.SetPressed (value : bool) world = this.Set (nameof this.Pressed) value world
        member this.Pressed = lens (nameof this.Pressed) this this.GetPressed this.SetPressed
        member this.GetPressedOffset world : Vector2 = this.Get (nameof this.PressedOffset) world
        member this.SetPressedOffset (value : Vector2) world = this.Set (nameof this.PressedOffset) value world
        member this.PressedOffset = lens (nameof this.PressedOffset) this this.GetPressedOffset this.SetPressedOffset
        member this.GetUntoggledImage world : Image AssetTag = this.Get (nameof this.UntoggledImage) world
        member this.SetUntoggledImage (value : Image AssetTag) world = this.Set (nameof this.UntoggledImage) value world
        member this.UntoggledImage = lens (nameof this.UntoggledImage) this this.GetUntoggledImage this.SetUntoggledImage
        member this.GetToggledImage world : Image AssetTag = this.Get (nameof this.ToggledImage) world
        member this.SetToggledImage (value : Image AssetTag) world = this.Set (nameof this.ToggledImage) value world
        member this.ToggledImage = lens (nameof this.ToggledImage) this this.GetToggledImage this.SetToggledImage
        member this.GetToggleSoundOpt world : Sound AssetTag option = this.Get (nameof this.ToggleSoundOpt) world
        member this.SetToggleSoundOpt (value : Sound AssetTag option) world = this.Set (nameof this.ToggleSoundOpt) value world
        member this.ToggleSoundOpt = lens (nameof this.ToggleSoundOpt) this this.GetToggleSoundOpt this.SetToggleSoundOpt
        member this.GetToggleSoundVolume world : single = this.Get (nameof this.ToggleSoundVolume) world
        member this.SetToggleSoundVolume (value : single) world = this.Set (nameof this.ToggleSoundVolume) value world
        member this.ToggleSoundVolume = lens (nameof this.ToggleSoundVolume) this this.GetToggleSoundVolume this.SetToggleSoundVolume
        member this.ToggleEvent = Events.ToggleEvent --> this
        member this.ToggledEvent = Events.ToggledEvent --> this
        member this.UntoggledEvent = Events.UntoggledEvent --> this

/// Augments an entity with toggle button behavior.
type ToggleButtonFacet () =
    inherit Facet (false, false, false)
    
    static let handleMouseLeftDown evt world =
        let entity = evt.Subscriber : Entity
        if entity.GetVisible world then
            let mutable transform = entity.GetTransform world
            let perimeter = transform.Perimeter.Box2 // gui currently ignores rotation
            let mousePositionWorld = World.getMousePostion2dWorld transform.Absolute world
            if perimeter.Intersects mousePositionWorld then
                if transform.Enabled then
                    let world = entity.SetPressed true world
                    (Resolve, world)
                else (Resolve, world)
            else (Cascade, world)
        else (Cascade, world)

    static let handleMouseLeftUp evt world =
        let entity = evt.Subscriber : Entity
        let wasPressed = entity.GetPressed world
        let world = if wasPressed then entity.SetPressed false world else world
        if entity.GetVisible world then
            let mutable transform = entity.GetTransform world
            let perimeter = transform.Perimeter.Box2 // gui currently ignores rotation
            let mousePositionWorld = World.getMousePostion2dWorld transform.Absolute world
            if perimeter.Intersects mousePositionWorld then
                if transform.Enabled && wasPressed then
                    let world = entity.SetToggled (not (entity.GetToggled world)) world
                    let toggled = entity.GetToggled world
                    let eventAddress = if toggled then entity.ToggledEvent else entity.UntoggledEvent
                    let eventTrace = EventTrace.debug "ToggleFacet" "handleMouseLeftUp" "" EventTrace.empty
                    let world = World.publishPlus () eventAddress eventTrace entity true false world
                    let eventTrace = EventTrace.debug "ToggleFacet" "handleMouseLeftUp" "Toggle" EventTrace.empty
                    let world = World.publishPlus toggled entity.ToggleEvent eventTrace entity true false world
                    match entity.GetToggleSoundOpt world with
                    | Some toggleSound -> World.playSound (entity.GetToggleSoundVolume world) toggleSound world
                    | None -> ()
                    (Resolve, world)
                else (Cascade, world)
            else (Cascade, world)
        else (Cascade, world)

    static member Properties =
        [define Entity.SliceMargin Constants.Gui.SliceMarginDefault
         define Entity.DisabledColor Constants.Gui.DisabledColorDefault
         define Entity.Toggled false
         define Entity.ToggledOffset v2Zero
         define Entity.Pressed false
         define Entity.PressedOffset v2Zero
         define Entity.UntoggledImage Assets.Default.ButtonUp
         define Entity.ToggledImage Assets.Default.ButtonDown
         define Entity.ToggleSoundOpt (Some Assets.Default.Sound)
         define Entity.ToggleSoundVolume Constants.Audio.SoundVolumeDefault]

    override this.Register (entity, world) =
        let world = World.sense handleMouseLeftDown Nu.Game.Handle.MouseLeftDownEvent entity (nameof ToggleButtonFacet) world
        let world = World.sense handleMouseLeftUp Nu.Game.Handle.MouseLeftUpEvent entity (nameof ToggleButtonFacet) world
        world

    override this.Update (entity, world) =
        let textOffset =
            if entity.GetPressed world then entity.GetPressedOffset world
            elif entity.GetToggled world then entity.GetToggledOffset world
            else v2Zero
        let struct (_, _, world) = entity.TrySet (nameof Entity.TextOffset) textOffset world
        world

    override this.Render (_, entity, world) =
        let mutable transform = entity.GetTransform world
<<<<<<< HEAD
        let mutable spriteTransform = Transform.makePerimeter transform.Perimeter transform.Offset transform.Elevation transform.Absolute transform.PerimeterCentered // gui currently ignores rotation
=======
        let sliceMargin = entity.GetSliceMargin world
>>>>>>> 347ba48e
        let spriteImage =
            if entity.GetToggled world || entity.GetPressed world
            then entity.GetToggledImage world
            else entity.GetUntoggledImage world
        let color = if transform.Enabled then Color.One else entity.GetDisabledColor world
        World.renderGuiSpriteSliced transform.Absolute transform.Perimeter sliceMargin spriteImage transform.Offset transform.Elevation color world

    override this.GetAttributesInferred (entity, world) =
        match Metadata.tryGetTextureSizeF (entity.GetUntoggledImage world) with
        | Some size -> AttributesInferred.important size.V3 v3Zero
        | None -> AttributesInferred.important Constants.Engine.EntityGuiSizeDefault v3Zero

[<AutoOpen>]
module RadioButtonFacetExtensions =
    type Entity with
        member this.GetDialed world : bool = this.Get (nameof this.Dialed) world
        member this.SetDialed (value : bool) world = this.Set (nameof this.Dialed) value world
        member this.Dialed = lens (nameof this.Dialed) this this.GetDialed this.SetDialed
        member this.GetDialedOffset world : Vector2 = this.Get (nameof this.DialedOffset) world
        member this.SetDialedOffset (value : Vector2) world = this.Set (nameof this.DialedOffset) value world
        member this.DialedOffset = lens (nameof this.DialedOffset) this this.GetDialedOffset this.SetDialedOffset
        member this.GetUndialedImage world : Image AssetTag = this.Get (nameof this.UndialedImage) world
        member this.SetUndialedImage (value : Image AssetTag) world = this.Set (nameof this.UndialedImage) value world
        member this.UndialedImage = lens (nameof this.UndialedImage) this this.GetUndialedImage this.SetUndialedImage
        member this.GetDialedImage world : Image AssetTag = this.Get (nameof this.DialedImage) world
        member this.SetDialedImage (value : Image AssetTag) world = this.Set (nameof this.DialedImage) value world
        member this.DialedImage = lens (nameof this.DialedImage) this this.GetDialedImage this.SetDialedImage
        member this.GetDialSoundOpt world : Sound AssetTag option = this.Get (nameof this.DialSoundOpt) world
        member this.SetDialSoundOpt (value : Sound AssetTag option) world = this.Set (nameof this.DialSoundOpt) value world
        member this.DialSoundOpt = lens (nameof this.DialSoundOpt) this this.GetDialSoundOpt this.SetDialSoundOpt
        member this.GetDialSoundVolume world : single = this.Get (nameof this.DialSoundVolume) world
        member this.SetDialSoundVolume (value : single) world = this.Set (nameof this.DialSoundVolume) value world
        member this.DialSoundVolume = lens (nameof this.DialSoundVolume) this this.GetDialSoundVolume this.SetDialSoundVolume
        member this.DialEvent = Events.DialEvent --> this
        member this.DialedEvent = Events.DialedEvent --> this
        member this.UndialedEvent = Events.UndialedEvent --> this

/// Augments an entity with radio button behavior.
type RadioButtonFacet () =
    inherit Facet (false, false, false)

    static let handleMouseLeftDown evt world =
        let entity = evt.Subscriber : Entity
        if entity.GetVisible world then
            let mutable transform = entity.GetTransform world
            let perimeter = transform.Perimeter.Box2 // gui currently ignores rotation
            let mousePositionWorld = World.getMousePostion2dWorld transform.Absolute world
            if perimeter.Intersects mousePositionWorld then
                if transform.Enabled then
                    let world = entity.SetPressed true world
                    (Resolve, world)
                else (Resolve, world)
            else (Cascade, world)
        else (Cascade, world)

    static let handleMouseLeftUp evt world =
        let entity = evt.Subscriber : Entity
        let wasPressed = entity.GetPressed world
        let world = if wasPressed then entity.SetPressed false world else world
        let wasDialed = entity.GetDialed world
        if entity.GetVisible world then
            let mutable transform = entity.GetTransform world
            let perimeter = transform.Perimeter.Box2 // gui currently ignores rotation
            let mousePositionWorld = World.getMousePostion2dWorld transform.Absolute world
            if perimeter.Intersects mousePositionWorld then
                if transform.Enabled && wasPressed && not wasDialed then
                    let world = entity.SetDialed true world
                    let dialed = entity.GetDialed world
                    let eventAddress = if dialed then entity.DialedEvent else entity.UndialedEvent
                    let eventTrace = EventTrace.debug "RadioButtonFacet" "handleMouseLeftUp" "" EventTrace.empty
                    let world = World.publishPlus () eventAddress eventTrace entity true false world
                    let eventTrace = EventTrace.debug "RadioButtonFacet" "handleMouseLeftUp" "Dial" EventTrace.empty
                    let world = World.publishPlus dialed entity.DialEvent eventTrace entity true false world
                    match entity.GetDialSoundOpt world with
                    | Some dialSound -> World.playSound (entity.GetDialSoundVolume world) dialSound world
                    | None -> ()
                    (Resolve, world)
                else (Cascade, world)
            else (Cascade, world)
        else (Cascade, world)

    static member Properties =
        [define Entity.SliceMargin Constants.Gui.SliceMarginDefault
         define Entity.DisabledColor Constants.Gui.DisabledColorDefault
         define Entity.Dialed false
         define Entity.DialedOffset v2Zero
         define Entity.Pressed false
         define Entity.PressedOffset v2Zero
         define Entity.UndialedImage Assets.Default.ButtonUp
         define Entity.DialedImage Assets.Default.ButtonDown
         define Entity.DialSoundOpt (Some Assets.Default.Sound)
         define Entity.DialSoundVolume Constants.Audio.SoundVolumeDefault]

    override this.Register (entity, world) =
        let world = World.sense handleMouseLeftDown Nu.Game.Handle.MouseLeftDownEvent entity (nameof RadioButtonFacet) world
        let world = World.sense handleMouseLeftUp Nu.Game.Handle.MouseLeftUpEvent entity (nameof RadioButtonFacet) world
        world

    override this.Update (entity, world) =
        let textOffset =
            if entity.GetPressed world then entity.GetPressedOffset world
            elif entity.GetDialed world then entity.GetDialedOffset world
            else v2Zero
        let struct (_, _, world) = entity.TrySet (nameof Entity.TextOffset) textOffset world
        world

    override this.Render (_, entity, world) =
        let mutable transform = entity.GetTransform world
<<<<<<< HEAD
        let mutable spriteTransform = Transform.makePerimeter transform.Perimeter transform.Offset transform.Elevation transform.Absolute transform.PerimeterCentered // gui currently ignores rotation
=======
        let sliceMargin = entity.GetSliceMargin world
>>>>>>> 347ba48e
        let spriteImage =
            if entity.GetDialed world || entity.GetPressed world
            then entity.GetDialedImage world
            else entity.GetUndialedImage world
        let color = if transform.Enabled then Color.One else entity.GetDisabledColor world
        World.renderGuiSpriteSliced transform.Absolute transform.Perimeter sliceMargin spriteImage transform.Offset transform.Elevation color world

    override this.GetAttributesInferred (entity, world) =
        match Metadata.tryGetTextureSizeF (entity.GetUndialedImage world) with
        | Some size -> AttributesInferred.important size.V3 v3Zero
        | None -> AttributesInferred.important Constants.Engine.EntityGuiSizeDefault v3Zero

[<AutoOpen>]
module FillBarFacetExtensions =
    type Entity with
        member this.GetFill world : single = this.Get (nameof this.Fill) world
        member this.SetFill (value : single) world = this.Set (nameof this.Fill) value world
        member this.Fill = lens (nameof this.Fill) this this.GetFill this.SetFill
        member this.GetFillInset world : single = this.Get (nameof this.FillInset) world
        member this.SetFillInset (value : single) world = this.Set (nameof this.FillInset) value world
        member this.FillInset = lens (nameof this.FillInset) this this.GetFillInset this.SetFillInset
        member this.GetFillColor world : Color = this.Get (nameof this.FillColor) world
        member this.SetFillColor (value : Color) world = this.Set (nameof this.FillColor) value world
        member this.FillColor = lens (nameof this.FillColor) this this.GetFillColor this.SetFillColor
        member this.GetFillImage world : Image AssetTag = this.Get (nameof this.FillImage) world
        member this.SetFillImage (value : Image AssetTag) world = this.Set (nameof this.FillImage) value world
        member this.FillImage = lens (nameof this.FillImage) this this.GetFillImage this.SetFillImage
        member this.GetBorderColor world : Color = this.Get (nameof this.BorderColor) world
        member this.SetBorderColor (value : Color) world = this.Set (nameof this.BorderColor) value world
        member this.BorderColor = lens (nameof this.BorderColor) this this.GetBorderColor this.SetBorderColor
        member this.GetBorderImage world : Image AssetTag = this.Get (nameof this.BorderImage) world
        member this.SetBorderImage (value : Image AssetTag) world = this.Set (nameof this.BorderImage) value world
        member this.BorderImage = lens (nameof this.BorderImage) this this.GetBorderImage this.SetBorderImage

/// Augments an entity with fill bar behavior.
type FillBarFacet () =
    inherit Facet (false, false, false)

    static member Properties =
        [define Entity.SliceMargin Constants.Gui.SliceMarginDefault
         define Entity.DisabledColor Constants.Gui.DisabledColorDefault
         define Entity.Fill 0.0f
         define Entity.FillInset 0.0f
         define Entity.FillColor (Color (1.0f, 0.0f, 0.0f, 1.0f))
         define Entity.FillImage Assets.Default.White
         define Entity.BorderColor (Color (1.0f, 1.0f, 1.0f, 1.0f))
         define Entity.BorderImage Assets.Default.Border]

    override this.Render (_, entity, world) =

        // border sprite
        let mutable transform = entity.GetTransform world
<<<<<<< HEAD
        let perimeter = transform.Perimeter // gui currently ignores rotation
        let horizon = transform.Horizon
        let mutable borderTransform = Transform.makeDefault transform.PerimeterCentered
        borderTransform.Position <- if transform.PerimeterCentered then perimeter.Center else perimeter.Min
        borderTransform.Size <- perimeter.Size
        borderTransform.Offset <- transform.Offset
        borderTransform.Elevation <- transform.Elevation + 0.5f
        borderTransform.Absolute <- transform.Absolute
=======
        let sliceMargin = entity.GetSliceMargin world
        let elevation = transform.Elevation + 0.5f
>>>>>>> 347ba48e
        let color = if transform.Enabled then Color.White else entity.GetDisabledColor world
        let borderImageColor = entity.GetBorderColor world * color
        let borderImage = entity.GetBorderImage world
        World.renderGuiSpriteSliced transform.Absolute transform.Perimeter sliceMargin borderImage transform.Offset elevation borderImageColor world

        // fill sprite
        let fillSize = transform.Perimeter.Size
        let fillInset = fillSize.X * entity.GetFillInset world * 0.5f
<<<<<<< HEAD
        let fillWidth = (fillSize.X - fillInset * 2.0f) * entity.GetFill world
        let fillPosition = if transform.PerimeterCentered then perimeter.Left + v3 (fillWidth * 0.5f) 0.0f 0.0f + v3 fillInset 0.0f 0.0f else perimeter.Min + v3 fillInset fillInset 0.0f
        let fillHeight = fillSize.Y - fillInset * 2.0f
        let fillSize = v3 fillWidth fillHeight 0.0f
        let mutable fillTransform = Transform.makeDefault transform.PerimeterCentered
        fillTransform.Position <- fillPosition
        fillTransform.Size <- fillSize
        fillTransform.Offset <- transform.Offset
        fillTransform.Elevation <- transform.Elevation
        fillTransform.Absolute <- transform.Absolute
=======
        let fillWidth = (fillSize.X - fillInset * 2.0f) * (entity.GetFill world |> min 1.0f |> max 0.0f)
        let fillPosition = transform.Perimeter.Left + v3 (fillWidth * 0.5f) 0.0f 0.0f + v3 fillInset 0.0f 0.0f
        let fillHeight = fillSize.Y - fillInset * 2.0f
        let fillSize = v3 fillWidth fillHeight 0.0f
        let fillPerimeter = box3 (fillPosition - fillSize * 0.5f) fillSize
>>>>>>> 347ba48e
        let fillImageColor = entity.GetFillColor world * color
        let fillImage = entity.GetFillImage world
        World.renderGuiSpriteSliced transform.Absolute fillPerimeter sliceMargin fillImage transform.Offset transform.Elevation fillImageColor world

    override this.GetAttributesInferred (entity, world) =
        match Metadata.tryGetTextureSizeF (entity.GetBorderImage world) with
        | Some size -> AttributesInferred.important size.V3 v3Zero
        | None -> AttributesInferred.important Constants.Engine.EntityGuiSizeDefault v3Zero

[<AutoOpen>]
module FeelerFacetExtensions =
    type Entity with
        member this.GetTouched world : bool = this.Get (nameof this.Touched) world
        member this.SetTouched (value : bool) world = this.Set (nameof this.Touched) value world
        member this.Touched = lens (nameof this.Touched) this this.GetTouched this.SetTouched
        member this.TouchEvent = Events.TouchEvent --> this
        member this.TouchingEvent = Events.TouchingEvent --> this
        member this.UntouchEvent = Events.UntouchEvent --> this

/// Augments an entity with feeler behavior.
type FeelerFacet () =
    inherit Facet (false, false, false)

    static let handleMouseLeftDown evt world =
        let entity = evt.Subscriber : Entity
        let data = evt.Data : MouseButtonData
        if entity.GetVisible world then
            let mutable transform = entity.GetTransform world
            let perimeter = transform.Perimeter.Box2 // gui currently ignores rotation
            let mousePositionWorld = World.getMousePostion2dWorld transform.Absolute world
            if perimeter.Intersects mousePositionWorld then
                if transform.Enabled then
                    let world = entity.SetTouched true world
                    let eventTrace = EventTrace.debug "FeelerFacet" "handleMouseLeftDown" "" EventTrace.empty
                    let world = World.publishPlus data.Position entity.TouchEvent eventTrace entity true false world
                    (Resolve, world)
                else (Resolve, world)
            else (Cascade, world)
        else (Cascade, world)

    static let handleMouseLeftUp evt world =
        let entity = evt.Subscriber : Entity
        let data = evt.Data : MouseButtonData
        let wasTouched = entity.GetTouched world
        let world = entity.SetTouched false world
        if entity.GetVisible world then
            if entity.GetEnabled world && wasTouched then
                let eventTrace = EventTrace.debug "FeelerFacet" "handleMouseLeftDown" "" EventTrace.empty
                let world = World.publishPlus data.Position entity.UntouchEvent eventTrace entity true false world
                (Resolve, world)
            else (Cascade, world)
        else (Cascade, world)

    static let handleIncoming evt world =
        let entity = evt.Subscriber : Entity
        if  MouseState.isButtonDown MouseLeft &&
            entity.GetVisible world &&
            entity.GetEnabled world then
            let mousePosition = MouseState.getPosition ()
            let world = entity.SetTouched true world
            let eventTrace = EventTrace.debug "FeelerFacet" "handleIncoming" "" EventTrace.empty
            let world = World.publishPlus mousePosition entity.TouchEvent eventTrace entity true false world
            (Resolve, world)
        else (Cascade, world)

    static let handleOutgoing evt world =
        let entity = evt.Subscriber : Entity
        (Cascade, entity.SetTouched false world)

    static member Properties =
        [define Entity.Touched false]

    override this.Register (entity, world) =
        let world = World.sense handleMouseLeftDown Nu.Game.Handle.MouseLeftDownEvent entity (nameof FeelerFacet) world
        let world = World.sense handleMouseLeftUp Nu.Game.Handle.MouseLeftUpEvent entity (nameof FeelerFacet) world
        let world = World.sense handleIncoming entity.Screen.IncomingFinishEvent entity (nameof FeelerFacet) world
        let world = World.sense handleOutgoing entity.Screen.OutgoingStartEvent entity (nameof FeelerFacet) world
        world

    override this.Update (entity, world) =
        if entity.GetEnabled world then
            if entity.GetTouched world then
                let mousePosition = World.getMousePosition world
                let eventTrace = EventTrace.debug "FeelerFacet" "Update" "" EventTrace.empty
                let world = World.publishPlus mousePosition entity.TouchingEvent eventTrace entity true false world
                world
            else world
        else world

    override this.GetAttributesInferred (_, _) =
        AttributesInferred.important Constants.Engine.EntityGuiSizeDefault v3Zero

[<AutoOpen>]
module EffectFacetExtensions =
    type Entity with
        member this.GetRunMode world : RunMode = this.Get (nameof this.RunMode) world
        member this.SetRunMode (value : RunMode) world = this.Set (nameof this.RunMode) value world
        member this.RunMode = lens (nameof this.RunMode) this this.GetRunMode this.SetRunMode
        member this.GetEffectSymbolOpt world : Symbol AssetTag option = this.Get (nameof this.EffectSymbolOpt) world
        member this.SetEffectSymbolOpt (value : Symbol AssetTag option) world = this.Set (nameof this.EffectSymbolOpt) value world
        member this.EffectSymbolOpt = lens (nameof this.EffectSymbolOpt) this this.GetEffectSymbolOpt this.SetEffectSymbolOpt
        member this.GetEffectStartTimeOpt world : GameTime option = this.Get (nameof this.EffectStartTimeOpt) world
        member this.SetEffectStartTimeOpt (value : GameTime option) world = this.Set (nameof this.EffectStartTimeOpt) value world
        member this.EffectStartTimeOpt = lens (nameof this.EffectStartTimeOpt) this this.GetEffectStartTimeOpt this.SetEffectStartTimeOpt
        member this.GetEffectDefinitions world : Effects.Definitions = this.Get (nameof this.EffectDefinitions) world
        member this.SetEffectDefinitions (value : Effects.Definitions) world = this.Set (nameof this.EffectDefinitions) value world
        member this.EffectDefinitions = lens (nameof this.EffectDefinitions) this this.GetEffectDefinitions this.SetEffectDefinitions
        member this.GetEffectDescriptor world : Effects.EffectDescriptor = this.Get (nameof this.EffectDescriptor) world
        /// When RunMode is set to RunEarly, call this AFTER setting the rest of the entity's properties. This
        /// is because setting the effect descriptin in RunEarly mode will immediately run the first frame of the
        /// effect due to a semantic limitation in Nu.
        member this.SetEffectDescriptor (value : Effects.EffectDescriptor) world = this.Set (nameof this.EffectDescriptor) value world
        member this.EffectDescriptor = lens (nameof this.EffectDescriptor) this this.GetEffectDescriptor this.SetEffectDescriptor
        member this.GetEffectPerimeterCentered world : bool = this.Get (nameof this.EffectPerimeterCentered) world
        member this.SetEffectPerimeterCentered (value : bool) world = this.Set (nameof this.EffectPerimeterCentered) value world
        member this.EffectPerimeterCentered = lens (nameof this.EffectPerimeterCentered) this this.GetEffectPerimeterCentered this.SetEffectPerimeterCentered
        member this.GetEffectOffset world : Vector3 = this.Get (nameof this.EffectOffset) world
        member this.SetEffectOffset (value : Vector3) world = this.Set (nameof this.EffectOffset) value world
        member this.EffectOffset = lens (nameof this.EffectOffset) this this.GetEffectOffset this.SetEffectOffset
        member this.GetEffectShadowEnabled world : bool = this.Get (nameof this.EffectShadowEnabled) world
        member this.SetEffectShadowEnabled (value : bool) world = this.Set (nameof this.EffectShadowEnabled) value world
        member this.EffectShadowEnabled = lens (nameof this.EffectShadowEnabled) this this.GetEffectShadowEnabled this.SetEffectShadowEnabled
        member this.GetEffectShadowOffset world : single = this.Get (nameof this.EffectShadowOffset) world
        member this.SetEffectShadowOffset (value : single) world = this.Set (nameof this.EffectShadowOffset) value world
        member this.EffectShadowOffset = lens (nameof this.EffectShadowOffset) this this.GetEffectShadowOffset this.SetEffectShadowOffset
        member this.GetEffectRenderType world : RenderType = this.Get (nameof this.EffectRenderType) world
        member this.SetEffectRenderType (value : RenderType) world = this.Set (nameof this.EffectRenderType) value world
        member this.EffectRenderType = lens (nameof this.EffectRenderType) this this.GetEffectRenderType this.SetEffectRenderType
        member this.GetEffectHistoryMax world : int = this.Get (nameof this.EffectHistoryMax) world
        member this.SetEffectHistoryMax (value : int) world = this.Set (nameof this.EffectHistoryMax) value world
        member this.EffectHistoryMax = lens (nameof this.EffectHistoryMax) this this.GetEffectHistoryMax this.SetEffectHistoryMax
        member this.GetEffectHistory world : Effects.Slice Deque = this.Get (nameof this.EffectHistory) world
        member this.EffectHistory = lensReadOnly (nameof this.EffectHistory) this this.GetEffectHistory
        member this.GetEffectTagTokens world : Map<string, Effects.Slice> = this.Get (nameof this.EffectTagTokens) world
        member this.SetEffectTagTokens (value : Map<string, Effects.Slice>) world = this.Set (nameof this.EffectTagTokens) value world
        member this.EffectTagTokens = lens (nameof this.EffectTagTokens) this this.GetEffectTagTokens this.SetEffectTagTokens
        member this.GetEffectDataToken world : DataToken = this.Get (nameof this.EffectDataToken) world
        member this.SetEffectDataToken (value : DataToken) world = this.Set (nameof this.EffectDataToken) value world
        member this.EffectDataToken = lens (nameof this.EffectDataToken) this this.GetEffectDataToken this.SetEffectDataToken

/// Augments an entity with an effect.
type EffectFacet () =
    inherit Facet (false, false, false)

    static let setEffect effectSymbolOpt (entity : Entity) world =
        match effectSymbolOpt with
        | Some effectSymbol ->
            let symbolLoadMetadata = { ImplicitDelimiters = false; StripCsvHeader = false }
            match World.assetTagToValueOpt<Effects.EffectDescriptor> effectSymbol symbolLoadMetadata world with
            | Some effect -> entity.SetEffectDescriptor effect world
            | None -> world
        | None -> world

    static let run (entity : Entity) world =

        // make effect
        let effect =
            Effect.makePlus
                (match entity.GetEffectStartTimeOpt world with Some effectStartTime -> effectStartTime | None -> GameTime.zero)
                (entity.GetEffectPerimeterCentered world)
                (entity.GetEffectOffset world)
                (entity.GetTransform world)
                (entity.GetEffectShadowOffset world)
                (entity.GetEffectRenderType world)
                (entity.GetParticleSystem world)
                (entity.GetEffectHistoryMax world)
                (entity.GetEffectHistory world)
                (entity.GetEffectDefinitions world)
                (entity.GetEffectDescriptor world)

        // run effect, optionally destroying upon exhaustion
        let (liveness, effect, dataToken) = Effect.run effect world
        let world = entity.SetParticleSystem effect.ParticleSystem world
        let world = entity.SetEffectTagTokens effect.TagTokens world
        let world = entity.SetEffectDataToken dataToken world
        if liveness = Dead && entity.GetSelfDestruct world
        then World.destroyEntity entity world
        else world

    static let handleEffectDescriptorChange evt world =
        let entity = evt.Subscriber : Entity
        let world =
            if entity.GetEnabled world then
                match entity.GetRunMode world with
                | RunEarly -> run entity world
                | _ -> world
            else world
        (Cascade, world)

    static let handleEffectsChange evt world =
        let entity = evt.Subscriber : Entity
        let world = setEffect (entity.GetEffectSymbolOpt world) entity world
        (Cascade, world)

    static let handleAssetsReload evt world =
        let entity = evt.Subscriber : Entity
        let world = setEffect (entity.GetEffectSymbolOpt world) entity world
        (Cascade, world)

    static let handlePreUpdate evt world =
        let entity = evt.Subscriber : Entity
        let world =
            if entity.GetEnabled world then
                match entity.GetRunMode world with
                | RunEarly -> run entity world
                | _ -> world
            else world
        (Cascade, world)

    static let handlePostUpdate evt world =
        let entity = evt.Subscriber : Entity
        let world =
            if entity.GetEnabled world then
                match entity.GetRunMode world with
                | RunLate -> run entity world
                | _ -> world
            else world
        (Cascade, world)

    static member Properties =
        [define Entity.ParticleSystem Particles.ParticleSystem.empty
         define Entity.SelfDestruct false
         define Entity.RunMode RunLate
         define Entity.EffectSymbolOpt None
         define Entity.EffectStartTimeOpt None
         define Entity.EffectPerimeterCentered true
         define Entity.EffectDefinitions Map.empty
         define Entity.EffectDescriptor Effects.EffectDescriptor.empty
         define Entity.EffectOffset v3Zero
         define Entity.EffectShadowEnabled true
         define Entity.EffectShadowOffset Constants.Engine.ParticleShadowOffsetDefault
         define Entity.EffectRenderType (ForwardRenderType (0.0f, 0.0f))
         define Entity.EffectHistoryMax Constants.Effects.EffectHistoryMaxDefault
         variable Entity.EffectHistory (fun _ -> Deque<Effects.Slice> (inc Constants.Effects.EffectHistoryMaxDefault))
         nonPersistent Entity.EffectTagTokens Map.empty
         nonPersistent Entity.EffectDataToken DataToken.empty]

    override this.Register (entity, world) =
        let effectStartTime = Option.defaultValue world.GameTime (entity.GetEffectStartTimeOpt world)
        let world = entity.SetEffectStartTimeOpt (Some effectStartTime) world
        let world = World.sense handleEffectDescriptorChange entity.EffectDescriptor.ChangeEvent entity (nameof EffectFacet) world
        let world = World.sense handleEffectsChange entity.EffectSymbolOpt.ChangeEvent entity (nameof EffectFacet) world
        let world = World.sense handleAssetsReload Nu.Game.Handle.AssetsReloadEvent entity (nameof EffectFacet) world
        let world = World.sense handlePreUpdate entity.Group.PreUpdateEvent entity (nameof EffectFacet) world
        let world = World.sense handlePostUpdate entity.Group.PostUpdateEvent entity (nameof EffectFacet) world
        world

    override this.Render (renderPass, entity, world) =

        // ensure rendering is applicable for this pass
        let shouldRender =
            match renderPass with
            | ShadowPass (_, _, _, _) -> entity.GetEffectShadowEnabled world
            | _ -> true
        if shouldRender then

            // render effect data token
            let time = world.GameTime
            let dataToken = entity.GetEffectDataToken world
            World.renderDataToken renderPass dataToken world

            // render particles
            let presence = entity.GetPresence world
            let particleSystem = entity.GetParticleSystem world
            let descriptors = ParticleSystem.toParticlesDescriptors time particleSystem
            for descriptor in descriptors do
                match descriptor with
                | SpriteParticlesDescriptor descriptor ->
                    let message =
                        { Elevation = descriptor.Elevation
                          Horizon = descriptor.Horizon
                          AssetTag = descriptor.Image
                          RenderOperation2d = RenderSpriteParticles descriptor }
                    World.enqueueLayeredOperation2d message world
                | BillboardParticlesDescriptor descriptor ->
                    let message =
                        RenderBillboardParticles
                            { Absolute = descriptor.Absolute
                              Presence = presence
                              MaterialProperties = descriptor.MaterialProperties
                              Material = descriptor.Material
                              ShadowOffset = descriptor.ShadowOffset
                              Particles = descriptor.Particles
                              RenderType = descriptor.RenderType
                              RenderPass = renderPass }
                    World.enqueueRenderMessage3d message world

    override this.RayCast (ray, entity, world) =
        let intersectionOpt = ray.Intersects (entity.GetBounds world)
        if intersectionOpt.HasValue then [|intersectionOpt.Value|]
        else [||]

[<AutoOpen>]
module RigidBodyFacetExtensions =
    type Entity with
        member this.GetBodyEnabled world : bool = this.Get (nameof this.BodyEnabled) world
        member this.SetBodyEnabled (value : bool) world = this.Set (nameof this.BodyEnabled) value world
        member this.BodyEnabled = lens (nameof this.BodyEnabled) this this.GetBodyEnabled this.SetBodyEnabled
        member this.GetBodyType world : BodyType = this.Get (nameof this.BodyType) world
        member this.SetBodyType (value : BodyType) world = this.Set (nameof this.BodyType) value world
        member this.BodyType = lens (nameof this.BodyType) this this.GetBodyType this.SetBodyType
        member this.GetSleepingAllowed world : bool = this.Get (nameof this.SleepingAllowed) world
        member this.SetSleepingAllowed (value : bool) world = this.Set (nameof this.SleepingAllowed) value world
        member this.SleepingAllowed = lens (nameof this.SleepingAllowed) this this.GetSleepingAllowed this.SetSleepingAllowed
        member this.GetFriction world : single = this.Get (nameof this.Friction) world
        member this.SetFriction (value : single) world = this.Set (nameof this.Friction) value world
        member this.Friction = lens (nameof this.Friction) this this.GetFriction this.SetFriction
        member this.GetRestitution world : single = this.Get (nameof this.Restitution) world
        member this.SetRestitution (value : single) world = this.Set (nameof this.Restitution) value world
        member this.Restitution = lens (nameof this.Restitution) this this.GetRestitution this.SetRestitution
        member this.GetLinearVelocity world : Vector3 = this.Get (nameof this.LinearVelocity) world
        member this.SetLinearVelocity (value : Vector3) world = this.Set (nameof this.LinearVelocity) value world
        member this.LinearVelocity = lens (nameof this.LinearVelocity) this this.GetLinearVelocity this.SetLinearVelocity
        member this.GetLinearDamping world : single = this.Get (nameof this.LinearDamping) world
        member this.SetLinearDamping (value : single) world = this.Set (nameof this.LinearDamping) value world
        member this.LinearDamping = lens (nameof this.LinearDamping) this this.GetLinearDamping this.SetLinearDamping
        member this.GetAngularVelocity world : Vector3 = this.Get (nameof this.AngularVelocity) world
        member this.SetAngularVelocity (value : Vector3) world = this.Set (nameof this.AngularVelocity) value world
        member this.AngularVelocity = lens (nameof this.AngularVelocity) this this.GetAngularVelocity this.SetAngularVelocity
        member this.GetAngularDamping world : single = this.Get (nameof this.AngularDamping) world
        member this.SetAngularDamping (value : single) world = this.Set (nameof this.AngularDamping) value world
        member this.AngularDamping = lens (nameof this.AngularDamping) this this.GetAngularDamping this.SetAngularDamping
        member this.GetAngularFactor world : Vector3 = this.Get (nameof this.AngularFactor) world
        member this.SetAngularFactor (value : Vector3) world = this.Set (nameof this.AngularFactor) value world
        member this.AngularFactor = lens (nameof this.AngularFactor) this this.GetAngularFactor this.SetAngularFactor
        member this.GetSubstance world : Substance = this.Get (nameof this.Substance) world
        member this.SetSubstance (value : Substance) world = this.Set (nameof this.Substance) value world
        member this.Substance = lens (nameof this.Substance) this this.GetSubstance this.SetSubstance
        member this.GetGravityOverride world : Vector3 option = this.Get (nameof this.GravityOverride) world
        member this.SetGravityOverride (value : Vector3 option) world = this.Set (nameof this.GravityOverride) value world
        member this.GravityOverride = lens (nameof this.GravityOverride) this this.GetGravityOverride this.SetGravityOverride
        member this.GetCharacterProperties world : CharacterProperties = this.Get (nameof this.CharacterProperties) world
        member this.SetCharacterProperties (value : CharacterProperties) world = this.Set (nameof this.CharacterProperties) value world
        member this.CharacterProperties = lens (nameof this.CharacterProperties) this this.GetCharacterProperties this.SetCharacterProperties
        member this.GetCollisionDetection world : CollisionDetection = this.Get (nameof this.CollisionDetection) world
        member this.SetCollisionDetection (value : CollisionDetection) world = this.Set (nameof this.CollisionDetection) value world
        member this.CollisionDetection = lens (nameof this.CollisionDetection) this this.GetCollisionDetection this.SetCollisionDetection
        member this.GetCollisionCategories world : string = this.Get (nameof this.CollisionCategories) world
        member this.SetCollisionCategories (value : string) world = this.Set (nameof this.CollisionCategories) value world
        member this.CollisionCategories = lens (nameof this.CollisionCategories) this this.GetCollisionCategories this.SetCollisionCategories
        member this.GetCollisionMask world : string = this.Get (nameof this.CollisionMask) world
        member this.SetCollisionMask (value : string) world = this.Set (nameof this.CollisionMask) value world
        member this.CollisionMask = lens (nameof this.CollisionMask) this this.GetCollisionMask this.SetCollisionMask
        member this.GetBodyShape world : BodyShape = this.Get (nameof this.BodyShape) world
        member this.SetBodyShape (value : BodyShape) world = this.Set (nameof this.BodyShape) value world
        member this.BodyShape = lens (nameof this.BodyShape) this this.GetBodyShape this.SetBodyShape
        member this.GetPhysicsMotion world : PhysicsMotion = this.Get (nameof this.PhysicsMotion) world
        member this.SetPhysicsMotion (value : PhysicsMotion) world = this.Set (nameof this.PhysicsMotion) value world
        member this.PhysicsMotion = lens (nameof this.PhysicsMotion) this this.GetPhysicsMotion this.SetPhysicsMotion
        member this.GetSensor world : bool = this.Get (nameof this.Sensor) world
        member this.SetSensor (value : bool) world = this.Set (nameof this.Sensor) value world
        member this.Sensor = lens (nameof this.Sensor) this this.GetSensor this.SetSensor
        member this.GetObservable world : bool = this.Get (nameof this.Observable) world
        member this.SetObservable (value : bool) world = this.Set (nameof this.Observable) value world
        member this.Observable = lens (nameof this.Observable) this this.GetObservable this.SetObservable
        member this.GetBodyId world : BodyId = this.Get (nameof this.BodyId) world
        member this.BodyId = lensReadOnly (nameof this.BodyId) this this.GetBodyId
        member this.BodyPenetrationEvent = Events.BodyPenetrationEvent --> this
        member this.BodySeparationExplicitEvent = Events.BodySeparationExplicitEvent --> this
        member this.BodySeparationImplicitEvent = Events.BodySeparationImplicitEvent --> Game
        member this.BodyTransformEvent = Events.BodyTransformEvent --> this

/// Augments an entity with a physics-driven rigid body.
type RigidBodyFacet () =
    inherit Facet (true, false, false)

    static let getBodyShape (entity : Entity) world =
        let scalar = entity.GetScale world * entity.GetSize world
        let bodyShape = entity.GetBodyShape world
        if entity.GetIs2d world
        then World.localizeBodyShape scalar bodyShape
        else bodyShape

    static let propagatePhysicsCenter (entity : Entity) (_ : Event<ChangeData, Entity>) world =
        if entity.GetPhysicsMotion world <> ManualMotion then
            let bodyId = entity.GetBodyId world
            let center = if entity.GetIs2d world then entity.GetPerimeterCenter world else entity.GetPosition world
            (Cascade, World.setBodyCenter center bodyId world)
        else (Cascade, world)

    static let propagatePhysicsPosition (entity : Entity) (evt : Event<ChangeData, Entity>) world =
        if entity.GetPhysicsMotion world <> ManualMotion then
            let bodyId = entity.GetBodyId world
            let center = evt.Data.Value :?> Vector3
            (Cascade, World.setBodyCenter center bodyId world)
        else (Cascade, world)

    static let propagatePhysicsRotation (entity : Entity) (evt : Event<ChangeData, Entity>) world =
        if entity.GetPhysicsMotion world <> ManualMotion then
            let bodyId = entity.GetBodyId world
            let rotation = evt.Data.Value :?> Quaternion
            (Cascade, World.setBodyRotation rotation bodyId world)
        else (Cascade, world)

    static let propagatePhysicsLinearVelocity (entity : Entity) (evt : Event<ChangeData, Entity>) world =
        if entity.GetPhysicsMotion world <> ManualMotion then
            let bodyId = entity.GetBodyId world
            let linearVelocity = evt.Data.Value :?> Vector3
            (Cascade, World.setBodyLinearVelocity linearVelocity bodyId world)
        else (Cascade, world)

    static let propagatePhysicsAngularVelocity (entity : Entity) (evt : Event<ChangeData, Entity>) world =
        if entity.GetPhysicsMotion world <> ManualMotion then
            let bodyId = entity.GetBodyId world
            let angularVelocity = evt.Data.Value :?> Vector3
            (Cascade, World.setBodyAngularVelocity angularVelocity bodyId world)
        else (Cascade, world)

    static let propagatePhysics (entity : Entity) (_ : Event<ChangeData, Entity>) world =
        let world = entity.PropagatePhysics world
        (Cascade, world)

    static member Properties =
        [define Entity.BodyEnabled true
         define Entity.BodyType Static
         define Entity.SleepingAllowed true
         define Entity.Friction 0.5f
         define Entity.Restitution 0.0f
         define Entity.LinearVelocity v3Zero
         define Entity.LinearDamping 0.0f // leave this up to friction by default
         define Entity.AngularVelocity v3Zero
         define Entity.AngularDamping 0.2f
         define Entity.AngularFactor v3One
         define Entity.Substance (Mass 1.0f)
         define Entity.GravityOverride None
         define Entity.CharacterProperties CharacterProperties.defaultProperties
         define Entity.CollisionDetection Discontinuous
         define Entity.CollisionCategories "1"
         define Entity.CollisionMask Constants.Physics.CollisionWildcard
         define Entity.BodyShape (BoxShape { Size = v3One; TransformOpt = None; PropertiesOpt = None })
         define Entity.PhysicsMotion SynchronizedMotion
         define Entity.Sensor false
         define Entity.Observable false
         computed Entity.BodyId (fun (entity : Entity) _ -> { BodySource = entity; BodyIndex = Constants.Physics.InternalIndex }) None]

    override this.Register (entity, world) =

        // OPTIMIZATION: using manual unsubscription in order to use less live objects for subscriptions.
        // OPTIMIZATION: share lambdas to reduce live object count.
        let subIds = Array.init 24 (fun _ -> makeGuid ())
        let world = World.subscribePlus subIds.[0] (propagatePhysicsCenter entity) (entity.ChangeEvent (nameof entity.Position)) entity world |> snd
        let world = World.subscribePlus subIds.[1] (propagatePhysicsRotation entity) (entity.ChangeEvent (nameof entity.Rotation)) entity world |> snd
        let world = World.subscribePlus subIds.[2] (propagatePhysicsLinearVelocity entity) (entity.ChangeEvent (nameof entity.LinearVelocity)) entity world |> snd
        let world = World.subscribePlus subIds.[3] (propagatePhysicsAngularVelocity entity) (entity.ChangeEvent (nameof entity.AngularVelocity)) entity world |> snd
        let world = World.subscribePlus subIds.[4] (propagatePhysics entity) (entity.ChangeEvent (nameof entity.Scale)) entity world |> snd
        let world = World.subscribePlus subIds.[5] (propagatePhysics entity) (entity.ChangeEvent (nameof entity.Offset)) entity world |> snd
        let world = World.subscribePlus subIds.[6] (propagatePhysics entity) (entity.ChangeEvent (nameof entity.Size)) entity world |> snd
        let world = World.subscribePlus subIds.[7] (propagatePhysics entity) (entity.ChangeEvent (nameof entity.BodyEnabled)) entity world |> snd
        let world = World.subscribePlus subIds.[8] (propagatePhysics entity) (entity.ChangeEvent (nameof entity.BodyType)) entity world |> snd
        let world = World.subscribePlus subIds.[9] (propagatePhysics entity) (entity.ChangeEvent (nameof entity.SleepingAllowed)) entity world |> snd
        let world = World.subscribePlus subIds.[10] (propagatePhysics entity) (entity.ChangeEvent (nameof entity.Friction)) entity world |> snd
        let world = World.subscribePlus subIds.[11] (propagatePhysics entity) (entity.ChangeEvent (nameof entity.Restitution)) entity world |> snd
        let world = World.subscribePlus subIds.[12] (propagatePhysics entity) (entity.ChangeEvent (nameof entity.LinearDamping)) entity world |> snd
        let world = World.subscribePlus subIds.[13] (propagatePhysics entity) (entity.ChangeEvent (nameof entity.AngularDamping)) entity world |> snd
        let world = World.subscribePlus subIds.[14] (propagatePhysics entity) (entity.ChangeEvent (nameof entity.AngularFactor)) entity world |> snd
        let world = World.subscribePlus subIds.[15] (propagatePhysics entity) (entity.ChangeEvent (nameof entity.Substance)) entity world |> snd
        let world = World.subscribePlus subIds.[16] (propagatePhysics entity) (entity.ChangeEvent (nameof entity.GravityOverride)) entity world |> snd
        let world = World.subscribePlus subIds.[17] (propagatePhysics entity) (entity.ChangeEvent (nameof entity.CharacterProperties)) entity world |> snd
        let world = World.subscribePlus subIds.[18] (propagatePhysics entity) (entity.ChangeEvent (nameof entity.CollisionDetection)) entity world |> snd
        let world = World.subscribePlus subIds.[19] (propagatePhysics entity) (entity.ChangeEvent (nameof entity.CollisionCategories)) entity world |> snd
        let world = World.subscribePlus subIds.[20] (propagatePhysics entity) (entity.ChangeEvent (nameof entity.CollisionMask)) entity world |> snd
        let world = World.subscribePlus subIds.[21] (propagatePhysics entity) (entity.ChangeEvent (nameof entity.BodyShape)) entity world |> snd
        let world = World.subscribePlus subIds.[22] (propagatePhysics entity) (entity.ChangeEvent (nameof entity.Sensor)) entity world |> snd
        let world = World.subscribePlus subIds.[23] (propagatePhysics entity) (entity.ChangeEvent (nameof entity.Observable)) entity world |> snd
        let unsubscribe = fun world ->
            Array.fold (fun world subId -> World.unsubscribe subId world) world subIds
        let callback = fun evt world ->
            if  Set.contains (nameof RigidBodyFacet) (evt.Data.Previous :?> string Set) &&
                not (Set.contains (nameof RigidBodyFacet) (evt.Data.Value :?> string Set)) then
                (Cascade, unsubscribe world)
            else (Cascade, world)
        let callback2 = fun _ world ->
            (Cascade, unsubscribe world)
        let world = World.sense callback entity.FacetNames.ChangeEvent entity (nameof RigidBodyFacet) world
        let world = World.sense callback2 entity.UnregisteringEvent entity (nameof RigidBodyFacet) world
        world

    override this.RegisterPhysics (entity, world) =
        let mutable transform = entity.GetTransform world
        let bodyProperties =
            { Center = if entity.GetIs2d world then transform.PerimeterCenter else transform.Position
              Rotation = transform.Rotation
              Scale = transform.Scale
              BodyShape = getBodyShape entity world
              BodyType = entity.GetBodyType world
              SleepingAllowed = entity.GetSleepingAllowed world
              Enabled = entity.GetBodyEnabled world
              Friction = entity.GetFriction world
              Restitution = entity.GetRestitution world
              LinearVelocity = entity.GetLinearVelocity world
              LinearDamping = entity.GetLinearDamping world
              AngularVelocity = entity.GetAngularVelocity world
              AngularDamping = entity.GetAngularDamping world
              AngularFactor = entity.GetAngularFactor world
              Substance = entity.GetSubstance world
              GravityOverride = entity.GetGravityOverride world
              CharacterProperties = entity.GetCharacterProperties world
              CollisionDetection = entity.GetCollisionDetection world
              CollisionCategories = Physics.categorizeCollisionMask (entity.GetCollisionCategories world)
              CollisionMask = Physics.categorizeCollisionMask (entity.GetCollisionMask world)
              Sensor = entity.GetSensor world
              Observable = entity.GetObservable world
              BodyIndex = (entity.GetBodyId world).BodyIndex }
        World.createBody (entity.GetIs2d world) (entity.GetBodyId world) bodyProperties world

    override this.UnregisterPhysics (entity, world) =
        World.destroyBody (entity.GetIs2d world) (entity.GetBodyId world) world

[<AutoOpen>]
module BodyJointFacetExtensions =
    type Entity with
        member this.GetBodyJoint world : BodyJoint = this.Get (nameof this.BodyJoint) world
        member this.SetBodyJoint (value : BodyJoint) world = this.Set (nameof this.BodyJoint) value world
        member this.BodyJoint = lens (nameof this.BodyJoint) this this.GetBodyJoint this.SetBodyJoint
        member this.GetBodyJointTarget world : Entity Relation = this.Get (nameof this.BodyJointTarget) world
        member this.SetBodyJointTarget (value : Entity Relation) world = this.Set (nameof this.BodyJointTarget) value world
        member this.BodyJointTarget = lens (nameof this.BodyJointTarget) this this.GetBodyJointTarget this.SetBodyJointTarget
        member this.GetBodyJointTarget2 world : Entity Relation = this.Get (nameof this.BodyJointTarget2) world
        member this.SetBodyJointTarget2 (value : Entity Relation) world = this.Set (nameof this.BodyJointTarget2) value world
        member this.BodyJointTarget2 = lens (nameof this.BodyJointTarget2) this this.GetBodyJointTarget2 this.SetBodyJointTarget2
        member this.GetBodyJointEnabled world : bool = this.Get (nameof this.BodyJointEnabled) world
        member this.SetBodyJointEnabled (value : bool) world = this.Set (nameof this.BodyJointEnabled) value world
        member this.BodyJointEnabled = lens (nameof this.BodyJointEnabled) this this.GetBodyJointEnabled this.SetBodyJointEnabled
        member this.GetBreakImpulseThreshold world : single = this.Get (nameof this.BreakImpulseThreshold) world
        member this.SetBreakImpulseThreshold (value : single) world = this.Set (nameof this.BreakImpulseThreshold) value world
        member this.BreakImpulseThreshold = lens (nameof this.BreakImpulseThreshold) this this.GetBreakImpulseThreshold this.SetBreakImpulseThreshold
        member this.GetCollideConnected world : bool = this.Get (nameof this.CollideConnected) world
        member this.SetCollideConnected (value : bool) world = this.Set (nameof this.CollideConnected) value world
        member this.CollideConnected = lens (nameof this.CollideConnected) this this.GetCollideConnected this.SetCollideConnected
        member this.GetBodyJointId world : BodyJointId = this.Get (nameof this.BodyJointId) world
        member this.BodyJointId = lensReadOnly (nameof this.BodyJointId) this this.GetBodyJointId

/// Augments an entity with a physics-driven joint.
type BodyJointFacet () =
    inherit Facet (true, false, false)

    static let tryGetBodyTargetIds (entity : Entity) world =
        match tryResolve entity (entity.GetBodyJointTarget world) with
        | Some targetEntity ->
            match tryResolve entity (entity.GetBodyJointTarget2 world) with
            | Some target2Entity ->
                let targetId = { BodySource = targetEntity; BodyIndex = Constants.Physics.InternalIndex }
                let target2Id = { BodySource = target2Entity; BodyIndex = Constants.Physics.InternalIndex }
                Some (targetId, target2Id)
            | None -> None
        | None -> None

    static member Properties =
        [define Entity.BodyJoint EmptyJoint
         define Entity.BodyJointTarget (Relation.makeParent ())
         define Entity.BodyJointTarget2 (Relation.makeParent ())
         define Entity.BodyJointEnabled true
         define Entity.BreakImpulseThreshold Constants.Physics.BreakImpulseThresholdDefault
         define Entity.CollideConnected true
         computed Entity.BodyJointId (fun (entity : Entity) _ -> { BodyJointSource = entity; BodyJointIndex = Constants.Physics.InternalIndex }) None]

    override this.Register (entity, world) =
        let world = World.sense (fun _ world -> (Cascade, entity.PropagatePhysics world)) (entity.ChangeEvent (nameof entity.BodyJoint)) entity (nameof BodyJointFacet) world
        let world = World.sense (fun _ world -> (Cascade, entity.PropagatePhysics world)) (entity.ChangeEvent (nameof entity.BodyJointTarget)) entity (nameof BodyJointFacet) world
        let world = World.sense (fun _ world -> (Cascade, entity.PropagatePhysics world)) (entity.ChangeEvent (nameof entity.BodyJointTarget2)) entity (nameof BodyJointFacet) world
        let world = World.sense (fun _ world -> (Cascade, entity.PropagatePhysics world)) (entity.ChangeEvent (nameof entity.BodyJointEnabled)) entity (nameof BodyJointFacet) world
        let world = World.sense (fun _ world -> (Cascade, entity.PropagatePhysics world)) (entity.ChangeEvent (nameof entity.BreakImpulseThreshold)) entity (nameof BodyJointFacet) world
        let world = World.sense (fun _ world -> (Cascade, entity.PropagatePhysics world)) (entity.ChangeEvent (nameof entity.CollideConnected)) entity (nameof BodyJointFacet) world
        world

    override this.RegisterPhysics (entity, world) =
        match tryGetBodyTargetIds entity world with
        | Some (targetId, target2Id) ->
            let bodyJointProperties =
                { BodyJoint = entity.GetBodyJoint world
                  BodyJointTarget = targetId
                  BodyJointTarget2 = target2Id
                  BodyJointEnabled = entity.GetBodyJointEnabled world
                  BreakImpulseThreshold = entity.GetBreakImpulseThreshold world
                  CollideConnected = entity.GetCollideConnected world
                  BodyJointIndex = (entity.GetBodyJointId world).BodyJointIndex }
            World.createBodyJoint (entity.GetIs2d world) entity bodyJointProperties world
        | None -> world

    override this.UnregisterPhysics (entity, world) =
        match tryGetBodyTargetIds entity world with
        | Some (targetId, target2Id) ->
            World.destroyBodyJoint (entity.GetIs2d world) targetId target2Id (entity.GetBodyJointId world) world
        | None -> world

    override this.GetAttributesInferred (_, _) =
        AttributesInferred.unimportant

[<AutoOpen>]
module TileMapFacetExtensions =
    type Entity with
        member this.GetTileLayerClearance world : single = this.Get (nameof this.TileLayerClearance) world
        member this.SetTileLayerClearance (value : single) world = this.Set (nameof this.TileLayerClearance) value world
        member this.TileLayerClearance = lens (nameof this.TileLayerClearance) this this.GetTileLayerClearance this.SetTileLayerClearance
        member this.GetTileSizeDivisor world : int = this.Get (nameof this.TileSizeDivisor) world
        member this.SetTileSizeDivisor (value : int) world = this.Set (nameof this.TileSizeDivisor) value world
        member this.TileSizeDivisor = lens (nameof this.TileSizeDivisor) this this.GetTileSizeDivisor this.SetTileSizeDivisor
        member this.GetTileIndexOffset world : int = this.Get (nameof this.TileIndexOffset) world
        member this.SetTileIndexOffset (value : int) world = this.Set (nameof this.TileIndexOffset) value world
        member this.TileIndexOffset = lens (nameof this.TileIndexOffset) this this.GetTileIndexOffset this.SetTileIndexOffset
        member this.GetTileIndexOffsetRange world : int * int = this.Get (nameof this.TileIndexOffsetRange) world
        member this.SetTileIndexOffsetRange (value : int * int) world = this.Set (nameof this.TileIndexOffsetRange) value world
        member this.TileIndexOffsetRange = lens (nameof this.TileIndexOffsetRange) this this.GetTileIndexOffsetRange this.SetTileIndexOffsetRange
        member this.GetTileMap world : TileMap AssetTag = this.Get (nameof this.TileMap) world
        member this.SetTileMap (value : TileMap AssetTag) world = this.Set (nameof this.TileMap) value world
        member this.TileMap = lens (nameof this.TileMap) this this.GetTileMap this.SetTileMap

/// Augments an entity with a asset-defined tile map.
type TileMapFacet () =
    inherit Facet (true, false, false)

    static member Properties =
        [define Entity.BodyEnabled true
         define Entity.Friction 0.0f
         define Entity.Restitution 0.0f
         define Entity.CollisionCategories "1"
         define Entity.CollisionMask Constants.Physics.CollisionWildcard
         define Entity.Observable false
         define Entity.PhysicsMotion SynchronizedMotion
         define Entity.Color Color.One
         define Entity.Emission Color.Zero
         define Entity.TileLayerClearance 2.0f
         define Entity.TileSizeDivisor 1
         define Entity.TileIndexOffset 0
         define Entity.TileIndexOffsetRange (0, 0)
         define Entity.TileMap Assets.Default.TileMap
         computed Entity.BodyId (fun (entity : Entity) _ -> { BodySource = entity; BodyIndex = 0 }) None]

    override this.Register (entity, world) =
        let world = entity.AutoBounds world
        let world = World.sense (fun _ world -> (Cascade, entity.PropagatePhysics world)) (entity.ChangeEvent (nameof entity.BodyEnabled)) entity (nameof TileMapFacet) world
        let world = World.sense (fun _ world -> (Cascade, entity.PropagatePhysics world)) (entity.ChangeEvent (nameof entity.Transform)) entity (nameof TileMapFacet) world
        let world = World.sense (fun _ world -> (Cascade, entity.PropagatePhysics world)) (entity.ChangeEvent (nameof entity.Friction)) entity (nameof TileMapFacet) world
        let world = World.sense (fun _ world -> (Cascade, entity.PropagatePhysics world)) (entity.ChangeEvent (nameof entity.Restitution)) entity (nameof TileMapFacet) world
        let world = World.sense (fun _ world -> (Cascade, entity.PropagatePhysics world)) (entity.ChangeEvent (nameof entity.CollisionCategories)) entity (nameof TileMapFacet) world
        let world = World.sense (fun _ world -> (Cascade, entity.PropagatePhysics world)) (entity.ChangeEvent (nameof entity.CollisionMask)) entity (nameof TileMapFacet) world
        let world = World.sense (fun _ world -> (Cascade, entity.PropagatePhysics world)) (entity.ChangeEvent (nameof entity.Observable)) entity (nameof TileMapFacet) world
        let world = World.sense (fun _ world -> (Cascade, entity.PropagatePhysics world)) (entity.ChangeEvent (nameof entity.TileSizeDivisor)) entity (nameof TileMapFacet) world
        let world = World.sense (fun _ world -> (Cascade, entity.PropagatePhysics world)) (entity.ChangeEvent (nameof entity.TileMap)) entity (nameof TileMapFacet) world
        let world =
            World.sense (fun _ world ->
                let attributes = entity.GetAttributesInferred world
                let mutable transform = entity.GetTransform world
                transform.Size <- attributes.SizeInferred
                transform.Offset <- attributes.OffsetInferred
                let world = entity.SetTransformWithoutEvent transform world
                (Cascade, entity.PropagatePhysics world))
                (entity.ChangeEvent (nameof entity.TileMap))
                entity
                (nameof TileMapFacet)
                world
        world

    override this.RegisterPhysics (entity, world) =
        match TmxMap.tryGetTileMap (entity.GetTileMap world) with
        | Some tileMap ->
            let mutable transform = entity.GetTransform world
            let perimeterUnscaled = transform.PerimeterUnscaled // tile map currently ignores rotation and scale
            let tileMapPosition = perimeterUnscaled.Min.V2
            let tileSizeDivisor = entity.GetTileSizeDivisor world
            let tileMapDescriptor = TmxMap.getDescriptor tileMapPosition tileSizeDivisor tileMap
            let bodyProperties =
                TmxMap.getBodyProperties
                    transform.Enabled
                    (entity.GetFriction world)
                    (entity.GetRestitution world)
                    (entity.GetCollisionCategories world)
                    (entity.GetCollisionMask world)
                    (entity.GetObservable world)
                    (entity.GetBodyId world).BodyIndex
                    tileMapDescriptor
            World.createBody (entity.GetIs2d world) (entity.GetBodyId world) bodyProperties world
        | None -> world

    override this.UnregisterPhysics (entity, world) =
        World.destroyBody (entity.GetIs2d world) (entity.GetBodyId world) world

    override this.Render (_, entity, world) =
        let tileMapAsset = entity.GetTileMap world
        match TmxMap.tryGetTileMap tileMapAsset with
        | Some tileMap ->
            let mutable transform = entity.GetTransform world
            let perimeterUnscaled = transform.PerimeterUnscaled // tile map currently ignores rotation and scale
            let viewBounds = World.getViewBounds2dRelative world
            let tileMapMessages =
                TmxMap.getLayeredMessages2d
                    world.GameTime
                    transform.Absolute
                    viewBounds
                    perimeterUnscaled.Min.V2
                    transform.Elevation
                    (entity.GetColor world)
                    (entity.GetEmission world)
                    (entity.GetTileLayerClearance world)
                    (entity.GetTileSizeDivisor world)
                    (entity.GetTileIndexOffset world)
                    (entity.GetTileIndexOffsetRange world)
                    tileMapAsset.PackageName
                    tileMap
            World.enqueueLayeredOperations2d tileMapMessages world
        | None -> ()

    override this.GetAttributesInferred (entity, world) =
        match TmxMap.tryGetTileMap (entity.GetTileMap world) with
        | Some tileMap -> TmxMap.getAttributesInferred (entity.GetTileSizeDivisor world) tileMap
        | None -> AttributesInferred.important Constants.Engine.Entity2dSizeDefault v3Zero

[<AutoOpen>]
module TmxMapFacetExtensions =
    type Entity with
        member this.GetTmxMap world : TmxMap = this.Get (nameof this.TmxMap) world
        member this.SetTmxMap (value : TmxMap) world = this.Set (nameof this.TmxMap) value world
        member this.TmxMap = lens (nameof this.TmxMap) this this.GetTmxMap this.SetTmxMap

/// Augments an entity with a user-defined tile map.
type TmxMapFacet () =
    inherit Facet (true, false, false)

    static member Properties =
        [define Entity.BodyEnabled true
         define Entity.Friction 0.0f
         define Entity.Restitution 0.0f
         define Entity.CollisionCategories "1"
         define Entity.CollisionMask Constants.Physics.CollisionWildcard
         define Entity.Observable false
         define Entity.PhysicsMotion SynchronizedMotion
         define Entity.Color Color.One
         define Entity.Emission Color.Zero
         define Entity.TileLayerClearance 2.0f
         define Entity.TileSizeDivisor 1
         define Entity.TileIndexOffset 0
         define Entity.TileIndexOffsetRange (0, 0)
         nonPersistent Entity.TmxMap (TmxMap.makeDefault ())
         computed Entity.BodyId (fun (entity : Entity) _ -> { BodySource = entity; BodyIndex = 0 }) None]

    override this.Register (entity, world) =
        let world = entity.AutoBounds world
        let world = World.sense (fun _ world -> (Cascade, entity.PropagatePhysics world)) (entity.ChangeEvent (nameof entity.BodyEnabled)) entity (nameof TmxMapFacet) world
        let world = World.sense (fun _ world -> (Cascade, entity.PropagatePhysics world)) (entity.ChangeEvent (nameof entity.Transform)) entity (nameof TmxMapFacet) world
        let world = World.sense (fun _ world -> (Cascade, entity.PropagatePhysics world)) (entity.ChangeEvent (nameof entity.Friction)) entity (nameof TmxMapFacet) world
        let world = World.sense (fun _ world -> (Cascade, entity.PropagatePhysics world)) (entity.ChangeEvent (nameof entity.Restitution)) entity (nameof TmxMapFacet) world
        let world = World.sense (fun _ world -> (Cascade, entity.PropagatePhysics world)) (entity.ChangeEvent (nameof entity.CollisionCategories)) entity (nameof TmxMapFacet) world
        let world = World.sense (fun _ world -> (Cascade, entity.PropagatePhysics world)) (entity.ChangeEvent (nameof entity.CollisionMask)) entity (nameof TmxMapFacet) world
        let world = World.sense (fun _ world -> (Cascade, entity.PropagatePhysics world)) (entity.ChangeEvent (nameof entity.Observable)) entity (nameof TmxMapFacet) world
        let world = World.sense (fun _ world -> (Cascade, entity.PropagatePhysics world)) (entity.ChangeEvent (nameof entity.TileSizeDivisor)) entity (nameof TmxMapFacet) world
        let world = World.sense (fun _ world -> (Cascade, entity.PropagatePhysics world)) (entity.ChangeEvent (nameof entity.TmxMap)) entity (nameof TmxMapFacet) world
        let world =
            World.sense (fun _ world ->
                let attributes = entity.GetAttributesInferred world
                let mutable transform = entity.GetTransform world
                transform.Size <- attributes.SizeInferred
                transform.Offset <- attributes.OffsetInferred
                let world = entity.SetTransformWithoutEvent transform world
                (Cascade, entity.PropagatePhysics world))
                (entity.ChangeEvent (nameof entity.TmxMap))
                entity
                (nameof TmxMapFacet)
                world
        world

    override this.RegisterPhysics (entity, world) =
        let mutable transform = entity.GetTransform world
        let perimeterUnscaled = transform.PerimeterUnscaled // tmx map currently ignores rotation and scale
        let tileSizeDivisor = entity.GetTileSizeDivisor world
        let tmxMap = entity.GetTmxMap world
        let tmxMapPosition = perimeterUnscaled.Min.V2
        let tmxMapDescriptor = TmxMap.getDescriptor tmxMapPosition tileSizeDivisor tmxMap
        let bodyProperties =
            TmxMap.getBodyProperties
                transform.Enabled
                (entity.GetFriction world)
                (entity.GetRestitution world)
                (entity.GetCollisionCategories world)
                (entity.GetCollisionMask world)
                (entity.GetObservable world)
                (entity.GetBodyId world).BodyIndex
                tmxMapDescriptor
        World.createBody (entity.GetIs2d world) (entity.GetBodyId world) bodyProperties world

    override this.UnregisterPhysics (entity, world) =
        World.destroyBody (entity.GetIs2d world) (entity.GetBodyId world) world

    override this.Render (_, entity, world) =
        let mutable transform = entity.GetTransform world
        let perimeterUnscaled = transform.PerimeterUnscaled // tile map currently ignores rotation and scale
        let viewBounds = World.getViewBounds2dRelative world
        let tmxMap = entity.GetTmxMap world
        let tmxPackage = if tmxMap.TmxDirectory = "" then Assets.Default.PackageName else PathF.GetFileName tmxMap.TmxDirectory // really folder name, but whatever...
        let tmxMapMessages =
            TmxMap.getLayeredMessages2d
                world.GameTime
                transform.Absolute
                viewBounds
                perimeterUnscaled.Min.V2
                transform.Elevation
                (entity.GetColor world)
                (entity.GetEmission world)
                (entity.GetTileLayerClearance world)
                (entity.GetTileSizeDivisor world)
                (entity.GetTileIndexOffset world)
                (entity.GetTileIndexOffsetRange world)
                tmxPackage
                tmxMap
        World.enqueueLayeredOperations2d tmxMapMessages world

    override this.GetAttributesInferred (entity, world) =
        let tmxMap = entity.GetTmxMap world
        TmxMap.getAttributesInferred (entity.GetTileSizeDivisor world) tmxMap

[<AutoOpen>]
module LayoutFacetExtensions =
    type Entity with
        member this.GetLayout world : Layout = this.Get (nameof this.Layout) world
        member this.SetLayout (value : Layout) world = this.Set (nameof this.Layout) value world
        member this.Layout = lens (nameof this.Layout) this this.GetLayout this.SetLayout
        member this.GetLayoutMargin world : Vector2 = this.Get (nameof this.LayoutMargin) world
        member this.SetLayoutMargin (value : Vector2) world = this.Set (nameof this.LayoutMargin) value world
        member this.LayoutMargin = lens (nameof this.LayoutMargin) this this.GetLayoutMargin this.SetLayoutMargin
        member this.GetLayoutOrder world : int = this.Get (nameof this.LayoutOrder) world
        member this.SetLayoutOrder (value : int) world = this.Set (nameof this.LayoutOrder) value world
        member this.LayoutOrder = lens (nameof this.LayoutOrder) this this.GetLayoutOrder this.SetLayoutOrder
        member this.GetDockType world : DockType = this.Get (nameof this.DockType) world
        member this.SetDockType (value : DockType) world = this.Set (nameof this.DockType) value world
        member this.DockType = lens (nameof this.DockType) this this.GetDockType this.SetDockType
        member this.GetGridPosition world : Vector2i = this.Get (nameof this.GridPosition) world
        member this.SetGridPosition (value : Vector2i) world = this.Set (nameof this.GridPosition) value world
        member this.GridPosition = lens (nameof this.GridPosition) this this.GetGridPosition this.SetGridPosition

/// Augments an entity with the capability to perform layout transformations on its children.
type LayoutFacet () =
    inherit Facet (false, false, false)

    static let rec flowRightward
        reentry leftX (margin : Vector2) wrapLimit (offsetX : single byref) (offsetY : single byref) (maximum : single byref) (child : Entity) world =
        let childPerimeter = child.GetPerimeter world // gui currently ignores rotation
        let childHalfWidth = childPerimeter.Width * 0.5f
        let childHalfHeight = childPerimeter.Height * 0.5f
        let childCenter = v2 offsetX offsetY + v2 margin.X -margin.Y + v2 childHalfWidth -childHalfHeight
        let childRightX = childCenter.X + childHalfWidth + margin.X
        offsetX <- childCenter.X + childHalfWidth
        let world =
            if childRightX > leftX + wrapLimit then
                offsetX <- leftX
                offsetY <- offsetY + -margin.Y + -maximum
                maximum <- 0.0f
                if not reentry
                then flowRightward true leftX margin wrapLimit &offsetX &offsetY &maximum child world
                else child.SetPerimeterCenterLocal childCenter.V3 world
            else child.SetPerimeterCenterLocal childCenter.V3 world
        if childPerimeter.Height > maximum then maximum <- childPerimeter.Height
        world

    static let rec flowDownward
        reentry topY (margin : Vector2) wrapLimit (offsetX : single byref) (offsetY : single byref) (maximum : single byref) (child : Entity) world =
        let childPerimeter = child.GetPerimeter world // gui currently ignores rotation
        let childHalfWidth = childPerimeter.Width * 0.5f
        let childHalfHeight = childPerimeter.Height * 0.5f
        let childCenter = v2 offsetX offsetY + v2 margin.X -margin.Y + v2 childHalfWidth -childHalfHeight
        let childBottomY = childCenter.Y + -childHalfHeight + -margin.Y
        offsetY <- childCenter.Y + -childHalfHeight
        let world =
            if childBottomY < topY + -wrapLimit then
                offsetX <- offsetX + margin.X + maximum
                offsetY <- topY
                maximum <- 0.0f
                if not reentry
                then flowDownward true topY margin wrapLimit &offsetX &offsetY &maximum child world
                else child.SetPerimeterCenterLocal childCenter.V3 world
            else child.SetPerimeterCenterLocal childCenter.V3 world
        if childPerimeter.Width > maximum then maximum <- childPerimeter.Width
        world

    static let flowLayout (perimeter : Box2) margin flowDirection flowLimit children world =
        let leftX = perimeter.Width * -0.5f
        let topY = perimeter.Height * 0.5f
        let mutable offsetX = leftX
        let mutable offsetY = topY
        let mutable maximum = 0.0f
        match flowDirection with
        | FlowRightward ->
            let wrapLimit =
                match flowLimit with
                | FlowParent -> perimeter.Width
                | FlowUnlimited -> Single.MaxValue
                | FlowTo limit -> limit
            Array.fold (fun world child ->
                flowRightward false leftX margin wrapLimit &offsetX &offsetY &maximum child world)
                world children
        | FlowDownward ->
            let wrapLimit =
                match flowLimit with
                | FlowParent -> perimeter.Height
                | FlowUnlimited -> Single.MaxValue
                | FlowTo limit -> limit
            Array.fold (fun world child ->
                flowDownward false topY margin wrapLimit &offsetX &offsetY &maximum child world)
                world children
        | FlowLeftward ->
            // TODO: P1: implement.
            world
        | FlowUpward ->
            // TODO: P1: implement.
            world

    static let dockLayout (perimeter : Box2) margin (margins : Vector4) children world =
        let perimeterWidthHalf = perimeter.Width * 0.5f
        let perimeterHeightHalf = perimeter.Height * 0.5f
        Array.fold (fun world (child : Entity) ->
            if child.Has<LayoutFacet> world then
                match child.GetDockType world with
                | DockCenter ->
                    let size =
                        v2
                            (perimeter.Width - margins.X - margins.Z)
                            (perimeter.Height - margins.Y - margins.W) -
                        margin
                    let position =
                        v2
                            ((margins.X - margins.Z) * 0.5f)
                            ((margins.Y - margins.W) * 0.5f)
                    let world = child.SetPositionLocal position.V3 world
                    child.SetSize size.V3 world
                | DockTop ->
                    let size = v2 perimeter.Width margins.W - margin
                    let position = v2 0.0f (perimeterHeightHalf - margins.Z * 0.5f)
                    let world = child.SetPositionLocal position.V3 world
                    child.SetSize size.V3 world
                | DockRight ->
                    let size = v2 margins.Z (perimeter.Height - margins.Y - margins.W) - margin
                    let position = v2 (perimeterWidthHalf - margins.Z * 0.5f) ((margins.Y - margins.W) * 0.5f)
                    let world = child.SetPositionLocal position.V3 world
                    child.SetSize size.V3 world
                | DockBottom ->
                    let size = v2 perimeter.Width margins.Y - margin
                    let position = v2 0.0f (-perimeterHeightHalf + margins.Y * 0.5f)
                    let world = child.SetPositionLocal position.V3 world
                    child.SetSize size.V3 world
                | DockLeft ->
                    let size = v2 margins.X (perimeter.Height - margins.Y - margins.W) - margin
                    let position = v2 (-perimeterWidthHalf + margins.X * 0.5f) ((margins.Y - margins.W) * 0.5f)
                    let world = child.SetPositionLocal position.V3 world
                    child.SetSize size.V3 world
            else world)
            world children

    static let gridLayout (perimeter : Box2) margin (dims : Vector2i) flowDirectionOpt resizeChildren children world =
        let perimeterWidthHalf = perimeter.Width * 0.5f
        let perimeterHeightHalf = perimeter.Height * 0.5f
        let cellSize = v2 (perimeter.Width / single dims.X) (perimeter.Height / single dims.Y)
        let cellWidthHalf = cellSize.X * 0.5f
        let cellHeightHalf = cellSize.Y * 0.5f
        let childSize = cellSize - margin
        Array.foldi (fun n world (child : Entity) ->
            let (i, j) =
                match flowDirectionOpt with
                | Some flowDirection ->
                    match flowDirection with
                    | FlowRightward -> (n % dims.Y, n / dims.Y)
                    | FlowDownward -> (n / dims.Y, n % dims.Y)
                    | FlowLeftward -> (dec dims.Y - n % dims.Y, dec dims.Y - n / dims.Y)
                    | FlowUpward -> (dec dims.Y - n / dims.Y, dec dims.Y - n % dims.Y)
                | None ->
                    if child.Has<LayoutFacet> world then
                        let gridPosition = child.GetGridPosition world
                        (gridPosition.X, gridPosition.Y)
                    else (0, 0)
            let childPosition =
                v2
                    (-perimeterWidthHalf + single i * cellSize.X + cellWidthHalf)
                    (perimeterHeightHalf - single j * cellSize.Y - cellHeightHalf)
            let world = child.SetPositionLocal childPosition.V3 world
            if resizeChildren
            then child.SetSize childSize.V3 world
            else world)
            world children

    static let performLayout (entity : Entity) world =
        if entity.GetPerimeterCentered world then // NOTE: layouts only supported for centered entities.
            match entity.GetLayout world with
            | Manual -> world // OPTIMIZATION: early exit.
            | layout ->
                let children =
                    World.getEntityMounters entity world |>
                    Array.ofSeq |>
                    Array.map (fun child ->
                        let layoutOrder =
                            if child.Has<LayoutFacet> world
                            then child.GetLayoutOrder world
                            else 0
                        let order = child.GetOrder world
                        (layoutOrder, order, child)) |>
                    Array.sortBy ab_ |>
                    Array.map __c
                let perimeter = (entity.GetPerimeter world).Box2 // gui currently ignores rotation
                let margin = entity.GetLayoutMargin world
                let world =
                    match layout with
                    | Flow (flowDirection, flowLimit) ->
                        flowLayout perimeter margin flowDirection flowLimit children world
                    | Dock (margins, percentageBased, resizeChildren) ->
                        ignore (percentageBased, resizeChildren) // TODO: P1: implement using these values.
                        dockLayout perimeter margin margins children world
                    | Grid (dims, flowDirectionOpt, resizeChildren) ->
                        gridLayout perimeter margin dims flowDirectionOpt resizeChildren children world
                    | Manual -> world
                world
        else
            match entity.GetLayout world with
            | Manual -> world
            | _ -> Log.warnOnce "Layouts are not supported for uncentered entities."; world

    static let handleLayout evt world =
        let entity = evt.Subscriber : Entity
        (Cascade, performLayout entity world)

    static let handleMount evt world =
        let entity = evt.Subscriber : Entity
        let mounter = evt.Data.Mounter
        let (orderChangeUnsub, world) = World.sensePlus (fun _ world -> (Cascade, performLayout entity world)) (Entity.Order.ChangeEvent --> mounter) entity (nameof LayoutFacet) world
        let (layoutOrderChangeUnsub, world) = World.sensePlus (fun _ world -> (Cascade, performLayout entity world)) (Entity.LayoutOrder.ChangeEvent --> mounter) entity (nameof LayoutFacet) world
        let (dockTypeChangeUnsub, world) = World.sensePlus (fun _ world -> (Cascade, performLayout entity world)) (Entity.DockType.ChangeEvent --> mounter) entity (nameof LayoutFacet) world
        let (gridPositionChangeUnsub, world) = World.sensePlus (fun _ world -> (Cascade, performLayout entity world)) (Entity.GridPosition.ChangeEvent --> mounter) entity (nameof LayoutFacet) world
        let world =
            World.sense (fun evt world ->
                let world =
                    if evt.Data.Mounter = mounter then
                        let world = world |> orderChangeUnsub |> layoutOrderChangeUnsub |> dockTypeChangeUnsub |> gridPositionChangeUnsub
                        performLayout entity world
                    else world
                (Cascade, world))
                entity.UnmountEvent
                entity
                (nameof LayoutFacet)
                world
        let world = performLayout entity world
        (Cascade, world)

    static member Properties =
        [define Entity.Layout Manual
         define Entity.LayoutMargin v2Zero
         define Entity.LayoutOrder 0
         define Entity.DockType DockCenter
         define Entity.GridPosition v2iZero]

    override this.Register (entity, world) =
        let world = performLayout entity world
        let world = World.sense handleMount entity.MountEvent entity (nameof LayoutFacet) world
        let world = World.sense handleLayout entity.Transform.ChangeEvent entity (nameof LayoutFacet) world
        let world = World.sense handleLayout entity.Layout.ChangeEvent entity (nameof LayoutFacet) world
        let world = World.sense handleLayout entity.LayoutMargin.ChangeEvent entity (nameof LayoutFacet) world
        world

[<AutoOpen>]
module SkyBoxFacetExtensions =
    type Entity with
        member this.GetAmbientColor world : Color = this.Get (nameof this.AmbientColor) world
        member this.SetAmbientColor (value : Color) world = this.Set (nameof this.AmbientColor) value world
        member this.AmbientColor = lens (nameof this.AmbientColor) this this.GetAmbientColor this.SetAmbientColor
        member this.GetAmbientBrightness world : single = this.Get (nameof this.AmbientBrightness) world
        member this.SetAmbientBrightness (value : single) world = this.Set (nameof this.AmbientBrightness) value world
        member this.AmbientBrightness = lens (nameof this.AmbientBrightness) this this.GetAmbientBrightness this.SetAmbientBrightness
        member this.GetBrightness world : single = this.Get (nameof this.Brightness) world
        member this.SetBrightness (value : single) world = this.Set (nameof this.Brightness) value world
        member this.Brightness = lens (nameof this.Brightness) this this.GetBrightness this.SetBrightness
        member this.GetCubeMap world : CubeMap AssetTag = this.Get (nameof this.CubeMap) world
        member this.SetCubeMap (value : CubeMap AssetTag) world = this.Set (nameof this.CubeMap) value world
        member this.CubeMap = lens (nameof this.CubeMap) this this.GetCubeMap this.SetCubeMap

/// Augments an entity with sky box.
type SkyBoxFacet () =
    inherit Facet (false, false, false)

    static member Properties =
        [define Entity.Absolute true
         define Entity.Presence Omnipresent
         define Entity.Static true
         define Entity.AmbientColor Color.White
         define Entity.AmbientBrightness 1.0f
         define Entity.Color Color.White
         define Entity.Brightness 1.0f
         define Entity.CubeMap Assets.Default.SkyBoxMap]

    override this.Render (renderPass, entity, world) =
        World.enqueueRenderMessage3d
            (RenderSkyBox
                { AmbientColor = entity.GetAmbientColor world
                  AmbientBrightness = entity.GetAmbientBrightness world
                  CubeMapColor = entity.GetColor world
                  CubeMapBrightness = entity.GetBrightness world
                  CubeMap = entity.GetCubeMap world
                  RenderPass = renderPass })
            world

[<AutoOpen>]
module LightProbe3dFacetExtensions =
    type Entity with

        member this.GetProbeBounds world : Box3 = this.Get (nameof this.ProbeBounds) world
        member this.SetProbeBounds (value : Box3) world = this.Set (nameof this.ProbeBounds) value world
        member this.ProbeBounds = lens (nameof this.ProbeBounds) this this.GetProbeBounds this.SetProbeBounds
        member this.GetProbeStale world : bool = this.Get (nameof this.ProbeStale) world
        member this.SetProbeStale (value : bool) world = this.Set (nameof this.ProbeStale) value world
        member this.ProbeStale = lens (nameof this.ProbeStale) this this.GetProbeStale this.SetProbeStale

        /// Reset probe bounds around current probe position.
        member this.ResetProbeBounds world =
            let bounds =
                box3
                    (v3Dup Constants.Render.LightProbeSizeDefault * -0.5f + this.GetPosition world)
                    (v3Dup Constants.Render.LightProbeSizeDefault)
            this.SetProbeBounds bounds world

        /// Center probe position within its current bounds.
        member this.RecenterInProbeBounds world =
            let probeBounds = this.GetProbeBounds world
            if Option.isSome (this.GetMountOpt world)
            then this.SetPositionLocal probeBounds.Center world
            else this.SetPosition probeBounds.Center world

/// Augments an entity with a 3d light probe.
type LightProbe3dFacet () =
    inherit Facet (false, true, false)

    static let handleProbeStaleChange (evt : Event<ChangeData, Entity>) world =
        let world =
            if evt.Data.Value :?> bool
            then World.requestLightMapRender world
            else world
        (Cascade, world)

    static member Properties =
        [define Entity.Size (v3Dup 0.25f)
         define Entity.LightProbe true
         define Entity.Presence Omnipresent
         define Entity.Static true
         define Entity.ProbeBounds (box3 (v3Dup Constants.Render.LightProbeSizeDefault * -0.5f) (v3Dup Constants.Render.LightProbeSizeDefault))
         nonPersistent Entity.ProbeStale false]

    override this.Register (entity, world) =
        let world = World.sense handleProbeStaleChange entity.ProbeStale.ChangeEvent entity (nameof LightProbe3dFacet) world
        entity.SetProbeStale true world

    override this.Render (renderPass, entity, world) =
        let id = entity.GetId world
        let enabled = entity.GetEnabled world
        let position = entity.GetPosition world
        let bounds = entity.GetProbeBounds world
        World.enqueueRenderMessage3d (RenderLightProbe3d { LightProbeId = id; Enabled = enabled; Origin = position; Bounds = bounds; RenderPass = renderPass }) world

    override this.RayCast (ray, entity, world) =
        let intersectionOpt = ray.Intersects (entity.GetBounds world)
        if intersectionOpt.HasValue then [|intersectionOpt.Value|]
        else [||]

    override this.GetAttributesInferred (_, _) =
        AttributesInferred.important (v3Dup 0.25f) v3Zero

    override this.Edit (op, entity, world) =
        match op with
        | AppendProperties append ->
            let world =
                if ImGui.Button "Rerender Light Map" then
                    let world = append.EditContext.Snapshot RerenderLightMap world
                    entity.SetProbeStale true world
                else world
            let world =
                if ImGui.Button "Recenter in Probe Bounds" then
                    let world = append.EditContext.Snapshot RencenterInProbeBounds world
                    let probeBounds = entity.GetProbeBounds world
                    if Option.isSome (entity.GetMountOpt world)
                    then entity.SetPositionLocal probeBounds.Center world
                    else entity.SetPosition probeBounds.Center world
                else world
            let world =
                if ImGui.Button "Reset Probe Bounds" then
                    let world = append.EditContext.Snapshot ResetProbeBounds world
                    entity.ResetProbeBounds world
                else world
            world
        | _ -> world

[<AutoOpen>]
module Light3dFacetExtensions =
    type Entity with
        member this.GetAttenuationLinear world : single = this.Get (nameof this.AttenuationLinear) world
        member this.SetAttenuationLinear (value : single) world = this.Set (nameof this.AttenuationLinear) value world
        member this.AttenuationLinear = lens (nameof this.AttenuationLinear) this this.GetAttenuationLinear this.SetAttenuationLinear
        member this.GetAttenuationQuadratic world : single = this.Get (nameof this.AttenuationQuadratic) world
        member this.SetAttenuationQuadratic (value : single) world = this.Set (nameof this.AttenuationQuadratic) value world
        member this.AttenuationQuadratic = lens (nameof this.AttenuationQuadratic) this this.GetAttenuationQuadratic this.SetAttenuationQuadratic
        member this.GetLightCutoff world : single = this.Get (nameof this.LightCutoff) world
        member this.SetLightCutoff (value : single) world = this.Set (nameof this.LightCutoff) value world
        member this.LightCutoff = lens (nameof this.LightCutoff) this this.GetLightCutoff this.SetLightCutoff
        member this.GetLightType world : LightType = this.Get (nameof this.LightType) world
        member this.SetLightType (value : LightType) world = this.Set (nameof this.LightType) value world
        member this.LightType = lens (nameof this.LightType) this this.GetLightType this.SetLightType
        member this.GetDesireShadows world : bool = this.Get (nameof this.DesireShadows) world
        member this.SetDesireShadows (value : bool) world = this.Set (nameof this.DesireShadows) value world
        member this.DesireShadows = lens (nameof this.DesireShadows) this this.GetDesireShadows this.SetDesireShadows

/// Augments an entity with a 3d light.
type Light3dFacet () =
    inherit Facet (false, false, true)

    static member Properties =
        [define Entity.Size (v3Dup 0.25f)
         define Entity.Light true
         define Entity.Color Color.White
         define Entity.Brightness Constants.Render.BrightnessDefault
         define Entity.AttenuationLinear Constants.Render.AttenuationLinearDefault
         define Entity.AttenuationQuadratic Constants.Render.AttenuationQuadraticDefault
         define Entity.LightCutoff Constants.Render.LightCutoffDefault
         define Entity.LightType PointLight
         define Entity.DesireShadows false]

    override this.Render (renderPass, entity, world) =
        if entity.GetEnabled world then
            let lightId = entity.GetId world
            let position = entity.GetPosition world
            let rotation = entity.GetRotation world
            let direction = rotation.Down
            let color = entity.GetColor world
            let brightness = entity.GetBrightness world
            let attenuationLinear = entity.GetAttenuationLinear world
            let attenuationQuadratic = entity.GetAttenuationQuadratic world
            let lightCutoff = entity.GetLightCutoff world
            let lightType = entity.GetLightType world
            let desireShadows = entity.GetDesireShadows world
            World.enqueueRenderMessage3d
                (RenderLight3d
                    { LightId = lightId
                      Origin = position
                      Rotation = rotation
                      Direction = direction
                      Color = color
                      Brightness = brightness
                      AttenuationLinear = attenuationLinear
                      AttenuationQuadratic = attenuationQuadratic
                      LightCutoff = lightCutoff
                      LightType = lightType
                      DesireShadows = desireShadows
                      RenderPass = renderPass })
                world

    override this.RayCast (ray, entity, world) =
        let intersectionOpt = ray.Intersects (entity.GetBounds world)
        if intersectionOpt.HasValue then [|intersectionOpt.Value|]
        else [||]

    override this.GetAttributesInferred (_, _) =
        AttributesInferred.important (v3Dup 0.25f) v3Zero

    override this.Edit (op, entity, world) =
        match op with
        | AppendProperties _ ->
            if ImGuiNET.ImGui.Button "Normalize Attenutation" then
                let brightness = entity.GetBrightness world
                let lightCutoff = entity.GetLightCutoff world
                let world = entity.SetAttenuationLinear (1.0f / (brightness * lightCutoff)) world
                let world = entity.SetAttenuationQuadratic (1.0f / (brightness * lightCutoff * lightCutoff)) world
                world
            else world
        | _ -> world

[<AutoOpen>]
module StaticBillboardFacetExtensions =
    type Entity with
        member this.GetMaterialProperties world : MaterialProperties = this.Get (nameof this.MaterialProperties) world
        member this.SetMaterialProperties (value : MaterialProperties) world = this.Set (nameof this.MaterialProperties) value world
        member this.MaterialProperties = lens (nameof this.MaterialProperties) this this.GetMaterialProperties this.SetMaterialProperties
        member this.GetMaterial world : Material = this.Get (nameof this.Material) world
        member this.SetMaterial (value : Material) world = this.Set (nameof this.Material) value world
        member this.Material = lens (nameof this.Material) this this.GetMaterial this.SetMaterial
        member this.GetRenderStyle world : RenderStyle = this.Get (nameof this.RenderStyle) world
        member this.SetRenderStyle (value : RenderStyle) world = this.Set (nameof this.RenderStyle) value world
        member this.RenderStyle = lens (nameof this.RenderStyle) this this.GetRenderStyle this.SetRenderStyle
        member this.GetShadowEnabled world : bool = this.Get (nameof this.ShadowEnabled) world
        member this.SetShadowEnabled (value : bool) world = this.Set (nameof this.ShadowEnabled) value world
        member this.ShadowEnabled = lens (nameof this.ShadowEnabled) this this.GetShadowEnabled this.SetShadowEnabled
        member this.GetShadowOffset world : single = this.Get (nameof this.ShadowOffset) world
        member this.SetShadowOffset (value : single) world = this.Set (nameof this.ShadowOffset) value world
        member this.ShadowOffset = lens (nameof this.ShadowOffset) this this.GetShadowOffset this.SetShadowOffset

/// Augments an entity with a static billboard.
type StaticBillboardFacet () =
    inherit Facet (false, false, false)

    static member Properties =
        [define Entity.InsetOpt None
         define Entity.MaterialProperties MaterialProperties.defaultProperties
         define Entity.Material Material.defaultMaterial
         define Entity.RenderStyle Deferred
         define Entity.ShadowEnabled true
         define Entity.ShadowOffset Constants.Engine.BillboardShadowOffsetDefault]

    override this.Render (renderPass, entity, world) =
        let mutable transform = entity.GetTransform world
        let absolute = transform.Absolute
        let affineMatrix = transform.AffineMatrix
        let presence = transform.Presence
        let insetOpt = entity.GetInsetOpt world
        let properties = entity.GetMaterialProperties world
        let material = entity.GetMaterial world
        let shadowOffset = entity.GetShadowOffset world
        let renderType =
            match entity.GetRenderStyle world with
            | Deferred -> DeferredRenderType
            | Forward (subsort, sort) -> ForwardRenderType (subsort, sort)
        World.enqueueRenderMessage3d
            (RenderBillboard
                { Absolute = absolute; Presence = presence; ModelMatrix = affineMatrix; InsetOpt = insetOpt
                  MaterialProperties = properties; Material = material; ShadowOffset = shadowOffset; RenderType = renderType; RenderPass = renderPass })
            world

    override this.RayCast (ray, entity, world) =
        // TODO: P1: intersect against oriented quad rather than bounds.
        let bounds = entity.GetBounds world
        let intersectionOpt = ray.Intersects bounds
        if intersectionOpt.HasValue then [|intersectionOpt.Value|]
        else [||]

[<AutoOpen>]
module BasicStaticBillboardEmitterFacetExtensions =
    type Entity with
        member this.GetEmitterMaterialProperties world : MaterialProperties = this.Get (nameof this.EmitterMaterialProperties) world
        member this.SetEmitterMaterialProperties (value : MaterialProperties) world = this.Set (nameof this.EmitterMaterialProperties) value world
        member this.EmitterMaterialProperties = lens (nameof this.EmitterMaterialProperties) this this.GetEmitterMaterialProperties this.SetEmitterMaterialProperties
        member this.GetEmitterMaterial world : Material = this.Get (nameof this.EmitterMaterial) world
        member this.SetEmitterMaterial (value : Material) world = this.Set (nameof this.EmitterMaterial) value world
        member this.EmitterMaterial = lens (nameof this.EmitterMaterial) this this.GetEmitterMaterial this.SetEmitterMaterial
        member this.GetEmitterShadowEnabled world : bool = this.Get (nameof this.EmitterShadowEnabled) world
        member this.SetEmitterShadowEnabled (value : bool) world = this.Set (nameof this.EmitterShadowEnabled) value world
        member this.EmitterShadowEnabled = lens (nameof this.EmitterShadowEnabled) this this.GetEmitterShadowEnabled this.SetEmitterShadowEnabled
        member this.GetEmitterShadowOffset world : single = this.Get (nameof this.EmitterShadowOffset) world
        member this.SetEmitterShadowOffset (value : single) world = this.Set (nameof this.EmitterShadowOffset) value world
        member this.EmitterShadowOffset = lens (nameof this.EmitterShadowOffset) this this.GetEmitterShadowOffset this.SetEmitterShadowOffset
        member this.GetEmitterRenderStyle world : RenderStyle = this.Get (nameof this.EmitterRenderStyle) world
        member this.SetEmitterRenderStyle (value : RenderStyle) world = this.Set (nameof this.EmitterRenderStyle) value world
        member this.EmitterRenderStyle = lens (nameof this.EmitterRenderStyle) this this.GetEmitterRenderStyle this.SetEmitterRenderStyle

/// Augments an entity with basic static billboard emitter.
type BasicStaticBillboardEmitterFacet () =
    inherit Facet (false, false, false)

    static let tryMakeEmitter (entity : Entity) (world : World) =
        World.tryMakeEmitter
            world.GameTime
            (entity.GetEmitterLifeTimeOpt world)
            (entity.GetParticleLifeTimeMaxOpt world)
            (entity.GetParticleRate world)
            (entity.GetParticleMax world)
            (entity.GetEmitterStyle world)
            world |>
        Option.map cast<Particles.BasicStaticBillboardEmitter>

    static let makeEmitter entity world =
        match tryMakeEmitter entity world with
        | Some emitter ->
            let mutable transform = entity.GetTransform world
            let renderType = match entity.GetEmitterRenderStyle world with Deferred -> DeferredRenderType | Forward (subsort, sort) -> ForwardRenderType (subsort, sort)
            { emitter with
                Body =
                    { Position = transform.Position
                      Scale = transform.Scale
                      Angles = transform.Angles
                      LinearVelocity = v3Zero
                      AngularVelocity = v3Zero
                      Restitution = Constants.Particles.RestitutionDefault }
                Absolute = transform.Absolute
                Material = entity.GetEmitterMaterial world
                ParticleSeed = entity.GetBasicParticleSeed world
                Constraint = entity.GetEmitterConstraint world
                RenderType = renderType }
        | None ->
            Particles.BasicStaticBillboardEmitter.makeEmpty
                world.GameTime
                (entity.GetEmitterLifeTimeOpt world)
                (entity.GetParticleLifeTimeMaxOpt world)
                (entity.GetParticleRate world)
                (entity.GetParticleMax world)

    static let mapParticleSystem mapper (entity : Entity) world =
        let particleSystem = entity.GetParticleSystem world
        let particleSystem = mapper particleSystem
        let world = entity.SetParticleSystem particleSystem world
        world

    static let mapEmitter mapper (entity : Entity) world =
        mapParticleSystem (fun particleSystem ->
            match Map.tryFind typeof<Particles.BasicStaticBillboardEmitter>.Name particleSystem.Emitters with
            | Some (:? Particles.BasicStaticBillboardEmitter as emitter) ->
                let emitter = mapper emitter
                { particleSystem with Emitters = Map.add typeof<Particles.BasicStaticBillboardEmitter>.Name (emitter :> Particles.Emitter) particleSystem.Emitters }
            | _ -> particleSystem)
            entity world

    static let rec processOutput output entity world =
        match output with
        | Particles.OutputEmitter (name, emitter) -> mapParticleSystem (fun ps -> { ps with Emitters = Map.add name emitter ps.Emitters }) entity world
        | Particles.Outputs outputs -> SArray.fold (fun world output -> processOutput output entity world) world outputs

    static let handleEmitterMaterialPropertiesChange evt world =
        let emitterMaterialProperties = evt.Data.Value :?> MaterialProperties
        let world = mapEmitter (fun emitter -> if emitter.MaterialProperties <> emitterMaterialProperties then { emitter with MaterialProperties = emitterMaterialProperties } else emitter) evt.Subscriber world
        (Cascade, world)

    static let handleEmitterMaterialChange evt world =
        let emitterMaterial = evt.Data.Value :?> Material
        let world = mapEmitter (fun emitter -> if emitter.Material <> emitterMaterial then { emitter with Material = emitterMaterial } else emitter) evt.Subscriber world
        (Cascade, world)

    static let handleEmitterShadowOffsetChange evt world =
        let emitterShadowOffset = evt.Data.Value :?> single
        let world = mapEmitter (fun emitter -> if emitter.ShadowOffset <> emitterShadowOffset then { emitter with ShadowOffset = emitterShadowOffset } else emitter) evt.Subscriber world
        (Cascade, world)

    static let handleEmitterRenderStyleChange evt world =
        let emitterRenderStyle = evt.Data.Value :?> RenderStyle
        let emitterRenderType = match emitterRenderStyle with Deferred -> DeferredRenderType | Forward (subsort, sort) -> ForwardRenderType (subsort, sort)
        let world = mapEmitter (fun emitter -> if emitter.RenderType <> emitterRenderType then { emitter with RenderType = emitterRenderType } else emitter) evt.Subscriber world
        (Cascade, world)

    static let handleEmitterLifeTimeOptChange evt world =
        let emitterLifeTimeOpt = evt.Data.Value :?> GameTime
        let world = mapEmitter (fun emitter -> if emitter.Life.LifeTimeOpt <> emitterLifeTimeOpt then { emitter with Life = { emitter.Life with LifeTimeOpt = emitterLifeTimeOpt }} else emitter) evt.Subscriber world
        (Cascade, world)

    static let handleParticleLifeTimeMaxOptChange evt world =
        let particleLifeTimeMaxOpt = evt.Data.Value :?> GameTime
        let world = mapEmitter (fun emitter -> if emitter.ParticleLifeTimeMaxOpt <> particleLifeTimeMaxOpt then { emitter with ParticleLifeTimeMaxOpt = particleLifeTimeMaxOpt } else emitter) evt.Subscriber world
        (Cascade, world)

    static let handleParticleRateChange evt world =
        let particleRate = evt.Data.Value :?> single
        let world = mapEmitter (fun emitter -> if emitter.ParticleRate <> particleRate then { emitter with ParticleRate = particleRate } else emitter) evt.Subscriber world
        (Cascade, world)

    static let handleParticleMaxChange evt world =
        let particleMax = evt.Data.Value :?> int
        let world = mapEmitter (fun emitter -> if emitter.ParticleRing.Length <> particleMax then Particles.BasicStaticBillboardEmitter.resize particleMax emitter else emitter) evt.Subscriber world
        (Cascade, world)

    static let handleBasicParticleSeedChange evt world =
        let particleSeed = evt.Data.Value :?> Particles.BasicParticle
        let world = mapEmitter (fun emitter -> if emitter.ParticleSeed <> particleSeed then { emitter with ParticleSeed = particleSeed } else emitter) evt.Subscriber world
        (Cascade, world)

    static let handleEmitterConstraintChange evt world =
        let emitterConstraint = evt.Data.Value :?> Particles.Constraint
        let world = mapEmitter (fun emitter -> if emitter.Constraint <> emitterConstraint then { emitter with Constraint = emitterConstraint } else emitter) evt.Subscriber world
        (Cascade, world)

    static let handleEmitterStyleChange evt world =
        let entity = evt.Subscriber
        let emitter = makeEmitter entity world
        let world = mapEmitter (constant emitter) entity world
        (Cascade, world)

    static let handlePositionChange evt world =
        let entity = evt.Subscriber : Entity
        let particleSystem = entity.GetParticleSystem world
        let particleSystem =
            match Map.tryFind typeof<Particles.BasicStaticBillboardEmitter>.Name particleSystem.Emitters with
            | Some (:? Particles.BasicStaticBillboardEmitter as emitter) ->
                let position = entity.GetPosition world
                let emitter =
                    if v3Neq emitter.Body.Position position
                    then { emitter with Body = { emitter.Body with Position = position }}
                    else emitter
                { particleSystem with Emitters = Map.add typeof<Particles.BasicStaticBillboardEmitter>.Name (emitter :> Particles.Emitter) particleSystem.Emitters }
            | _ -> particleSystem
        let world = entity.SetParticleSystem particleSystem world
        (Cascade, world)

    static let handleRotationChange evt world =
        let entity = evt.Subscriber : Entity
        let particleSystem = entity.GetParticleSystem world
        let particleSystem =
            match Map.tryFind typeof<Particles.BasicStaticBillboardEmitter>.Name particleSystem.Emitters with
            | Some (:? Particles.BasicStaticBillboardEmitter as emitter) ->
                let angles = entity.GetAngles world
                let emitter =
                    if v3Neq emitter.Body.Angles angles
                    then { emitter with Body = { emitter.Body with Angles = angles }}
                    else emitter
                { particleSystem with Emitters = Map.add typeof<Particles.BasicStaticBillboardEmitter>.Name (emitter :> Particles.Emitter) particleSystem.Emitters }
            | _ -> particleSystem
        let world = entity.SetParticleSystem particleSystem world
        (Cascade, world)

    static member Properties =
        [define Entity.SelfDestruct false
         define Entity.EmitterMaterialProperties MaterialProperties.defaultProperties
         define Entity.EmitterMaterial Material.defaultMaterial
         define Entity.EmitterLifeTimeOpt GameTime.zero
         define Entity.ParticleLifeTimeMaxOpt (GameTime.ofSeconds 1.0f)
         define Entity.ParticleRate (match Constants.GameTime.DesiredFrameRate with StaticFrameRate _ -> 1.0f | DynamicFrameRate _ -> 60.0f)
         define Entity.ParticleMax 60
         define Entity.BasicParticleSeed { Life = Particles.Life.make GameTime.zero (GameTime.ofSeconds 1.0f); Body = Particles.Body.defaultBody; Size = v3Dup 0.25f; Offset = v3Zero; Inset = box2Zero; Color = Color.One; Emission = Color.Zero; Flip = FlipNone }
         define Entity.EmitterConstraint Particles.Constraint.empty
         define Entity.EmitterStyle "BasicStaticBillboardEmitter"
         define Entity.EmitterRenderStyle (Forward (0.0f, 0.0f))
         define Entity.EmitterShadowEnabled true
         define Entity.EmitterShadowOffset Constants.Engine.ParticleShadowOffsetDefault
         nonPersistent Entity.ParticleSystem Particles.ParticleSystem.empty]

    override this.Register (entity, world) =
        let emitter = makeEmitter entity world
        let particleSystem = entity.GetParticleSystem world
        let particleSystem = { particleSystem with Emitters = Map.add typeof<Particles.BasicStaticBillboardEmitter>.Name (emitter :> Particles.Emitter) particleSystem.Emitters }
        let world = entity.SetParticleSystem particleSystem world
        let world = World.sense handlePositionChange entity.Position.ChangeEvent entity (nameof BasicStaticBillboardEmitterFacet) world
        let world = World.sense handleRotationChange entity.Rotation.ChangeEvent entity (nameof BasicStaticBillboardEmitterFacet) world
        let world = World.sense handleEmitterMaterialPropertiesChange entity.EmitterMaterialProperties.ChangeEvent entity (nameof BasicStaticBillboardEmitterFacet) world
        let world = World.sense handleEmitterMaterialChange entity.EmitterMaterial.ChangeEvent entity (nameof BasicStaticBillboardEmitterFacet) world
        let world = World.sense handleEmitterShadowOffsetChange entity.EmitterShadowOffset.ChangeEvent entity (nameof BasicStaticBillboardEmitterFacet) world
        let world = World.sense handleEmitterRenderStyleChange entity.EmitterRenderStyle.ChangeEvent entity (nameof BasicStaticBillboardEmitterFacet) world
        let world = World.sense handleEmitterLifeTimeOptChange entity.EmitterLifeTimeOpt.ChangeEvent entity (nameof BasicStaticBillboardEmitterFacet) world
        let world = World.sense handleParticleLifeTimeMaxOptChange entity.ParticleLifeTimeMaxOpt.ChangeEvent entity (nameof BasicStaticBillboardEmitterFacet) world
        let world = World.sense handleParticleRateChange entity.ParticleRate.ChangeEvent entity (nameof BasicStaticBillboardEmitterFacet) world
        let world = World.sense handleParticleMaxChange entity.ParticleMax.ChangeEvent entity (nameof BasicStaticBillboardEmitterFacet) world
        let world = World.sense handleBasicParticleSeedChange entity.BasicParticleSeed.ChangeEvent entity (nameof BasicStaticBillboardEmitterFacet) world
        let world = World.sense handleEmitterConstraintChange entity.EmitterConstraint.ChangeEvent entity (nameof BasicStaticBillboardEmitterFacet) world
        let world = World.sense handleEmitterStyleChange entity.EmitterStyle.ChangeEvent entity (nameof BasicStaticBillboardEmitterFacet) world
        world

    override this.Unregister (entity, world) =
        let particleSystem = entity.GetParticleSystem world
        let particleSystem = { particleSystem with Emitters = Map.remove typeof<Particles.BasicStaticBillboardEmitter>.Name particleSystem.Emitters }
        entity.SetParticleSystem particleSystem world

    override this.Update (entity, world) =
        if entity.GetEnabled world then
            let delta = world.GameDelta
            let time = world.GameTime
            let particleSystem = entity.GetParticleSystem world
            let (particleSystem, output) = Particles.ParticleSystem.run delta time particleSystem
            let world = entity.SetParticleSystem particleSystem world
            processOutput output entity world
        else world

    override this.Render (renderPass, entity, world) =
        let shouldRender =
            match renderPass with
            | ShadowPass (_, _, _, _) -> entity.GetEmitterShadowEnabled world 
            | _ -> true
        if shouldRender then
            let time = world.GameTime
            let presence = entity.GetPresence world
            let particleSystem = entity.GetParticleSystem world
            let particlesMessages =
                particleSystem |>
                Particles.ParticleSystem.toParticlesDescriptors time |>
                List.map (fun descriptor ->
                    match descriptor with
                    | Particles.BillboardParticlesDescriptor descriptor ->
                        let emitterProperties = entity.GetEmitterMaterialProperties world
                        let properties =
                            { AlbedoOpt = match emitterProperties.AlbedoOpt with Some albedo -> Some albedo | None -> descriptor.MaterialProperties.AlbedoOpt
                              RoughnessOpt = match emitterProperties.RoughnessOpt with Some roughness -> Some roughness | None -> descriptor.MaterialProperties.RoughnessOpt
                              MetallicOpt = match emitterProperties.MetallicOpt with Some metallic -> Some metallic | None -> descriptor.MaterialProperties.MetallicOpt
                              AmbientOcclusionOpt = match emitterProperties.AmbientOcclusionOpt with Some ambientOcclusion -> Some ambientOcclusion | None -> descriptor.MaterialProperties.AmbientOcclusionOpt
                              EmissionOpt = match emitterProperties.EmissionOpt with Some emission -> Some emission | None -> descriptor.MaterialProperties.EmissionOpt
                              HeightOpt = match emitterProperties.HeightOpt with Some height -> Some height | None -> descriptor.MaterialProperties.HeightOpt
                              IgnoreLightMapsOpt = match emitterProperties.IgnoreLightMapsOpt with Some ignoreLightMaps -> Some ignoreLightMaps | None -> descriptor.MaterialProperties.IgnoreLightMapsOpt
                              OpaqueDistanceOpt = None }
                        let emitterMaterial = entity.GetEmitterMaterial world
                        let material =
                            { AlbedoImageOpt = match emitterMaterial.AlbedoImageOpt with Some albedoImage -> Some albedoImage | None -> descriptor.Material.AlbedoImageOpt
                              RoughnessImageOpt = match emitterMaterial.RoughnessImageOpt with Some roughnessImage -> Some roughnessImage | None -> descriptor.Material.RoughnessImageOpt
                              MetallicImageOpt = match emitterMaterial.MetallicImageOpt with Some metallicImage -> Some metallicImage | None -> descriptor.Material.MetallicImageOpt
                              AmbientOcclusionImageOpt = match emitterMaterial.AmbientOcclusionImageOpt with Some ambientOcclusionImage -> Some ambientOcclusionImage | None -> descriptor.Material.AmbientOcclusionImageOpt
                              EmissionImageOpt = match emitterMaterial.EmissionImageOpt with Some emissionImage -> Some emissionImage | None -> descriptor.Material.EmissionImageOpt
                              NormalImageOpt = match emitterMaterial.NormalImageOpt with Some normalImage -> Some normalImage | None -> descriptor.Material.NormalImageOpt
                              HeightImageOpt = match emitterMaterial.HeightImageOpt with Some heightImage -> Some heightImage | None -> descriptor.Material.HeightImageOpt
                              TwoSidedOpt = match emitterMaterial.TwoSidedOpt with Some twoSided -> Some twoSided | None -> descriptor.Material.TwoSidedOpt }
                        Some
                            (RenderBillboardParticles
                                { Absolute = descriptor.Absolute
                                  Presence = presence
                                  MaterialProperties = properties
                                  Material = material
                                  ShadowOffset = descriptor.ShadowOffset
                                  Particles = descriptor.Particles
                                  RenderType = descriptor.RenderType
                                  RenderPass = renderPass })
                    | _ -> None) |>
                List.definitize
            World.enqueueRenderMessages3d particlesMessages world

    override this.RayCast (ray, entity, world) =
        let intersectionOpt = ray.Intersects (entity.GetBounds world)
        if intersectionOpt.HasValue then [|intersectionOpt.Value|]
        else [||]

[<AutoOpen>]
module StaticModelFacetExtensions =
    type Entity with
        member this.GetStaticModel world : StaticModel AssetTag = this.Get (nameof this.StaticModel) world
        member this.SetStaticModel (value : StaticModel AssetTag) world = this.Set (nameof this.StaticModel) value world
        member this.StaticModel = lens (nameof this.StaticModel) this this.GetStaticModel this.SetStaticModel

/// Augments an entity with a static model.
type StaticModelFacet () =
    inherit Facet (false, false, false)

    static member Properties =
        [define Entity.InsetOpt None
         define Entity.MaterialProperties MaterialProperties.empty
         define Entity.RenderStyle Deferred
         define Entity.StaticModel Assets.Default.StaticModel]

    override this.Render (renderPass, entity, world) =
        let mutable transform = entity.GetTransform world
        let absolute = transform.Absolute
        let affineMatrix = transform.AffineMatrix
        let presence = transform.Presence
        let insetOpt = ValueOption.ofOption (entity.GetInsetOpt world)
        let properties = entity.GetMaterialProperties world
        let staticModel = entity.GetStaticModel world
        let renderType =
            match entity.GetRenderStyle world with
            | Deferred -> DeferredRenderType
            | Forward (subsort, sort) -> ForwardRenderType (subsort, sort)
        World.renderStaticModelFast (absolute, &affineMatrix, presence, insetOpt, &properties, staticModel, renderType, renderPass, world)

    override this.GetAttributesInferred (entity, world) =
        let staticModel = entity.GetStaticModel world
        match Metadata.tryGetStaticModelMetadata staticModel with
        | Some staticModelMetadata ->
            let bounds = staticModelMetadata.Bounds
            AttributesInferred.important bounds.Size bounds.Center
        | None -> base.GetAttributesInferred (entity, world)

    override this.RayCast (ray, entity, world) =
        let affineMatrix = entity.GetAffineMatrix world
        let inverseMatrix = Matrix4x4.Invert affineMatrix |> snd
        let rayEntity = ray.Transform inverseMatrix
        match Metadata.tryGetStaticModelMetadata (entity.GetStaticModel world) with
        | Some staticModelMetadata ->
            let intersectionses =
                Array.map (fun (surface : OpenGL.PhysicallyBased.PhysicallyBasedSurface) ->
                    let geometry = surface.PhysicallyBasedGeometry
                    let (_, inverse) = Matrix4x4.Invert surface.SurfaceMatrix
                    let raySurface = rayEntity.Transform inverse
                    let boundsIntersectionOpt = raySurface.Intersects geometry.Bounds
                    if boundsIntersectionOpt.HasValue then
                        raySurface.Intersects (geometry.Indices, geometry.Vertices) |>
                        Seq.map snd' |>
                        Seq.map (fun intersectionEntity -> rayEntity.Origin + rayEntity.Direction * intersectionEntity) |>
                        Seq.map (fun pointEntity -> pointEntity.Transform affineMatrix) |>
                        Seq.map (fun point -> (point - ray.Origin).Magnitude) |>
                        Seq.toArray
                    else [||])
                    staticModelMetadata.Surfaces
            Array.concat intersectionses
        | None -> [||]

[<AutoOpen>]
module StaticModelSurfaceFacetExtensions =
    type Entity with
        member this.GetSurfaceIndex world : int = this.Get (nameof this.SurfaceIndex) world
        member this.SetSurfaceIndex (value : int) world = this.Set (nameof this.SurfaceIndex) value world
        member this.SurfaceIndex = lens (nameof this.SurfaceIndex) this this.GetSurfaceIndex this.SetSurfaceIndex

/// Augments an entity with an indexed static model surface.
type StaticModelSurfaceFacet () =
    inherit Facet (false, false, false)

    static member Properties =
        [define Entity.InsetOpt None
         define Entity.MaterialProperties MaterialProperties.empty
         define Entity.Material Material.empty
         define Entity.RenderStyle Deferred
         define Entity.StaticModel Assets.Default.StaticModel
         define Entity.SurfaceIndex 0]

    override this.Render (renderPass, entity, world) =
        let mutable transform = entity.GetTransform world
        let absolute = transform.Absolute
        let affineMatrix = transform.AffineMatrix
        let presence = transform.Presence
        let insetOpt = Option.toValueOption (entity.GetInsetOpt world)
        let properties = entity.GetMaterialProperties world
        let material = entity.GetMaterial world
        let staticModel = entity.GetStaticModel world
        let surfaceIndex = entity.GetSurfaceIndex world
        let renderType =
            match entity.GetRenderStyle world with
            | Deferred -> DeferredRenderType
            | Forward (subsort, sort) -> ForwardRenderType (subsort, sort)
        World.renderStaticModelSurfaceFast (absolute, &affineMatrix, presence, insetOpt, &properties, &material, staticModel, surfaceIndex, renderType, renderPass, world)

    override this.GetAttributesInferred (entity, world) =
        match Metadata.tryGetStaticModelMetadata (entity.GetStaticModel world) with
        | Some staticModelMetadata ->
            let surfaceIndex = entity.GetSurfaceIndex world
            if surfaceIndex > -1 && surfaceIndex < staticModelMetadata.Surfaces.Length then
                let bounds = staticModelMetadata.Surfaces.[surfaceIndex].SurfaceBounds
                AttributesInferred.important bounds.Size bounds.Center
            else base.GetAttributesInferred (entity, world)
        | None -> base.GetAttributesInferred (entity, world)

    override this.RayCast (ray, entity, world) =
        let rayEntity = ray.Transform (Matrix4x4.Invert (entity.GetAffineMatrix world) |> snd)
        match Metadata.tryGetStaticModelMetadata (entity.GetStaticModel world) with
        | Some staticModelMetadata ->
            let surfaceIndex = entity.GetSurfaceIndex world
            if surfaceIndex < staticModelMetadata.Surfaces.Length then
                let surface = staticModelMetadata.Surfaces.[surfaceIndex]
                let geometry = surface.PhysicallyBasedGeometry
                let boundsIntersectionOpt = rayEntity.Intersects geometry.Bounds
                if boundsIntersectionOpt.HasValue then
                    let intersections = rayEntity.Intersects (geometry.Indices, geometry.Vertices)
                    intersections |> Seq.map snd' |> Seq.toArray
                else [||]
            else [||]
        | None -> [||]

[<AutoOpen>]
module AnimatedModelFacetExtensions =
    type Entity with

        member this.GetAnimations world : Animation array = this.Get (nameof this.Animations) world
        member this.SetAnimations (value : Animation array) world = this.Set (nameof this.Animations) value world
        member this.Animations = lens (nameof this.Animations) this this.GetAnimations this.SetAnimations
        member this.GetAnimatedModel world : AnimatedModel AssetTag = this.Get (nameof this.AnimatedModel) world
        member this.SetAnimatedModel (value : AnimatedModel AssetTag) world = this.Set (nameof this.AnimatedModel) value world
        member this.AnimatedModel = lens (nameof this.AnimatedModel) this this.GetAnimatedModel this.SetAnimatedModel
        member this.GetBoneIdsOpt world : Dictionary<string, int> option = this.Get (nameof this.BoneIdsOpt) world
        member this.SetBoneIdsOpt (value : Dictionary<string, int> option) world = this.Set (nameof this.BoneIdsOpt) value world
        member this.BoneIdsOpt = lens (nameof this.BoneIdsOpt) this this.GetBoneIdsOpt this.SetBoneIdsOpt
        member this.GetBoneOffsetsOpt world : Matrix4x4 array option = this.Get (nameof this.BoneOffsetsOpt) world
        member this.SetBoneOffsetsOpt (value : Matrix4x4 array option) world = this.Set (nameof this.BoneOffsetsOpt) value world
        member this.BoneOffsetsOpt = lens (nameof this.BoneOffsetsOpt) this this.GetBoneOffsetsOpt this.SetBoneOffsetsOpt
        member this.GetBoneTransformsOpt world : Matrix4x4 array option = this.Get (nameof this.BoneTransformsOpt) world
        member this.SetBoneTransformsOpt (value : Matrix4x4 array option) world = this.Set (nameof this.BoneTransformsOpt) value world
        member this.BoneTransformsOpt = lens (nameof this.BoneTransformsOpt) this this.GetBoneTransformsOpt this.SetBoneTransformsOpt

        /// Attempt to get the bone ids, offsets, and transforms from an entity that supports boned models.
        member this.TryGetBoneTransformByName boneName world =
            match this.GetBoneIdsOpt world with
            | Some ids ->
                match ids.TryGetValue boneName with
                | (true, boneIndex) -> this.TryGetBoneTransformByIndex boneIndex world
                | (false, _) -> None
            | None -> None

        /// Attempt to get the bone ids, offsets, and transforms from an entity that supports boned models.
        member this.TryGetBoneTransformByIndex boneIndex world =
            match (this.GetBoneOffsetsOpt world, this.GetBoneTransformsOpt world) with
            | (Some offsets, Some transforms) ->
                let transform =
                    offsets.[boneIndex].Inverted *
                    transforms.[boneIndex] *
                    this.GetAffineMatrix world
                Some transform
            | (_, _) -> None

        member this.TryComputeBoneTransforms time animations (sceneOpt : Assimp.Scene option) =
            match sceneOpt with
            | Some scene when scene.Meshes.Count > 0 ->
                let (boneIds, boneOffsets, boneTransforms) = scene.ComputeBoneTransforms (time, animations, scene.Meshes.[0])
                Some (boneIds, boneOffsets, boneTransforms)
            | Some _ | None -> None

        member this.AnimateBones (world : World) =
            let time = world.GameTime
            let animations = this.GetAnimations world
            let animatedModel = this.GetAnimatedModel world
            let sceneOpt = match Metadata.tryGetAnimatedModelMetadata animatedModel with Some model -> model.SceneOpt | None -> None
            match this.TryComputeBoneTransforms time animations sceneOpt with
            | Some (boneIds, boneOffsets, boneTransforms) ->
                let world = this.SetBoneIdsOpt (Some boneIds) world
                let world = this.SetBoneOffsetsOpt (Some boneOffsets) world
                let world = this.SetBoneTransformsOpt (Some boneTransforms) world
                world
            | None -> world

/// Augments an entity with an animated model.
type AnimatedModelFacet () =
    inherit Facet (false, false, false)

    static member Properties =
        [define Entity.StartTime GameTime.zero
         define Entity.InsetOpt None
         define Entity.MaterialProperties MaterialProperties.empty
         define Entity.Animations [|{ StartTime = GameTime.zero; LifeTimeOpt = None; Name = ""; Playback = Loop; Rate = 1.0f; Weight = 1.0f; BoneFilterOpt = None }|]
         define Entity.AnimatedModel Assets.Default.AnimatedModel
         nonPersistent Entity.BoneIdsOpt None
         nonPersistent Entity.BoneOffsetsOpt None
         nonPersistent Entity.BoneTransformsOpt None]

    override this.Register (entity, world) =
        let world = entity.AnimateBones world
        let world =
            World.sense
                (fun evt world ->
                    let playBox = fst' (World.getPlayBounds3d world)
                    let notUpdating =
                        world.Halted ||
                        entity.GetPresence world <> Omnipresent &&
                        not (entity.GetAlwaysUpdate world) &&
                        not (playBox.Intersects (evt.Subscriber.GetBounds world))
                    let world = if notUpdating then evt.Subscriber.AnimateBones world else world
                    (Cascade, world))
                (entity.ChangeEvent (nameof entity.Animations)) entity (nameof AnimatedModelFacet) world
        let world =
            World.sense
                (fun evt world -> (Cascade, evt.Subscriber.AnimateBones world))
                (entity.ChangeEvent (nameof entity.AnimatedModel)) entity (nameof AnimatedModelFacet) world
        world

    override this.Update (entity, world) =
        let time = world.GameTime
        let animations = entity.GetAnimations world
        let animatedModel = entity.GetAnimatedModel world
        let sceneOpt = match Metadata.tryGetAnimatedModelMetadata animatedModel with Some model -> model.SceneOpt | None -> None
        let resultOpt =
            match World.tryAwaitJob (world.DateTime + TimeSpan.FromSeconds 0.001) (entity, nameof AnimatedModelFacet) world with
            | Some (JobCompletion (_, _, (:? ((Dictionary<string, int> * Matrix4x4 array * Matrix4x4 array) option) as boneOffsetsAndTransformsOpt))) -> boneOffsetsAndTransformsOpt
            | _ -> None
        let world =
            match resultOpt with
            | Some (boneIds, boneOffsets, boneTransforms) ->
                let world = entity.SetBoneIdsOpt (Some boneIds) world
                let world = entity.SetBoneOffsetsOpt (Some boneOffsets) world
                let world = entity.SetBoneTransformsOpt (Some boneTransforms) world
                world
            | None -> world
        let job = Job.make (entity, nameof AnimatedModelFacet) (fun () -> entity.TryComputeBoneTransforms time animations sceneOpt)
        World.enqueueJob 1.0f job world
        world

    override this.Render (renderPass, entity, world) =
        let mutable transform = entity.GetTransform world
        let absolute = transform.Absolute
        let affineMatrix = transform.AffineMatrix
        let presence = transform.Presence
        let insetOpt = Option.toValueOption (entity.GetInsetOpt world)
        let properties = entity.GetMaterialProperties world
        let animatedModel = entity.GetAnimatedModel world
        match entity.GetBoneTransformsOpt world with
        | Some boneTransforms -> World.renderAnimatedModelFast (absolute, &affineMatrix, presence, insetOpt, &properties, boneTransforms, animatedModel, renderPass, world)
        | None -> ()

    override this.GetAttributesInferred (entity, world) =
        let animatedModel = entity.GetAnimatedModel world
        match Metadata.tryGetAnimatedModelMetadata animatedModel with
        | Some animatedModelMetadata ->
            let bounds = animatedModelMetadata.Bounds
            AttributesInferred.important bounds.Size bounds.Center
        | None -> base.GetAttributesInferred (entity, world)

    override this.RayCast (ray, entity, world) =
        let affineMatrix = entity.GetAffineMatrix world
        let inverseMatrix = Matrix4x4.Invert affineMatrix |> snd
        let rayEntity = ray.Transform inverseMatrix
        match Metadata.tryGetAnimatedModelMetadata (entity.GetAnimatedModel world) with
        | Some animatedModelMetadata ->
            let intersectionses =
                Array.map (fun (surface : OpenGL.PhysicallyBased.PhysicallyBasedSurface) ->
                    let geometry = surface.PhysicallyBasedGeometry
                    let (_, inverse) = Matrix4x4.Invert surface.SurfaceMatrix
                    let raySurface = rayEntity.Transform inverse
                    let boundsIntersectionOpt = raySurface.Intersects geometry.Bounds
                    if boundsIntersectionOpt.HasValue then
                        raySurface.Intersects (geometry.Indices, geometry.Vertices) |>
                        Seq.map snd' |>
                        Seq.map (fun intersectionEntity -> rayEntity.Origin + rayEntity.Direction * intersectionEntity) |>
                        Seq.map (fun pointEntity -> pointEntity.Transform affineMatrix) |>
                        Seq.map (fun point -> (point - ray.Origin).Magnitude) |>
                        Seq.toArray
                    else [||])
                    animatedModelMetadata.Surfaces
            Array.concat intersectionses
        | None -> [||]

    override this.Edit (op, entity, world) =
        match op with
        | ViewportOverlay _ ->
            match (entity.GetBoneOffsetsOpt world, entity.GetBoneTransformsOpt world) with
            | (Some offsets, Some transforms) ->
                let affineMatrix = entity.GetAffineMatrix world
                for i in 0 .. dec offsets.Length do
                    let offset = offsets.[i]
                    let transform = transforms.[i]
                    World.imGuiCircle3d false (offset.Inverted * transform * affineMatrix).Translation 2.0f false Color.Yellow world
                world
            | (_, _) -> world
        | _ -> world

[<AutoOpen>]
module TerrainFacetExtensions =
    type Entity with

        member this.GetTerrainMaterialProperties world : TerrainMaterialProperties = this.Get (nameof this.TerrainMaterialProperties) world
        member this.SetTerrainMaterialProperties (value : TerrainMaterialProperties) world = this.Set (nameof this.TerrainMaterialProperties) value world
        member this.TerrainMaterialProperties = lens (nameof this.TerrainMaterialProperties) this this.GetTerrainMaterialProperties this.SetTerrainMaterialProperties
        member this.GetTerrainMaterial world : TerrainMaterial = this.Get (nameof this.TerrainMaterial) world
        member this.SetTerrainMaterial (value : TerrainMaterial) world = this.Set (nameof this.TerrainMaterial) value world
        member this.TerrainMaterial = lens (nameof this.TerrainMaterial) this this.GetTerrainMaterial this.SetTerrainMaterial
        member this.GetTintImageOpt world : Image AssetTag option = this.Get (nameof this.TintImageOpt) world
        member this.SetTintImageOpt (value : Image AssetTag option) world = this.Set (nameof this.TintImageOpt) value world
        member this.TintImageOpt = lens (nameof this.TintImageOpt) this this.GetTintImageOpt this.SetTintImageOpt
        member this.GetNormalImageOpt world : Image AssetTag option = this.Get (nameof this.NormalImageOpt) world
        member this.SetNormalImageOpt (value : Image AssetTag option) world = this.Set (nameof this.NormalImageOpt) value world
        member this.NormalImageOpt = lens (nameof this.NormalImageOpt) this this.GetNormalImageOpt this.SetNormalImageOpt
        member this.GetTiles world : Vector2 = this.Get (nameof this.Tiles) world
        member this.SetTiles (value : Vector2) world = this.Set (nameof this.Tiles) value world
        member this.Tiles = lens (nameof this.Tiles) this this.GetTiles this.SetTiles
        member this.GetHeightMap world : HeightMap = this.Get (nameof this.HeightMap) world
        member this.SetHeightMap (value : HeightMap) world = this.Set (nameof this.HeightMap) value world
        member this.HeightMap = lens (nameof this.HeightMap) this this.GetHeightMap this.SetHeightMap
        member this.GetSegments world : Vector2i = this.Get (nameof this.Segments) world
        member this.SetSegments (value : Vector2i) world = this.Set (nameof this.Segments) value world
        member this.Segments = lens (nameof this.Segments) this this.GetSegments this.SetSegments

        /// Attempt to get the resolution of the terrain.
        member this.TryGetTerrainResolution world =
            match this.GetHeightMap world with
            | ImageHeightMap map ->
                match Metadata.tryGetTextureSize map with
                | Some textureSize -> Some textureSize
                | None -> None
            | RawHeightMap map -> Some map.Resolution

        /// Attempt to get the size of each terrain quad.
        member this.TryGetTerrainQuadSize world =
            let bounds = this.GetBounds world
            match this.TryGetTerrainResolution world with
            | Some resolution -> Some (v2 (bounds.Size.X / single (dec resolution.X)) (bounds.Size.Z / single (dec resolution.Y)))
            | None -> None

/// Augments an entity with a rigid 3d terrain.
type TerrainFacet () =
    inherit Facet (true, false, false)

    static member Properties =
        [define Entity.Size (v3 512.0f 128.0f 512.0f)
         define Entity.Presence Omnipresent
         define Entity.Static true
         define Entity.AlwaysRender true
         define Entity.BodyEnabled true
         define Entity.Friction 0.5f
         define Entity.Restitution 0.0f
         define Entity.CollisionCategories "1"
         define Entity.CollisionMask Constants.Physics.CollisionWildcard
         define Entity.InsetOpt None
         define Entity.TerrainMaterialProperties TerrainMaterialProperties.defaultProperties
         define Entity.TerrainMaterial
            (BlendMaterial
                { TerrainLayers =
                    [|{ AlbedoImage = Assets.Default.TerrainLayer0Albedo
                        RoughnessImage = Assets.Default.TerrainLayer0Roughness
                        AmbientOcclusionImage = Assets.Default.TerrainLayer0AmbientOcclusion
                        NormalImage = Assets.Default.TerrainLayer0Normal
                        HeightImage = Assets.Default.TerrainLayer0Height }
                      { AlbedoImage = Assets.Default.TerrainLayer1Albedo
                        RoughnessImage = Assets.Default.TerrainLayer1Roughness
                        AmbientOcclusionImage = Assets.Default.TerrainLayer1AmbientOcclusion
                        NormalImage = Assets.Default.TerrainLayer1Normal
                        HeightImage = Assets.Default.TerrainLayer1Height }|]
                  BlendMap =
                      RedsMap
                        [|Assets.Default.TerrainLayer0Blend
                          Assets.Default.TerrainLayer1Blend|]})
         define Entity.TintImageOpt None
         define Entity.NormalImageOpt None
         define Entity.Tiles (v2 256.0f 256.0f)
         define Entity.HeightMap (RawHeightMap { Resolution = v2i 513 513; RawFormat = RawUInt16 LittleEndian; RawAsset = Assets.Default.HeightMap })
         define Entity.Segments v2iOne
         define Entity.Observable false
         computed Entity.BodyId (fun (entity : Entity) _ -> { BodySource = entity; BodyIndex = 0 }) None]

    override this.Register (entity, world) =
        let world = World.sense (fun _ world -> (Cascade, entity.PropagatePhysics world)) (entity.ChangeEvent (nameof entity.BodyEnabled)) entity (nameof TerrainFacet) world
        let world = World.sense (fun _ world -> (Cascade, entity.PropagatePhysics world)) (entity.ChangeEvent (nameof entity.Transform)) entity (nameof TerrainFacet) world
        let world = World.sense (fun _ world -> (Cascade, entity.PropagatePhysics world)) (entity.ChangeEvent (nameof entity.Friction)) entity (nameof TerrainFacet) world
        let world = World.sense (fun _ world -> (Cascade, entity.PropagatePhysics world)) (entity.ChangeEvent (nameof entity.Restitution)) entity (nameof TerrainFacet) world
        let world = World.sense (fun _ world -> (Cascade, entity.PropagatePhysics world)) (entity.ChangeEvent (nameof entity.CollisionCategories)) entity (nameof TerrainFacet) world
        let world = World.sense (fun _ world -> (Cascade, entity.PropagatePhysics world)) (entity.ChangeEvent (nameof entity.CollisionMask)) entity (nameof TerrainFacet) world
        let world = World.sense (fun _ world -> (Cascade, entity.PropagatePhysics world)) (entity.ChangeEvent (nameof entity.HeightMap)) entity (nameof TerrainFacet) world
        world

    override this.RegisterPhysics (entity, world) =
        match entity.TryGetTerrainResolution world with
        | Some resolution ->
            let mutable transform = entity.GetTransform world
            let terrainShape =
                { Resolution = resolution
                  Bounds = transform.Bounds3d
                  HeightMap = entity.GetHeightMap world
                  TransformOpt = None
                  PropertiesOpt = None }
            let bodyProperties =
                { Center = if entity.GetIs2d world then transform.PerimeterCenter else transform.Position
                  Rotation = transform.Rotation
                  Scale = transform.Scale
                  BodyShape = TerrainShape terrainShape
                  BodyType = Static
                  SleepingAllowed = true
                  Enabled = entity.GetBodyEnabled world
                  Friction = entity.GetFriction world
                  Restitution = entity.GetRestitution world
                  LinearVelocity = v3Zero
                  LinearDamping = 0.0f
                  AngularVelocity = v3Zero
                  AngularDamping = 0.0f
                  AngularFactor = v3Zero
                  Substance = Mass 0.0f
                  GravityOverride = None
                  CharacterProperties = CharacterProperties.defaultProperties
                  CollisionDetection = Discontinuous
                  CollisionCategories = Physics.categorizeCollisionMask (entity.GetCollisionCategories world)
                  CollisionMask = Physics.categorizeCollisionMask (entity.GetCollisionMask world)
                  Sensor = false
                  Observable = entity.GetObservable world
                  BodyIndex = (entity.GetBodyId world).BodyIndex }
            World.createBody false (entity.GetBodyId world) bodyProperties world
        | None -> world

    override this.UnregisterPhysics (entity, world) =
        World.destroyBody false (entity.GetBodyId world) world

    override this.Render (renderPass, entity, world) =
        let mutable transform = entity.GetTransform world
        let terrainDescriptor =
            { Bounds = transform.Bounds3d
              InsetOpt = entity.GetInsetOpt world
              MaterialProperties = entity.GetTerrainMaterialProperties world
              Material = entity.GetTerrainMaterial world
              TintImageOpt = entity.GetTintImageOpt world
              NormalImageOpt = entity.GetNormalImageOpt world
              Tiles = entity.GetTiles world
              HeightMap = entity.GetHeightMap world
              Segments = entity.GetSegments world }
        World.enqueueRenderMessage3d
            (RenderTerrain
                { Absolute = transform.Absolute
                  Visible = transform.Visible
                  TerrainDescriptor = terrainDescriptor
                  RenderPass = renderPass })
            world

    override this.GetAttributesInferred (entity, world) =
        match entity.TryGetTerrainResolution world with
        | Some resolution -> AttributesInferred.important (v3 (single (dec resolution.X)) 128.0f (single (dec resolution.Y))) v3Zero
        | None -> AttributesInferred.important (v3 512.0f 128.0f 512.0f) v3Zero

[<AutoOpen>]
module NavBodyFacetExtensions =
    type Entity with
        member this.GetNavShape world : NavShape = this.Get (nameof this.NavShape) world
        member this.SetNavShape (value : NavShape) world = this.Set (nameof this.NavShape) value world
        member this.NavShape = lens (nameof this.NavShape) this this.GetNavShape this.SetNavShape

/// Augments an entity with a 3d navigation body.
type NavBodyFacet () =
    inherit Facet (false, false, false)

    static let propagateNavBody (entity : Entity) world =
        match entity.GetNavShape world with
        | NavShape.EmptyNavShape ->
            if entity.GetIs2d world
            then world // TODO: implement for 2d navigation when it's available.
            else World.setNav3dBodyOpt None entity world
        | shape ->
            if entity.GetIs2d world
            then world // TODO: implement for 2d navigation when it's available.
            else
                let bounds = entity.GetBounds world
                let affineMatrix = entity.GetAffineMatrix world
                let staticModel = entity.GetStaticModel world
                let surfaceIndex = entity.GetSurfaceIndex world
                World.setNav3dBodyOpt (Some (bounds, affineMatrix, staticModel, surfaceIndex, shape)) entity world

    static member Properties =
        [define Entity.StaticModel Assets.Default.StaticModel
         define Entity.SurfaceIndex 0
         define Entity.NavShape BoundsNavShape]

    override this.Register (entity, world) =

        // OPTIMIZATION: conditionally subscribe to transform change event.
        let subId = Gen.id
        let subscribe world =
            World.subscribePlus subId (fun _ world -> (Cascade, propagateNavBody entity world)) (entity.ChangeEvent (nameof entity.Bounds)) entity world |> snd
        let unsubscribe world =
            World.unsubscribe subId world
        let callback evt world =
            let entity = evt.Subscriber : Entity
            let previous = evt.Data.Previous :?> NavShape
            let shape = evt.Data.Value :?> NavShape
            let world = match previous with NavShape.EmptyNavShape -> world | _ -> unsubscribe world
            let world = match shape with NavShape.EmptyNavShape -> world | _ -> subscribe world
            let world = propagateNavBody entity world
            (Cascade, world)
        let callback2 evt world =
            if  Set.contains (nameof NavBodyFacet) (evt.Data.Previous :?> string Set) &&
                not (Set.contains (nameof NavBodyFacet) (evt.Data.Value :?> string Set)) then
                (Cascade, unsubscribe world)
            else (Cascade, world)
        let callback3 _ world = (Cascade, unsubscribe world)
        let world = match entity.GetNavShape world with NavShape.EmptyNavShape -> world | _ -> subscribe world
        let world = World.sense callback (entity.ChangeEvent (nameof entity.NavShape)) entity (nameof NavBodyFacet) world
        let world = World.sense callback2 entity.FacetNames.ChangeEvent entity (nameof NavBodyFacet) world
        let world = World.sense callback3 entity.UnregisteringEvent entity (nameof NavBodyFacet) world

        // unconditional registration behavior
        let world = World.sense (fun _ world -> (Cascade, propagateNavBody entity world)) (entity.ChangeEvent (nameof entity.StaticModel)) entity (nameof NavBodyFacet) world
        let world = World.sense (fun _ world -> (Cascade, propagateNavBody entity world)) (entity.ChangeEvent (nameof entity.SurfaceIndex)) entity (nameof NavBodyFacet) world
        propagateNavBody entity world

    override this.Unregister (entity, world) =
        if entity.GetIs2d world
        then world // TODO: implement for 2d navigation when it's available.
        else World.setNav3dBodyOpt None entity world

    override this.GetAttributesInferred (_, _) =
        AttributesInferred.unimportant

[<AutoOpen>]
module FollowerFacetExtensions =
    type Entity with
        member this.GetFollowing world : bool = this.Get (nameof this.Following) world
        member this.SetFollowing (value : bool) world = this.Set (nameof this.Following) value world
        member this.Following = lens (nameof this.Following) this this.GetFollowing this.SetFollowing
        member this.GetFollowMoveSpeed world : single = this.Get (nameof this.FollowMoveSpeed) world
        member this.SetFollowMoveSpeed (value : single) world = this.Set (nameof this.FollowMoveSpeed) value world
        member this.FollowMoveSpeed = lens (nameof this.FollowMoveSpeed) this this.GetFollowMoveSpeed this.SetFollowMoveSpeed
        member this.GetFollowTurnSpeed world : single = this.Get (nameof this.FollowTurnSpeed) world
        member this.SetFollowTurnSpeed (value : single) world = this.Set (nameof this.FollowTurnSpeed) value world
        member this.FollowTurnSpeed = lens (nameof this.FollowTurnSpeed) this this.GetFollowTurnSpeed this.SetFollowTurnSpeed
        member this.GetFollowDistanceMinOpt world : single option = this.Get (nameof this.FollowDistanceMinOpt) world
        member this.SetFollowDistanceMinOpt (value : single option) world = this.Set (nameof this.FollowDistanceMinOpt) value world
        member this.FollowDistanceMinOpt = lens (nameof this.FollowDistanceMinOpt) this this.GetFollowDistanceMinOpt this.SetFollowDistanceMinOpt
        member this.GetFollowDistanceMaxOpt world : single option = this.Get (nameof this.FollowDistanceMaxOpt) world
        member this.SetFollowDistanceMaxOpt (value : single option) world = this.Set (nameof this.FollowDistanceMaxOpt) value world
        member this.FollowDistanceMaxOpt = lens (nameof this.FollowDistanceMaxOpt) this this.GetFollowDistanceMaxOpt this.SetFollowDistanceMaxOpt
        member this.GetFollowTargetOpt world : Entity option = this.Get (nameof this.FollowTargetOpt) world
        member this.SetFollowTargetOpt (value : Entity option) world = this.Set (nameof this.FollowTargetOpt) value world
        member this.FollowTargetOpt = lens (nameof this.FollowTargetOpt) this this.GetFollowTargetOpt this.SetFollowTargetOpt

type FollowerFacet () =
    inherit Facet (false, false, false)

    static member Properties =
        [define Entity.Following true
         define Entity.FollowMoveSpeed 2.0f
         define Entity.FollowTurnSpeed 3.0f
         define Entity.FollowDistanceMinOpt None
         define Entity.FollowDistanceMaxOpt None
         define Entity.FollowTargetOpt None]

    override this.Update (entity, world) =
        let following = entity.GetFollowing world
        if following then
            let targetOpt = entity.GetFollowTargetOpt world
            match targetOpt with
            | Some target when target.GetExists world ->
                let moveSpeed = entity.GetFollowMoveSpeed world * (let gd = world.GameDelta in gd.Seconds)
                let turnSpeed = entity.GetFollowTurnSpeed world * (let gd = world.GameDelta in gd.Seconds)
                let distanceMinOpt = entity.GetFollowDistanceMinOpt world
                let distanceMaxOpt = entity.GetFollowDistanceMaxOpt world
                let position = entity.GetPosition world
                let destination = target.GetPosition world
                let distance = (destination - position).Magnitude
                let rotation = entity.GetRotation world
                if  (distanceMinOpt.IsNone || distance > distanceMinOpt.Value) &&
                    (distanceMaxOpt.IsNone || distance <= distanceMaxOpt.Value) then
                    if entity.GetIs2d world
                    then world // TODO: implement for 2d navigation when it's available.
                    else
                        // TODO: consider doing an offset physics ray cast to align nav position with near
                        // ground. Additionally, consider removing the CellHeight offset in the above query so
                        // that we don't need to do an offset here at all.
                        let followOutput = World.nav3dFollow distanceMinOpt distanceMaxOpt moveSpeed turnSpeed position rotation destination entity.Screen world
                        let world = entity.SetPosition followOutput.NavPosition world
                        let world = entity.SetRotation followOutput.NavRotation world
                        let world = entity.SetLinearVelocity followOutput.NavLinearVelocity world
                        let world = entity.SetAngularVelocity followOutput.NavAngularVelocity world
                        world
                else world
            | _ -> world
        else world<|MERGE_RESOLUTION|>--- conflicted
+++ resolved
@@ -502,27 +502,9 @@
         match entity.GetBackdropImageOpt world with
         | Some spriteImage ->
             let mutable transform = entity.GetTransform world
-<<<<<<< HEAD
-            let mutable spriteTransform = Transform.makePerimeter transform.Perimeter transform.Offset transform.Elevation transform.Absolute transform.PerimeterCentered
-            World.enqueueLayeredOperation2d
-                { Elevation = spriteTransform.Elevation
-                  Horizon = spriteTransform.Horizon
-                  AssetTag = spriteImage
-                  RenderOperation2d =
-                    RenderSprite
-                        { Transform = spriteTransform
-                          InsetOpt = ValueNone
-                          Image = spriteImage
-                          Color = if transform.Enabled then entity.GetColor world else entity.GetDisabledColor world
-                          Blend = Transparent
-                          Emission = Color.Zero
-                          Flip = FlipNone }}
-                world
-=======
             let sliceMargin = entity.GetSliceMargin world
             let color = if transform.Enabled then entity.GetColor world else entity.GetDisabledColor world
-            World.renderGuiSpriteSliced transform.Absolute transform.Perimeter sliceMargin spriteImage transform.Offset transform.Elevation color world
->>>>>>> 347ba48e
+            World.renderGuiSpriteSliced transform.Absolute transform.Perimeter sliceMargin spriteImage transform.Offset transform.Elevation transform.PerimeterCentered color world
         | None -> ()
 
     override this.GetAttributesInferred (entity, world) =
@@ -619,14 +601,10 @@
 
     override this.Render (_, entity, world) =
         let mutable transform = entity.GetTransform world
-<<<<<<< HEAD
-        let mutable spriteTransform = Transform.makePerimeter transform.Perimeter transform.Offset transform.Elevation transform.Absolute transform.PerimeterCentered // gui currently ignore rotation
-=======
         let sliceMargin = entity.GetSliceMargin world
->>>>>>> 347ba48e
         let spriteImage = if entity.GetDown world then entity.GetDownImage world else entity.GetUpImage world
         let color = if transform.Enabled then Color.One else entity.GetDisabledColor world
-        World.renderGuiSpriteSliced transform.Absolute transform.Perimeter sliceMargin spriteImage transform.Offset transform.Elevation color world
+        World.renderGuiSpriteSliced transform.Absolute transform.Perimeter sliceMargin spriteImage transform.Offset transform.Elevation transform.PerimeterCentered color world
 
     override this.GetAttributesInferred (entity, world) =
         match Metadata.tryGetTextureSizeF (entity.GetUpImage world) with
@@ -734,17 +712,13 @@
 
     override this.Render (_, entity, world) =
         let mutable transform = entity.GetTransform world
-<<<<<<< HEAD
-        let mutable spriteTransform = Transform.makePerimeter transform.Perimeter transform.Offset transform.Elevation transform.Absolute transform.PerimeterCentered // gui currently ignores rotation
-=======
         let sliceMargin = entity.GetSliceMargin world
->>>>>>> 347ba48e
         let spriteImage =
             if entity.GetToggled world || entity.GetPressed world
             then entity.GetToggledImage world
             else entity.GetUntoggledImage world
         let color = if transform.Enabled then Color.One else entity.GetDisabledColor world
-        World.renderGuiSpriteSliced transform.Absolute transform.Perimeter sliceMargin spriteImage transform.Offset transform.Elevation color world
+        World.renderGuiSpriteSliced transform.Absolute transform.Perimeter sliceMargin spriteImage transform.Offset transform.Elevation transform.PerimeterCentered color world
 
     override this.GetAttributesInferred (entity, world) =
         match Metadata.tryGetTextureSizeF (entity.GetUntoggledImage world) with
@@ -847,17 +821,13 @@
 
     override this.Render (_, entity, world) =
         let mutable transform = entity.GetTransform world
-<<<<<<< HEAD
-        let mutable spriteTransform = Transform.makePerimeter transform.Perimeter transform.Offset transform.Elevation transform.Absolute transform.PerimeterCentered // gui currently ignores rotation
-=======
         let sliceMargin = entity.GetSliceMargin world
->>>>>>> 347ba48e
         let spriteImage =
             if entity.GetDialed world || entity.GetPressed world
             then entity.GetDialedImage world
             else entity.GetUndialedImage world
         let color = if transform.Enabled then Color.One else entity.GetDisabledColor world
-        World.renderGuiSpriteSliced transform.Absolute transform.Perimeter sliceMargin spriteImage transform.Offset transform.Elevation color world
+        World.renderGuiSpriteSliced transform.Absolute transform.Perimeter sliceMargin spriteImage transform.Offset transform.Elevation transform.PerimeterCentered color world
 
     override this.GetAttributesInferred (entity, world) =
         match Metadata.tryGetTextureSizeF (entity.GetUndialedImage world) with
@@ -904,48 +874,24 @@
 
         // border sprite
         let mutable transform = entity.GetTransform world
-<<<<<<< HEAD
-        let perimeter = transform.Perimeter // gui currently ignores rotation
-        let horizon = transform.Horizon
-        let mutable borderTransform = Transform.makeDefault transform.PerimeterCentered
-        borderTransform.Position <- if transform.PerimeterCentered then perimeter.Center else perimeter.Min
-        borderTransform.Size <- perimeter.Size
-        borderTransform.Offset <- transform.Offset
-        borderTransform.Elevation <- transform.Elevation + 0.5f
-        borderTransform.Absolute <- transform.Absolute
-=======
         let sliceMargin = entity.GetSliceMargin world
         let elevation = transform.Elevation + 0.5f
->>>>>>> 347ba48e
         let color = if transform.Enabled then Color.White else entity.GetDisabledColor world
         let borderImageColor = entity.GetBorderColor world * color
         let borderImage = entity.GetBorderImage world
-        World.renderGuiSpriteSliced transform.Absolute transform.Perimeter sliceMargin borderImage transform.Offset elevation borderImageColor world
+        World.renderGuiSpriteSliced transform.Absolute transform.Perimeter sliceMargin borderImage transform.Offset elevation transform.PerimeterCentered borderImageColor world
 
         // fill sprite
         let fillSize = transform.Perimeter.Size
         let fillInset = fillSize.X * entity.GetFillInset world * 0.5f
-<<<<<<< HEAD
-        let fillWidth = (fillSize.X - fillInset * 2.0f) * entity.GetFill world
-        let fillPosition = if transform.PerimeterCentered then perimeter.Left + v3 (fillWidth * 0.5f) 0.0f 0.0f + v3 fillInset 0.0f 0.0f else perimeter.Min + v3 fillInset fillInset 0.0f
-        let fillHeight = fillSize.Y - fillInset * 2.0f
-        let fillSize = v3 fillWidth fillHeight 0.0f
-        let mutable fillTransform = Transform.makeDefault transform.PerimeterCentered
-        fillTransform.Position <- fillPosition
-        fillTransform.Size <- fillSize
-        fillTransform.Offset <- transform.Offset
-        fillTransform.Elevation <- transform.Elevation
-        fillTransform.Absolute <- transform.Absolute
-=======
         let fillWidth = (fillSize.X - fillInset * 2.0f) * (entity.GetFill world |> min 1.0f |> max 0.0f)
-        let fillPosition = transform.Perimeter.Left + v3 (fillWidth * 0.5f) 0.0f 0.0f + v3 fillInset 0.0f 0.0f
+        let fillPosition = if transform.PerimeterCentered then transform.Perimeter.Left + v3 (fillWidth * 0.5f) 0.0f 0.0f + v3 fillInset 0.0f 0.0f else transform.Perimeter.Min + v3 fillInset fillInset 0.0f
         let fillHeight = fillSize.Y - fillInset * 2.0f
         let fillSize = v3 fillWidth fillHeight 0.0f
         let fillPerimeter = box3 (fillPosition - fillSize * 0.5f) fillSize
->>>>>>> 347ba48e
         let fillImageColor = entity.GetFillColor world * color
         let fillImage = entity.GetFillImage world
-        World.renderGuiSpriteSliced transform.Absolute fillPerimeter sliceMargin fillImage transform.Offset transform.Elevation fillImageColor world
+        World.renderGuiSpriteSliced transform.Absolute fillPerimeter sliceMargin fillImage transform.Offset transform.Elevation transform.PerimeterCentered fillImageColor world
 
     override this.GetAttributesInferred (entity, world) =
         match Metadata.tryGetTextureSizeF (entity.GetBorderImage world) with
