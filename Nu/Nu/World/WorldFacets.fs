--- conflicted
+++ resolved
@@ -1504,11 +1504,7 @@
          define Entity.AngularDamping Constants.Physics.AngularDampingDefault
          define Entity.AngularFactor v3One
          define Entity.Substance (Mass 1.0f)
-<<<<<<< HEAD
-         define Entity.Gravity GravityDefault
-=======
          define Entity.Gravity GravityWorld
->>>>>>> d50d0d9c
          define Entity.CharacterProperties CharacterProperties.defaultProperties
          nonPersistent Entity.VehicleProperties VehiclePropertiesAbsent
          define Entity.CollisionDetection Discrete
@@ -1765,11 +1761,7 @@
          define Entity.FluidCellRatio 0.667f
          define Entity.Viscocity 0.004f
          define Entity.LinearDamping 0.0f
-<<<<<<< HEAD
-         define Entity.Gravity GravityDefault
-=======
          define Entity.Gravity GravityWorld
->>>>>>> d50d0d9c
          computed Entity.FluidEmitterId (fun (entity : Entity) _ -> { FluidEmitterSource = entity }) None]
 
     override this.Register (emitter, world) =
@@ -3665,11 +3657,7 @@
                   AngularDamping = 0.0f
                   AngularFactor = v3Zero
                   Substance = Mass 0.0f
-<<<<<<< HEAD
-                  Gravity = GravityDefault
-=======
                   Gravity = GravityWorld
->>>>>>> d50d0d9c
                   CharacterProperties = CharacterProperties.defaultProperties
                   VehicleProperties = VehiclePropertiesAbsent
                   CollisionDetection = entity.GetCollisionDetection world
