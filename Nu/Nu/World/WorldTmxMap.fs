﻿// Nu Game Engine.
// Copyright (C) Bryan Edds.

namespace Nu
open System
open System.Collections.Generic
open System.IO
open System.Numerics
open System.Text
open System.Xml.Linq
open TiledSharp
open Prime

[<RequireQualifiedAccess>]
module TmxMap =

    /// Make a TmxMap from the content of a stream.
    let makeFromStream (stream : Stream) =
        TmxMap stream

    /// Make a TmxMap from the content of a text fragment.
    let makeFromText (text : string) =
        use stream = new MemoryStream (UTF8Encoding.UTF8.GetBytes text)
        makeFromStream stream

    /// Make a TmxMap from the content of a .tmx file.
    let makeFromFilePath (filePath : string) =
        TmxMap filePath

    /// Make a default TmxMap.
    let makeDefault () =
        makeFromText
            """<?xml version="1.0" encoding="UTF-8"?>
            <map version="1.2" tiledversion="1.3.4" orientation="orthogonal" renderorder="right-down" width="8" height="8" tilewidth="48" tileheight="48" infinite="0" nextlayerid="3" nextobjectid="1">
             <tileset firstgid="1" name="TileSet" tilewidth="48" tileheight="48" tilecount="72" columns="8">
              <properties>
               <property name="Image" value="[Default TileSet]"/>
              </properties>
              <image source="TileSet.png" trans="ff00ff" width="384" height="434"/>
              <tile id="0"><properties><property name="C" value=""/></properties></tile>
              <tile id="1"><properties><property name="C" value=""/></properties></tile>
              <tile id="2"><properties><property name="C" value=""/></properties></tile>
              <tile id="8"><properties><property name="C" value=""/></properties></tile>
              <tile id="9"><properties><property name="C" value=""/></properties></tile>
              <tile id="10"><properties><property name="C" value=""/></properties></tile>
              <tile id="11"><properties><property name="C" value=""/></properties></tile>
              <tile id="12"><properties><property name="C" value=""/></properties></tile>
              <tile id="13"><properties><property name="C" value=""/></properties></tile>
              <tile id="16"><properties><property name="C" value=""/></properties></tile>
              <tile id="17"><properties><property name="C" value=""/></properties></tile>
              <tile id="18"><properties><property name="C" value=""/></properties></tile>
              <tile id="19"><properties><property name="C" value=""/></properties></tile>
              <tile id="20"><properties><property name="C" value=""/></properties></tile>
              <tile id="21"><properties><property name="C" value=""/></properties></tile>
             </tileset>
             <layer id="1" name="Layer" width="8" height="8">
              <data encoding="base64" compression="zlib">
               eJyTYWBgkCGApaAYF18LinHxKcW0tB8At+0HYQ==
              </data>
             </layer>
            </map>"""

    /// Make an empty TmxMap.
    let makeEmpty () =
        makeFromText
            """<?xml version="1.0" encoding="UTF-8"?>
            <map version="1.2" tiledversion="1.3.4" orientation="orthogonal" renderorder="right-down" width="1" height="1" tilewidth="48" tileheight="48" infinite="0" nextlayerid="2" nextobjectid="1">
             <layer id="1" name="Layer" width="1" height="1">
              <data encoding="base64" compression="zlib">
               eJxjYGBgAAAABAAB
              </data>
             </layer>
            </map>"""

    /// Make a TmxLayerTile.
    let makeLayerTile gid hflip vflip dflip =
        let tid =
            gid |||
            (if hflip then 0x80000000 else 0x0) |||
            (if vflip then 0x40000000 else 0x0) |||
            (if dflip then 0x20000000 else 0x0)
        TmxLayerTile (uint tid)

    /// Make a TmxObject.
    let makeObject (id : int) (gid : int) (x : float) (y : float) (width : float) (height : float) =
        let xml = XElement (XName.op_Implicit "object")
        xml.Add (XAttribute (XName.op_Implicit "id", id))
        xml.Add (XAttribute (XName.op_Implicit "gid", gid))
        xml.Add (XAttribute (XName.op_Implicit "x", x))
        xml.Add (XAttribute (XName.op_Implicit "y", y))
        xml.Add (XAttribute (XName.op_Implicit "width", width))
        xml.Add (XAttribute (XName.op_Implicit "height", height))
        TmxObject xml

    let rec importShape shape center (tileSize : Vector2) (tileOffset : Vector2) =
        let transformOpt = Some (Affine.makeTranslation (center * tileSize.V3 + tileOffset.V3))
        match shape with
        | EmptyShape as empty ->
            empty
        | BoxShape box ->
            if Option.isSome box.TransformOpt then Log.error "Transform of importing tile map shape should be None."
            BoxShape { box with Size = box.Size * tileSize.V3; TransformOpt = transformOpt }
        | SphereShape sphere ->
            if Option.isSome sphere.TransformOpt then Log.error "Transform of importing tile map shape should be None."
            SphereShape { sphere with Radius = sphere.Radius * tileSize.Y; TransformOpt = transformOpt }
        | CapsuleShape capsule ->
            if Option.isSome capsule.TransformOpt then Log.error "Transform of importing tile map shape should be None."
            CapsuleShape { capsule with Height = tileSize.Y; Radius = capsule.Radius * tileSize.Y; TransformOpt = transformOpt }
        | BoxRoundedShape boxRounded ->
            if Option.isSome boxRounded.TransformOpt then Log.error "Transform of importing tile map shape should be None."
            BoxRoundedShape { boxRounded with Size = boxRounded.Size * tileSize.V3; Radius = boxRounded.Radius; TransformOpt = transformOpt }
        | PointsShape points ->
            if Option.isSome points.TransformOpt then Log.error "Transform of importing tile map shape should be None."
            PointsShape { points with Points = Array.map (fun point -> point * tileSize.V3) points.Points; TransformOpt = transformOpt }
        | GeometryShape _ as geometry ->
            geometry
        | StaticModelSurfaceShape _ as staticModelSurface ->
            staticModelSurface
        | StaticModelShape _ as staticModel ->
            staticModel
        | TerrainShape _ as terrain ->
            terrain
        | BodyShapes shapes ->
            BodyShapes (List.map (fun shape -> importShape shape center tileSize tileOffset) shapes)

    let getDescriptor tileMapPosition tileSizeDivisor (tileMap : TmxMap) =
        let tileSizeDivisor = max 1 tileSizeDivisor
        let tileSizeI = v2i (tileMap.TileWidth / tileSizeDivisor) (tileMap.TileHeight / tileSizeDivisor)
        let tileSizeF = v2 (single tileSizeI.X) (single tileSizeI.Y)
        let tileMapSizeM = v2i tileMap.Width tileMap.Height
        let tileMapSizeI = v2i (tileMapSizeM.X * tileSizeI.X) (tileMapSizeM.Y * tileSizeI.Y)
        let tileMapSizeF = v2 (single tileMapSizeI.X) (single tileMapSizeI.Y)
        { TileMap = tileMap
          TileSizeI = tileSizeI; TileSizeF = tileSizeF
          TileMapSizeM = tileMapSizeM; TileMapSizeI = tileMapSizeI; TileMapSizeF = tileMapSizeF
          TileMapPosition = tileMapPosition }

    let tryGetTileMap (tileMapAsset : TileMap AssetTag) =
        match Metadata.tryGetTileMapMetadata tileMapAsset with
        | ValueSome tileMapMetadata -> Some tileMapMetadata.TileMap
        | ValueNone -> None

    let tryGetTileDescriptor tileIndex (tl : TmxLayer) tmd (tileDescriptor : TileDescriptor outref) =
        let tileMapRun = tmd.TileMapSizeM.X
        let i = tileIndex % tileMapRun
        let j = tileIndex / tileMapRun
        let tile = tl.Tiles.[tileIndex]
        if tile.Gid <> 0 then // not the empty tile
            let mutable tileOffset = 1 // gid 0 is the empty tile
            let mutable tileSetIndex = 0
            let mutable tileSetFound = false
            let mutable enr = tmd.TileMap.Tilesets.GetEnumerator () // TODO: try to figure out how to remove allocation here.
            while enr.MoveNext () && not tileSetFound do
                let set = enr.Current
                let tileCountOpt = set.TileCount
                let tileCount = if tileCountOpt.HasValue then tileCountOpt.Value else 0
                if  tile.Gid >= set.FirstGid && tile.Gid < set.FirstGid + tileCount ||
                    not tileCountOpt.HasValue then // HACK: when tile count is missing, assume we've found the tile...?
                    tileSetFound <- true
                else
                    tileSetIndex <- inc tileSetIndex
                    tileOffset <- tileOffset + tileCount
            let tileId = tile.Gid - tileOffset
            let tileSet = tmd.TileMap.Tilesets.[tileSetIndex]
            let tilePositionI =
                v2i
                    (int tmd.TileMapPosition.X + tmd.TileSizeI.X * i)
                    (int tmd.TileMapPosition.Y - tmd.TileSizeI.Y * inc j + tmd.TileMapSizeI.Y) // invert y coords
            let tilePositionF = v2 (single tilePositionI.X) (single tilePositionI.Y)
            let tileSetTileOpt =
                let mutable tileSetTile = Unchecked.defaultof<_> // OPTIMIZATION: seems like TryGetValue allocates here if we use the tupling idiom (this may only be the case in Debug builds tho).
                if tileSet.Tiles.TryGetValue (tileId, &tileSetTile)
                then Some tileSetTile
                else None
            tileDescriptor.Tile <- tile
            tileDescriptor.TileI <- i
            tileDescriptor.TileJ <- j
            tileDescriptor.TilePositionI <- tilePositionI
            tileDescriptor.TilePositionF <- tilePositionF
            tileDescriptor.TileSetTileOpt <- tileSetTileOpt
            true
        else false

    let tryGetTileAnimationDescriptor tileIndex tileLayer tileMapDescriptor =
        let mutable tileDescriptor = Unchecked.defaultof<_>
        if tryGetTileDescriptor tileIndex tileLayer tileMapDescriptor &tileDescriptor then
            match tileDescriptor.TileSetTileOpt with
            | Some tileSetTile ->
                let mutable tileAnimationStr = Unchecked.defaultof<_> // OPTIMIZATION: seems like TryGetValue allocates here if we use the tupling idiom (this may only be the case in Debug builds tho).
                if tileSetTile.Properties.TryGetValue (Constants.TileMap.AnimationPropertyName, &tileAnimationStr) then
                    try ValueSome (scvalueMemo<TileAnimationDescriptor> tileAnimationStr)
                    with _ -> ValueNone
                else ValueNone
            | None -> ValueNone
        else ValueNone

    let getTileLayerBodyShapes (tileLayer : TmxLayer) tileMapDescriptor =
        
        // construct a list of body shapes
        let bodyShapes = List<BodyShape> ()
        let tileBoxes = dictPlus<single, Box3 List> HashIdentity.Structural []
        for i in 0 .. dec tileLayer.Tiles.Length do

            // construct a dictionary of tile boxes, adding non boxes to the result list
            let mutable tileDescriptor = Unchecked.defaultof<_>
            if tryGetTileDescriptor i tileLayer tileMapDescriptor &tileDescriptor then
                match tileDescriptor.TileSetTileOpt with
                | Some tileSetTile ->
                    match tileSetTile.Properties.TryGetValue Constants.TileMap.CollisionPropertyName with
                    | (true, cexpr) ->
                        let tileCenter =
                            v2
                                (tileDescriptor.TilePositionF.X + tileMapDescriptor.TileSizeF.X * 0.5f)
                                (tileDescriptor.TilePositionF.Y + tileMapDescriptor.TileSizeF.Y * 0.5f)
                        match cexpr with
                        | "" ->
                            match tileBoxes.TryGetValue tileCenter.Y with
                            | (true, l) ->
                                l.Add (box3 (tileCenter.V3 - tileMapDescriptor.TileSizeF.V3 * 0.5f) tileMapDescriptor.TileSizeF.V3)
                            | (false, _) ->
                                tileBoxes.Add (tileCenter.Y, List [box3 (tileCenter.V3 - tileMapDescriptor.TileSizeF.V3 * 0.5f) tileMapDescriptor.TileSizeF.V3])
                        | "Top" ->
                            let tileShape = BoxShape { Size = v3 1.0f 0.5f 0.0f; TransformOpt = None; PropertiesOpt = None }
                            let tileShapeImported = importShape tileShape (v3 0.0f 0.25f 0.0f) tileMapDescriptor.TileSizeF tileCenter
                            bodyShapes.Add tileShapeImported
                        | "Bottom" ->
                            let tileShape = BoxShape { Size = v3 1.0f 0.5f 0.0f; TransformOpt = None; PropertiesOpt = None }
                            let tileShapeImported = importShape tileShape (v3 0.0f -0.25f 0.0f) tileMapDescriptor.TileSizeF tileCenter
                            bodyShapes.Add tileShapeImported
                        | "Left" ->
                            let tileShape = BoxShape { Size = v3 0.5f 1.0f 0.0f; TransformOpt = None; PropertiesOpt = None }
                            let tileShapeImported = importShape tileShape (v3 -0.25f 0.0f 0.0f) tileMapDescriptor.TileSizeF tileCenter
                            bodyShapes.Add tileShapeImported
                        | "Right" ->
                            let tileShape = BoxShape { Size = v3 0.5f 1.0f 0.0f; TransformOpt = None; PropertiesOpt = None }
                            let tileShapeImported = importShape tileShape (v3 0.25f 0.0f 0.0f) tileMapDescriptor.TileSizeF tileCenter
                            bodyShapes.Add tileShapeImported
                        | "TopLeft" ->
                            let tileShape = BoxShape { Size = v3 0.5f 0.5f 0.0f; TransformOpt = None; PropertiesOpt = None }
                            let tileShapeImported = importShape tileShape (v3 -0.25f 0.25f 0.0f) tileMapDescriptor.TileSizeF tileCenter
                            bodyShapes.Add tileShapeImported
                        | "TopRight" ->
                            let tileShape = BoxShape { Size = v3 0.5f 0.5f 0.0f; TransformOpt = None; PropertiesOpt = None }
                            let tileShapeImported = importShape tileShape (v3 0.25f 0.25f 0.0f) tileMapDescriptor.TileSizeF tileCenter
                            bodyShapes.Add tileShapeImported
                        | "BottomLeft" ->
                            let tileShape = BoxShape { Size = v3 0.5f 0.5f 0.0f; TransformOpt = None; PropertiesOpt = None }
                            let tileShapeImported = importShape tileShape (v3 -0.25f -0.25f 0.0f) tileMapDescriptor.TileSizeF tileCenter
                            bodyShapes.Add tileShapeImported
                        | "BottomRight" ->
                            let tileShape = BoxShape { Size = v3 0.5f 0.5f 0.0f; TransformOpt = None; PropertiesOpt = None }
                            let tileShapeImported = importShape tileShape (v3 0.25f -0.25f 0.0f) tileMapDescriptor.TileSizeF tileCenter
                            bodyShapes.Add tileShapeImported
                        | _ ->
                            let tileShape = scvalue<BodyShape> cexpr
                            let tileShapeImported = importShape tileShape v3Zero tileMapDescriptor.TileSizeF tileCenter
                            bodyShapes.Add tileShapeImported
                    | (false, _) -> ()
                | None -> ()
            else ()

        // combine adjacent tiles on the same row into strips
        let strips = List ()
        for boxes in tileBoxes.Values do
            let mutable box = boxes.[0]
            let epsilon = box.Size.X * 0.001f
            if boxes.Count > 1 then
                for i in 1 .. dec boxes.Count do
                    let box2 = boxes.[i]
                    let distance = abs (box2.Left.X - box.Right.X)
                    if distance < epsilon then
                        box.Size <- v3 (box.Size.X + box2.Size.X) box.Size.Y 0.0f
                    else
                        strips.Add box
                        box <- box2
                    if i = dec boxes.Count then
                        strips.Add box
            else strips.Add box

        // convert strips into BodyShapes and add to the resulting list
        for strip in strips do
            strip |> BoxShape.ofBox3 |> BoxShape |> bodyShapes.Add

        // fin
        bodyShapes

    let getBodyShapes tileMapDescriptor =
        tileMapDescriptor.TileMap.TileLayers
        |> Seq.fold (fun shapess tileLayer ->
            let shapes = getTileLayerBodyShapes tileLayer tileMapDescriptor
            shapes :: shapess)
            []
        |> Seq.concat
        |> Seq.toList

    let getBodyProperties enabled friction restitution collisionCategories collisionMask bodyIndex tileMapDescriptor =
        let bodyProperties =
            { Enabled = enabled
              Center = v3Zero
              Rotation = quatIdentity
              Scale = v3One
              BodyShape = BodyShapes (getBodyShapes tileMapDescriptor)
              BodyType = BodyType.Static
              SleepingAllowed = true
              Friction = friction
              Restitution = restitution
              LinearVelocity = v3Zero
              LinearDamping = 0.0f
              AngularVelocity = v3Zero
              AngularDamping = 0.0f
              AngularFactor = v3One
              Substance = Mass 0.0f
              GravityOverride = Some v3Zero
              CharacterProperties = CharacterProperties.defaultProperties
              VehicleProperties = VehiclePropertiesAbsent
              CollisionDetection = Discontinuous
              CollisionCategories = Physics.categorizeCollisionMask collisionCategories
              CollisionMask = Physics.categorizeCollisionMask collisionMask
              Sensor = false
              Awake = false
              BodyIndex = bodyIndex }
        bodyProperties

    let getLayeredMessages2d time absolute (viewBounds : Box2) (tileMapPosition : Vector2) tileMapElevation tileMapColor tileMapEmission tileLayerClearance tileSizeDivisor tileIndexOffset tileIndexOffsetRange tileMapPackage (tileMap : TmxMap) =
        let layers = List.ofSeq tileMap.TileLayers
        let tileSourceSize = v2i tileMap.TileWidth tileMap.TileHeight
        let tileSizeDivisor = max 1 tileSizeDivisor
        let tileSize = v2 (single (tileMap.TileWidth / tileSizeDivisor)) (single (tileMap.TileHeight / tileSizeDivisor))
        let layerSize = v2 (single tileMap.Width * tileSize.X) (single tileMap.Height * tileSize.Y)
        let tileAssets = tileMap.GetImageAssets tileMapPackage
        let tileGidCount = Array.fold (fun count struct (tileSet : TmxTileset, _) -> let count2 = tileSet.TileCount in count + count2.GetValueOrDefault 0) 0 tileAssets // TODO: make this a public function!
        let tileMapDescriptor = getDescriptor tileMapPosition tileSizeDivisor tileMap
        let descriptorLists =
            List.foldi (fun i descriptorLists (layer : TmxLayer) ->

                // compute elevation value
                let elevationOffset =
                    match layer.Properties.TryGetValue Constants.TileMap.ElevationPropertyName with
                    | (true, elevation) -> scvalue elevation
                    | (false, _) -> single i * tileLayerClearance
                let elevation = tileMapElevation + elevationOffset

                // compute parallax position
                let parallax = v2 (single layer.ParallaxX) (single layer.ParallaxY)
                let parallaxPosition =
                    if absolute
                    then tileMapPosition
                    else tileMapPosition + (viewBounds.Center - parallax * viewBounds.Center)

                // accumulate when layer is in view
                let layerBounds = box2 parallaxPosition layerSize
                if viewBounds.Intersects layerBounds then

                    // accumulate descriptors
                    let descriptors = SList.make ()
                    for tileY in 0 .. dec tileMap.Height do
<<<<<<< HEAD
                        let offsetY = single (tileMap.Height - tileY - 1) * tileSize.Y
                        let tileStripBounds = box2 (parallaxPosition + v2Up * offsetY) (v2 layerBounds.Size.X tileSize.Y)
                        if viewBounds.Intersects tileStripBounds then
                            let tileStrip = SList.make ()
=======
                        let tileStripY = single (tileMap.Height - tileY - 1) * tileSize.Y
                        let tileStripBounds = box2 (parallaxPosition + v2Up * tileStripY) (v2 layerBounds.Size.X tileSize.Y)
                        if viewBounds.Intersects tileStripBounds then
                            let tileStrip = SList.make ()
                            let offsetX = single (tileMap.Width / 2) * tileSize.X
>>>>>>> 3bef1819
                            for tileX in 0 .. dec tileMap.Width do
                                let tileIndex = tileY * tileMap.Width + tileX
                                let tile = layer.Tiles.[tileIndex]
                                let tileGid =
                                    if  tile.Gid <> 0 && // never offset the zero tile!
                                        tile.Gid >= fst tileIndexOffsetRange &&
                                        tile.Gid < snd tileIndexOffsetRange then
                                        let xTileGidOffset = tile.Gid + tileIndexOffset
                                        if xTileGidOffset > 0 && xTileGidOffset < tileGidCount then xTileGidOffset
                                        else tile.Gid
                                    else tile.Gid
                                let tile =
                                    match tryGetTileAnimationDescriptor tileIndex layer tileMapDescriptor with
                                    | ValueSome xTileAnimationDescriptor ->
                                        let compressedTime =
                                            match (time, xTileAnimationDescriptor.TileAnimationDelay) with
                                            | (UpdateTime time, UpdateTime delay) -> time / delay
                                            | (TickTime time, TickTime delay) -> time / delay
                                            | (_, _) -> failwith "Cannot operate on incompatible GameTime values."
                                        let xTileOffset = int compressedTime % xTileAnimationDescriptor.TileAnimationRun * xTileAnimationDescriptor.TileAnimationStride
                                        makeLayerTile (tileGid + xTileOffset) tile.HorizontalFlip tile.VerticalFlip tile.DiagonalFlip
                                    | ValueNone ->
                                        makeLayerTile tileGid tile.HorizontalFlip tile.VerticalFlip tile.DiagonalFlip
                                tileStrip.Add tile
<<<<<<< HEAD
                            let mutable transform = Transform.makeDefault false
                            transform.Position <- parallaxPosition.V3 + v3Up * offsetY
=======
                            let offsetY = tileStripY + tileSize.Y * 0.5f
                            let mutable transform = Transform.makeDefault ()
                            transform.Position <- parallaxPosition.V3 + v3Up * offsetY + v3Right * offsetX
>>>>>>> 3bef1819
                            transform.Size <- v3 (single tileMap.Width * tileSize.X) tileSize.Y 0.0f
                            transform.Elevation <- elevation
                            transform.Absolute <- absolute
                            descriptors.Add
                                { Elevation = transform.Elevation
                                  Horizon = transform.HorizonUnscaled // ignoring scale and orientation for tile map
                                  AssetTag = AssetTag.makeEmpty () // just disregard asset for render ordering
                                  RenderOperation2d =
                                  RenderTiles
                                    { Transform = transform
                                      ClipOpt = ValueNone // TODO: implement clipping for tile maps.
                                      Color = tileMapColor
                                      Emission = tileMapEmission
                                      MapSize = Vector2i (tileMap.Width, tileMap.Height)
                                      Tiles = tileStrip
                                      TileSourceSize = tileSourceSize
                                      TileSize = tileSize
                                      TileAssets = tileAssets }}
                    Seq.toList descriptors :: descriptorLists
                    
                else descriptorLists)
                [] layers
        List.concat descriptorLists

    let getAttributesInferred tileSizeDivisor (tileMap : TmxMap) =
        let tileSizeDivisor = max 1 tileSizeDivisor
        AttributesInferred.important
            (v3
                (single (tileMap.Width * tileMap.TileWidth / tileSizeDivisor))
                (single (tileMap.Height * tileMap.TileHeight / tileSizeDivisor))
                0.0f)
            v3Zero<|MERGE_RESOLUTION|>--- conflicted
+++ resolved
@@ -354,18 +354,10 @@
                     // accumulate descriptors
                     let descriptors = SList.make ()
                     for tileY in 0 .. dec tileMap.Height do
-<<<<<<< HEAD
-                        let offsetY = single (tileMap.Height - tileY - 1) * tileSize.Y
-                        let tileStripBounds = box2 (parallaxPosition + v2Up * offsetY) (v2 layerBounds.Size.X tileSize.Y)
-                        if viewBounds.Intersects tileStripBounds then
-                            let tileStrip = SList.make ()
-=======
                         let tileStripY = single (tileMap.Height - tileY - 1) * tileSize.Y
                         let tileStripBounds = box2 (parallaxPosition + v2Up * tileStripY) (v2 layerBounds.Size.X tileSize.Y)
                         if viewBounds.Intersects tileStripBounds then
                             let tileStrip = SList.make ()
-                            let offsetX = single (tileMap.Width / 2) * tileSize.X
->>>>>>> 3bef1819
                             for tileX in 0 .. dec tileMap.Width do
                                 let tileIndex = tileY * tileMap.Width + tileX
                                 let tile = layer.Tiles.[tileIndex]
@@ -390,14 +382,8 @@
                                     | ValueNone ->
                                         makeLayerTile tileGid tile.HorizontalFlip tile.VerticalFlip tile.DiagonalFlip
                                 tileStrip.Add tile
-<<<<<<< HEAD
                             let mutable transform = Transform.makeDefault false
-                            transform.Position <- parallaxPosition.V3 + v3Up * offsetY
-=======
-                            let offsetY = tileStripY + tileSize.Y * 0.5f
-                            let mutable transform = Transform.makeDefault ()
-                            transform.Position <- parallaxPosition.V3 + v3Up * offsetY + v3Right * offsetX
->>>>>>> 3bef1819
+                            transform.Position <- parallaxPosition.V3 + v3Up * tileStripY
                             transform.Size <- v3 (single tileMap.Width * tileSize.X) tileSize.Y 0.0f
                             transform.Elevation <- elevation
                             transform.Absolute <- absolute
