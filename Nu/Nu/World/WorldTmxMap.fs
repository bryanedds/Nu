--- conflicted
+++ resolved
@@ -103,11 +103,7 @@
             SphereShape { sphere with Radius = sphere.Radius * tileSize.Y; TransformOpt = transformOpt }
         | CapsuleShape capsule ->
             if Option.isSome capsule.TransformOpt then Log.error "Transform of importing tile map shape should be None."
-<<<<<<< HEAD
-            CapsuleShape { capsule with CylinderHeight = capsule.CylinderHeight * tileSize.Y; ExtrinsicRadius = capsule.ExtrinsicRadius * tileSize.Y; TransformOpt = transformOpt }
-=======
             CapsuleShape { capsule with Height = capsule.Height * tileSize.Y; Radius = capsule.Radius * tileSize.Y; TransformOpt = transformOpt }
->>>>>>> d50d0d9c
         | BoxRoundedShape boxRounded ->
             if Option.isSome boxRounded.TransformOpt then Log.error "Transform of importing tile map shape should be None."
             BoxRoundedShape { boxRounded with Size = boxRounded.Size * tileSize.V3; IntrinsicRadius = boxRounded.IntrinsicRadius * tileSize.Y; TransformOpt = transformOpt }
@@ -318,11 +314,7 @@
               AngularDamping = 0.0f
               AngularFactor = v3One
               Substance = Mass 0.0f
-<<<<<<< HEAD
-              Gravity = GravityDefault
-=======
               Gravity = GravityWorld
->>>>>>> d50d0d9c
               CharacterProperties = CharacterProperties.defaultProperties
               VehicleProperties = VehiclePropertiesAbsent
               CollisionGroup = 0
