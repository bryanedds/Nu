﻿// Nu Game Engine.
// Copyright (C) Bryan Edds.

namespace Nu
open System
open System.Collections.Generic
open System.IO
open System.Numerics
open System.Text
open System.Xml.Linq
open TiledSharp
open Prime

[<RequireQualifiedAccess>]
module TmxMap =

    /// Make a TmxMap from the content of a stream.
    let makeFromStream (stream : Stream) =
        TmxMap stream

    /// Make a TmxMap from the content of a text fragment.
    let makeFromText (text : string) =
        use stream = new MemoryStream (UTF8Encoding.UTF8.GetBytes text)
        makeFromStream stream

    /// Make a TmxMap from the content of a .tmx file.
    let makeFromFilePath (filePath : string) =
        TmxMap filePath

    /// Make a default TmxMap.
    let makeDefault () =
        makeFromText
            """<?xml version="1.0" encoding="UTF-8"?>
            <map version="1.2" tiledversion="1.3.4" orientation="orthogonal" renderorder="right-down" width="8" height="8" tilewidth="48" tileheight="48" infinite="0" nextlayerid="3" nextobjectid="1">
             <tileset firstgid="1" name="TileSet" tilewidth="48" tileheight="48" tilecount="72" columns="8">
              <properties>
               <property name="Image" value="[Default TileSet]"/>
              </properties>
              <image source="TileSet.png" trans="ff00ff" width="384" height="434"/>
              <tile id="0"><properties><property name="C" value=""/></properties></tile>
              <tile id="1"><properties><property name="C" value=""/></properties></tile>
              <tile id="2"><properties><property name="C" value=""/></properties></tile>
              <tile id="8"><properties><property name="C" value=""/></properties></tile>
              <tile id="9"><properties><property name="C" value=""/></properties></tile>
              <tile id="10"><properties><property name="C" value=""/></properties></tile>
              <tile id="11"><properties><property name="C" value=""/></properties></tile>
              <tile id="12"><properties><property name="C" value=""/></properties></tile>
              <tile id="13"><properties><property name="C" value=""/></properties></tile>
              <tile id="16"><properties><property name="C" value=""/></properties></tile>
              <tile id="17"><properties><property name="C" value=""/></properties></tile>
              <tile id="18"><properties><property name="C" value=""/></properties></tile>
              <tile id="19"><properties><property name="C" value=""/></properties></tile>
              <tile id="20"><properties><property name="C" value=""/></properties></tile>
              <tile id="21"><properties><property name="C" value=""/></properties></tile>
             </tileset>
             <layer id="1" name="Layer" width="8" height="8">
              <data encoding="base64" compression="zlib">
               eJyTYWBgkCGApaAYF18LinHxKcW0tB8At+0HYQ==
              </data>
             </layer>
            </map>"""

    /// Make an empty TmxMap.
    let makeEmpty () =
        makeFromText
            """<?xml version="1.0" encoding="UTF-8"?>
            <map version="1.2" tiledversion="1.3.4" orientation="orthogonal" renderorder="right-down" width="1" height="1" tilewidth="48" tileheight="48" infinite="0" nextlayerid="2" nextobjectid="1">
             <layer id="1" name="Layer" width="1" height="1">
              <data encoding="base64" compression="zlib">
               eJxjYGBgAAAABAAB
              </data>
             </layer>
            </map>"""

    /// Make a TmxLayerTile.
    let makeLayerTile gid hflip vflip dflip =
        let tid =
            gid |||
            (if hflip then 0x80000000 else 0x0) |||
            (if vflip then 0x40000000 else 0x0) |||
            (if dflip then 0x20000000 else 0x0)
        TmxLayerTile (uint tid)

    /// Make a TmxObject.
    let makeObject (id : int) (gid : int) (x : float) (y : float) (width : float) (height : float) =
        let xml = XElement (XName.op_Implicit "object")
        xml.Add (XAttribute (XName.op_Implicit "id", id))
        xml.Add (XAttribute (XName.op_Implicit "gid", gid))
        xml.Add (XAttribute (XName.op_Implicit "x", x))
        xml.Add (XAttribute (XName.op_Implicit "y", y))
        xml.Add (XAttribute (XName.op_Implicit "width", width))
        xml.Add (XAttribute (XName.op_Implicit "height", height))
        TmxObject xml

    let rec importShape shape center (tileSize : Vector2) (tileOffset : Vector2) =
        let transformOpt = Some (Affine.makeTranslation (center * tileSize.V3 + tileOffset.V3))
        match shape with
        | EmptyShape as empty ->
            empty
        | BoxShape box ->
            if Option.isSome box.TransformOpt then Log.error "Transform of importing tile map shape should be None."
            BoxShape { box with Size = box.Size * tileSize.V3; TransformOpt = transformOpt }
        | SphereShape sphere ->
            if Option.isSome sphere.TransformOpt then Log.error "Transform of importing tile map shape should be None."
            SphereShape { sphere with Radius = sphere.Radius * tileSize.Y; TransformOpt = transformOpt }
        | CapsuleShape capsule ->
            if Option.isSome capsule.TransformOpt then Log.error "Transform of importing tile map shape should be None."
            CapsuleShape { capsule with Height = tileSize.Y; Radius = capsule.Radius * tileSize.Y; TransformOpt = transformOpt }
        | BoxRoundedShape boxRounded ->
            if Option.isSome boxRounded.TransformOpt then Log.error "Transform of importing tile map shape should be None."
            BoxRoundedShape { boxRounded with Size = boxRounded.Size * tileSize.V3; Radius = boxRounded.Radius; TransformOpt = transformOpt }
        | PointsShape points ->
            if Option.isSome points.TransformOpt then Log.error "Transform of importing tile map shape should be None."
            PointsShape { points with Points = Array.map (fun point -> point * tileSize.V3) points.Points; TransformOpt = transformOpt }
        | GeometryShape _ as geometry ->
            geometry
        | StaticModelSurfaceShape _ as staticModelSurface ->
            staticModelSurface
        | StaticModelShape _ as staticModel ->
            staticModel
        | TerrainShape _ as terrain ->
            terrain
        | BodyShapes shapes ->
            BodyShapes (List.map (fun shape -> importShape shape center tileSize tileOffset) shapes)

    let getDescriptor tileMapPosition tileSizeDivisor (tileMap : TmxMap) =
        let tileSizeDivisor = max 1 tileSizeDivisor
        let tileSizeI = v2i (tileMap.TileWidth / tileSizeDivisor) (tileMap.TileHeight / tileSizeDivisor)
        let tileSizeF = v2 (single tileSizeI.X) (single tileSizeI.Y)
        let tileMapSizeM = v2i tileMap.Width tileMap.Height
        let tileMapSizeI = v2i (tileMapSizeM.X * tileSizeI.X) (tileMapSizeM.Y * tileSizeI.Y)
        let tileMapSizeF = v2 (single tileMapSizeI.X) (single tileMapSizeI.Y)
        { TileMap = tileMap
          TileSizeI = tileSizeI; TileSizeF = tileSizeF
          TileMapSizeM = tileMapSizeM; TileMapSizeI = tileMapSizeI; TileMapSizeF = tileMapSizeF
          TileMapPosition = tileMapPosition }

    let tryGetTileMap (tileMapAsset : TileMap AssetTag) =
        match Metadata.tryGetTileMapMetadata tileMapAsset with
        | ValueSome tileMapMetadata -> Some tileMapMetadata.TileMap
        | ValueNone -> None

    let tryGetTileDescriptor tileIndex (tl : TmxLayer) tmd (tileDescriptor : TileDescriptor outref) =
        let tileMapRun = tmd.TileMapSizeM.X
        let i = tileIndex % tileMapRun
        let j = tileIndex / tileMapRun
        let tile = tl.Tiles.[tileIndex]
        if tile.Gid <> 0 then // not the empty tile
            let mutable tileOffset = 1 // gid 0 is the empty tile
            let mutable tileSetIndex = 0
            let mutable tileSetFound = false
            let mutable enr = tmd.TileMap.Tilesets.GetEnumerator () // TODO: try to figure out how to remove allocation here.
            while enr.MoveNext () && not tileSetFound do
                let set = enr.Current
                let tileCountOpt = set.TileCount
                let tileCount = if tileCountOpt.HasValue then tileCountOpt.Value else 0
                if  tile.Gid >= set.FirstGid && tile.Gid < set.FirstGid + tileCount ||
                    not tileCountOpt.HasValue then // HACK: when tile count is missing, assume we've found the tile...?
                    tileSetFound <- true
                else
                    tileSetIndex <- inc tileSetIndex
                    tileOffset <- tileOffset + tileCount
            let tileId = tile.Gid - tileOffset
            let tileSet = tmd.TileMap.Tilesets.[tileSetIndex]
            let tilePositionI =
                v2i
                    (int tmd.TileMapPosition.X + tmd.TileSizeI.X * i)
                    (int tmd.TileMapPosition.Y - tmd.TileSizeI.Y * inc j + tmd.TileMapSizeI.Y) // invert y coords
            let tilePositionF = v2 (single tilePositionI.X) (single tilePositionI.Y)
            let tileSetTileOpt =
                let mutable tileSetTile = Unchecked.defaultof<_> // OPTIMIZATION: seems like TryGetValue allocates here if we use the tupling idiom (this may only be the case in Debug builds tho).
                if tileSet.Tiles.TryGetValue (tileId, &tileSetTile)
                then Some tileSetTile
                else None
            tileDescriptor.Tile <- tile
            tileDescriptor.TileI <- i
            tileDescriptor.TileJ <- j
            tileDescriptor.TilePositionI <- tilePositionI
            tileDescriptor.TilePositionF <- tilePositionF
            tileDescriptor.TileSetTileOpt <- tileSetTileOpt
            true
        else false

    let tryGetTileAnimationDescriptor tileIndex tileLayer tileMapDescriptor =
        let mutable tileDescriptor = Unchecked.defaultof<_>
        if tryGetTileDescriptor tileIndex tileLayer tileMapDescriptor &tileDescriptor then
            match tileDescriptor.TileSetTileOpt with
            | Some tileSetTile ->
                let mutable tileAnimationStr = Unchecked.defaultof<_> // OPTIMIZATION: seems like TryGetValue allocates here if we use the tupling idiom (this may only be the case in Debug builds tho).
                if tileSetTile.Properties.TryGetValue (Constants.TileMap.AnimationPropertyName, &tileAnimationStr) then
                    try ValueSome (scvalueMemo<TileAnimationDescriptor> tileAnimationStr)
                    with _ -> ValueNone
                else ValueNone
            | None -> ValueNone
        else ValueNone

    let getTileLayerBodyShapes (tileLayer : TmxLayer) tileMapDescriptor =
        
        // construct a list of body shapes
        let bodyShapes = List<BodyShape> ()
        let tileBoxes = dictPlus<single, Box3 List> HashIdentity.Structural []
        for i in 0 .. dec tileLayer.Tiles.Length do

            // construct a dictionary of tile boxes, adding non boxes to the result list
            let mutable tileDescriptor = Unchecked.defaultof<_>
            if tryGetTileDescriptor i tileLayer tileMapDescriptor &tileDescriptor then
                match tileDescriptor.TileSetTileOpt with
                | Some tileSetTile ->
                    match tileSetTile.Properties.TryGetValue Constants.TileMap.CollisionPropertyName with
                    | (true, cexpr) ->
                        let tileCenter =
                            v2
                                (tileDescriptor.TilePositionF.X + tileMapDescriptor.TileSizeF.X * 0.5f)
                                (tileDescriptor.TilePositionF.Y + tileMapDescriptor.TileSizeF.Y * 0.5f)
                        match cexpr with
                        | "" ->
                            match tileBoxes.TryGetValue tileCenter.Y with
                            | (true, l) ->
                                l.Add (box3 (tileCenter.V3 - tileMapDescriptor.TileSizeF.V3 * 0.5f) tileMapDescriptor.TileSizeF.V3)
                            | (false, _) ->
                                tileBoxes.Add (tileCenter.Y, List [box3 (tileCenter.V3 - tileMapDescriptor.TileSizeF.V3 * 0.5f) tileMapDescriptor.TileSizeF.V3])
                        | "Top" ->
                            let tileShape = BoxShape { Size = v3 1.0f 0.5f 0.0f; TransformOpt = None; PropertiesOpt = None }
                            let tileShapeImported = importShape tileShape (v3 0.0f 0.25f 0.0f) tileMapDescriptor.TileSizeF tileCenter
                            bodyShapes.Add tileShapeImported
                        | "Bottom" ->
                            let tileShape = BoxShape { Size = v3 1.0f 0.5f 0.0f; TransformOpt = None; PropertiesOpt = None }
                            let tileShapeImported = importShape tileShape (v3 0.0f -0.25f 0.0f) tileMapDescriptor.TileSizeF tileCenter
                            bodyShapes.Add tileShapeImported
                        | "Left" ->
                            let tileShape = BoxShape { Size = v3 0.5f 1.0f 0.0f; TransformOpt = None; PropertiesOpt = None }
                            let tileShapeImported = importShape tileShape (v3 -0.25f 0.0f 0.0f) tileMapDescriptor.TileSizeF tileCenter
                            bodyShapes.Add tileShapeImported
                        | "Right" ->
                            let tileShape = BoxShape { Size = v3 0.5f 1.0f 0.0f; TransformOpt = None; PropertiesOpt = None }
                            let tileShapeImported = importShape tileShape (v3 0.25f 0.0f 0.0f) tileMapDescriptor.TileSizeF tileCenter
                            bodyShapes.Add tileShapeImported
                        | "TopLeft" ->
                            let tileShape = BoxShape { Size = v3 0.5f 0.5f 0.0f; TransformOpt = None; PropertiesOpt = None }
                            let tileShapeImported = importShape tileShape (v3 -0.25f 0.25f 0.0f) tileMapDescriptor.TileSizeF tileCenter
                            bodyShapes.Add tileShapeImported
                        | "TopRight" ->
                            let tileShape = BoxShape { Size = v3 0.5f 0.5f 0.0f; TransformOpt = None; PropertiesOpt = None }
                            let tileShapeImported = importShape tileShape (v3 0.25f 0.25f 0.0f) tileMapDescriptor.TileSizeF tileCenter
                            bodyShapes.Add tileShapeImported
                        | "BottomLeft" ->
                            let tileShape = BoxShape { Size = v3 0.5f 0.5f 0.0f; TransformOpt = None; PropertiesOpt = None }
                            let tileShapeImported = importShape tileShape (v3 -0.25f -0.25f 0.0f) tileMapDescriptor.TileSizeF tileCenter
                            bodyShapes.Add tileShapeImported
                        | "BottomRight" ->
                            let tileShape = BoxShape { Size = v3 0.5f 0.5f 0.0f; TransformOpt = None; PropertiesOpt = None }
                            let tileShapeImported = importShape tileShape (v3 0.25f -0.25f 0.0f) tileMapDescriptor.TileSizeF tileCenter
                            bodyShapes.Add tileShapeImported
                        | _ ->
                            let tileShape = scvalue<BodyShape> cexpr
                            let tileShapeImported = importShape tileShape v3Zero tileMapDescriptor.TileSizeF tileCenter
                            bodyShapes.Add tileShapeImported
                    | (false, _) -> ()
                | None -> ()
            else ()

        // combine adjacent tiles on the same row into strips
        let strips = List ()
        for boxes in tileBoxes.Values do
            let mutable box = boxes.[0]
            let epsilon = box.Size.X * 0.001f
            if boxes.Count > 1 then
                for i in 1 .. dec boxes.Count do
                    let box2 = boxes.[i]
                    let distance = abs (box2.Left.X - box.Right.X)
                    if distance < epsilon then
                        box.Size <- v3 (box.Size.X + box2.Size.X) box.Size.Y 0.0f
                    else
                        strips.Add box
                        box <- box2
                    if i = dec boxes.Count then
                        strips.Add box
            else strips.Add box

        // convert strips into BodyShapes and add to the resulting list
        for strip in strips do
            strip |> BoxShape.ofBox3 |> BoxShape |> bodyShapes.Add

        // fin
        bodyShapes

    let getBodyShapes tileMapDescriptor =
        tileMapDescriptor.TileMap.TileLayers
        |> Seq.fold (fun shapess tileLayer ->
            let shapes = getTileLayerBodyShapes tileLayer tileMapDescriptor
            shapes :: shapess)
            []
        |> Seq.concat
        |> Seq.toList

    let getBodyProperties enabled friction restitution collisionCategories collisionMask bodyIndex tileMapDescriptor =
        let bodyProperties =
            { Enabled = enabled
              Center = v3Zero
              Rotation = quatIdentity
              Scale = v3One
              BodyShape = BodyShapes (getBodyShapes tileMapDescriptor)
              BodyType = BodyType.Static
              SleepingAllowed = true
              Friction = friction
              Restitution = restitution
              LinearVelocity = v3Zero
              LinearDamping = 0.0f
              AngularVelocity = v3Zero
              AngularDamping = 0.0f
              AngularFactor = v3One
              Substance = Mass 0.0f
              GravityOverride = Some v3Zero
              CharacterProperties = CharacterProperties.defaultProperties
              VehicleProperties = VehiclePropertiesAbsent
              CollisionDetection = Discontinuous
              CollisionCategories = Physics.categorizeCollisionMask collisionCategories
              CollisionMask = Physics.categorizeCollisionMask collisionMask
              Sensor = false
              Awake = false
              BodyIndex = bodyIndex }
        bodyProperties

    let getLayeredMessages2d time absolute (viewBounds : Box2) (tileMapPosition : Vector2) tileMapElevation tileMapColor tileMapEmission tileLayerClearance tileSizeDivisor tileIndexOffset tileIndexOffsetRange tileMapPackage (tileMap : TmxMap) =
        let layers = List.ofSeq tileMap.TileLayers
        let tileSourceSize = v2i tileMap.TileWidth tileMap.TileHeight
        let tileSizeDivisor = max 1 tileSizeDivisor
        let tileSize = v2 (single (tileMap.TileWidth / tileSizeDivisor)) (single (tileMap.TileHeight / tileSizeDivisor))
        let layerSize = v2 (single tileMap.Width * tileSize.X) (single tileMap.Height * tileSize.Y)
        let tileAssets = tileMap.GetImageAssets tileMapPackage
        let tileGidCount = Array.fold (fun count struct (tileSet : TmxTileset, _) -> let count2 = tileSet.TileCount in count + count2.GetValueOrDefault 0) 0 tileAssets // TODO: make this a public function!
        let tileMapDescriptor = getDescriptor tileMapPosition tileSizeDivisor tileMap
        let descriptorLists =
            List.foldi (fun i descriptorLists (layer : TmxLayer) ->

                // compute elevation value
                let elevationOffset =
                    match layer.Properties.TryGetValue Constants.TileMap.ElevationPropertyName with
                    | (true, elevation) -> scvalue elevation
                    | (false, _) -> single i * tileLayerClearance
                let elevation = tileMapElevation + elevationOffset

                // compute parallax position
                let parallax = v2 (single layer.ParallaxX) (single layer.ParallaxY)
                let parallaxPosition =
                    if absolute
                    then tileMapPosition
                    else tileMapPosition + (viewBounds.Center - parallax * viewBounds.Center)

<<<<<<< HEAD
                // compute positions relative to tile map
                let (r, r2) =
                    if absolute then
                        let r = v2Zero
                        let r2 = viewBounds.Size
                        (r, r2)
                    else
                        let r = viewBounds.Min - parallaxPosition
                        let r2 = r + viewBounds.Size
                        (r, r2)

                // accumulate decriptors
                let descriptors = List ()
                let mutable yC = 0
                let mutable yO = r.Y + single yC * tileSize.Y
                yO <- yO + 0.0001f |> floor // NOTE: fixes #766 and seems to provide more horizontal tile alignment stability.
                while r.Y + single yC * tileSize.Y < r2.Y + tileSize.Y do

                    // compute y index and ensure it's in bounds
                    let yI = tileMap.Height - 1 - int (yO / tileSize.Y)
                    if yO >= 0.0f && yI >= 0 && yI < tileMap.Height then

                        // accumulate strip tiles
                        let tiles = SList.make ()
                        let mutable xS = 0.0f
                        let mutable xO = r.X
                        //xO <- xO + 0.0001f |> floor // NOTE: attempted to fix #832, but caused more issues near the origin in Blaze Vector.
                        while xO < r2.X + tileSize.X do
                            let xI = int (xO / tileSize.X)
                            if xO >= 0.0f && xI >= 0 then
                                if xI < tileMap.Width then
                                    let xTileIndex = xI + yI * tileMap.Width
                                    let xTile = layer.Tiles.[xTileIndex]
                                    let xTileGid =
                                        if  xTile.Gid <> 0 && // never offset the zero tile!
                                            xTile.Gid >= fst tileIndexOffsetRange &&
                                            xTile.Gid < snd tileIndexOffsetRange then
                                            let xTileGidOffset = xTile.Gid + tileIndexOffset
                                            if xTileGidOffset > 0 && xTileGidOffset < tileGidCount then xTileGidOffset
                                            else xTile.Gid
                                        else xTile.Gid
                                    let xTile =
                                        match tryGetTileAnimationDescriptor xTileIndex layer tileMapDescriptor with
                                        | ValueSome xTileAnimationDescriptor ->
                                            let compressedTime =
                                                match (time, xTileAnimationDescriptor.TileAnimationDelay) with
                                                | (UpdateTime time, UpdateTime delay) -> time / delay
                                                | (TickTime time, TickTime delay) -> time / delay
                                                | (_, _) -> failwith "Cannot operate on incompatible GameTime values."
                                            let xTileOffset = int compressedTime % xTileAnimationDescriptor.TileAnimationRun * xTileAnimationDescriptor.TileAnimationStride
                                            makeLayerTile (xTileGid + xTileOffset) xTile.HorizontalFlip xTile.VerticalFlip xTile.DiagonalFlip
                                        | ValueNone ->
                                            makeLayerTile xTileGid xTile.HorizontalFlip xTile.VerticalFlip xTile.DiagonalFlip
                                    tiles.Add xTile
                            else xS <- xS + tileSize.X
                            xO <- xO + tileSize.X

                        // compute strip transform
                        let mutable transform = Transform.makeDefault false
                        transform.Position <- v3 (xS - modulus r.X tileSize.X) (single yC * tileSize.Y - modulus r.Y tileSize.Y) 0.0f + viewBounds.Min.V3
                        transform.Size <- v3 (single tiles.Length * tileSize.X) tileSize.Y 0.0f
                        transform.Elevation <- elevation
                        transform.Absolute <- absolute

                        // check if strip in view bounds
                        let stripBounds = box2 transform.Position.V2 transform.Size.V2
                        if stripBounds.Intersects viewBounds then

                            // accumulate descriptor
                            descriptors.Add
                                { Elevation = transform.Elevation
                                  Horizon = transform.HorizonUnscaled // ignoring scale and orientation for tile map
                                  AssetTag = AssetTag.makeEmpty () // just disregard asset for render ordering
                                  RenderOperation2d =
                                    RenderTiles
                                        { Transform = transform
                                          ClipOpt = ValueNone // TODO: implement clipping for tile maps.
                                          Color = tileMapColor
                                          Emission = tileMapEmission
                                          MapSize = Vector2i (tileMap.Width, tileMap.Height)
                                          Tiles = tiles
                                          TileSourceSize = tileSourceSize
                                          TileSize = tileSize
                                          TileAssets = tileAssets }}

                    // loop
                    yC <- inc yC
                    yO <- r.Y + single yC * tileSize.Y

                Seq.toList descriptors :: descriptorLists)
=======
                // accumulate when layer is in view
                let layerBounds = box2 parallaxPosition layerSize
                if viewBounds.Intersects layerBounds then

                    // accumulate descriptors
                    let descriptors = SList.make ()
                    for tileY in 0 .. dec tileMap.Height do
                        let tileStrip = SList.make ()
                        let offsetX = single (tileMap.Width / 2) * tileSize.X
                        for tileX in 0 .. dec tileMap.Width do
                            let tileIndex = tileY * tileMap.Width + tileX
                            let tile = layer.Tiles.[tileIndex]
                            let tileGid =
                                if  tile.Gid <> 0 && // never offset the zero tile!
                                    tile.Gid >= fst tileIndexOffsetRange &&
                                    tile.Gid < snd tileIndexOffsetRange then
                                    let xTileGidOffset = tile.Gid + tileIndexOffset
                                    if xTileGidOffset > 0 && xTileGidOffset < tileGidCount then xTileGidOffset
                                    else tile.Gid
                                else tile.Gid
                            let tile =
                                match tryGetTileAnimationDescriptor tileIndex layer tileMapDescriptor with
                                | ValueSome xTileAnimationDescriptor ->
                                    let compressedTime =
                                        match (time, xTileAnimationDescriptor.TileAnimationDelay) with
                                        | (UpdateTime time, UpdateTime delay) -> time / delay
                                        | (TickTime time, TickTime delay) -> time / delay
                                        | (_, _) -> failwith "Cannot operate on incompatible GameTime values."
                                    let xTileOffset = int compressedTime % xTileAnimationDescriptor.TileAnimationRun * xTileAnimationDescriptor.TileAnimationStride
                                    makeLayerTile (tileGid + xTileOffset) tile.HorizontalFlip tile.VerticalFlip tile.DiagonalFlip
                                | ValueNone ->
                                    makeLayerTile tileGid tile.HorizontalFlip tile.VerticalFlip tile.DiagonalFlip
                            tileStrip.Add tile
                        let offsetY = single (tileMap.Height - tileY) * tileSize.Y - tileSize.Y * 0.5f
                        let mutable transform = Transform.makeDefault ()
                        transform.Position <- parallaxPosition.V3 + v3Up * offsetY + v3Right * offsetX
                        transform.Size <- v3 (single tileMap.Width * tileSize.X) tileSize.Y 0.0f
                        transform.Elevation <- elevation
                        transform.Absolute <- absolute
                        descriptors.Add
                            { Elevation = transform.Elevation
                              Horizon = transform.HorizonUnscaled // ignoring scale and orientation for tile map
                              AssetTag = AssetTag.makeEmpty () // just disregard asset for render ordering
                              RenderOperation2d =
                              RenderTiles
                                { Transform = transform
                                  ClipOpt = ValueNone // TODO: implement clipping for tile maps.
                                  Color = tileMapColor
                                  Emission = tileMapEmission
                                  MapSize = Vector2i (tileMap.Width, tileMap.Height)
                                  Tiles = tileStrip
                                  TileSourceSize = tileSourceSize
                                  TileSize = tileSize
                                  TileAssets = tileAssets }}
                    Seq.toList descriptors :: descriptorLists
                    
                else descriptorLists)
>>>>>>> c0addfc9
                [] layers
        List.concat descriptorLists

    let getAttributesInferred tileSizeDivisor (tileMap : TmxMap) =
        let tileSizeDivisor = max 1 tileSizeDivisor
        AttributesInferred.important
            (v3
                (single (tileMap.Width * tileMap.TileWidth / tileSizeDivisor))
                (single (tileMap.Height * tileMap.TileHeight / tileSizeDivisor))
                0.0f)
            v3Zero<|MERGE_RESOLUTION|>--- conflicted
+++ resolved
@@ -347,98 +347,6 @@
                     then tileMapPosition
                     else tileMapPosition + (viewBounds.Center - parallax * viewBounds.Center)
 
-<<<<<<< HEAD
-                // compute positions relative to tile map
-                let (r, r2) =
-                    if absolute then
-                        let r = v2Zero
-                        let r2 = viewBounds.Size
-                        (r, r2)
-                    else
-                        let r = viewBounds.Min - parallaxPosition
-                        let r2 = r + viewBounds.Size
-                        (r, r2)
-
-                // accumulate decriptors
-                let descriptors = List ()
-                let mutable yC = 0
-                let mutable yO = r.Y + single yC * tileSize.Y
-                yO <- yO + 0.0001f |> floor // NOTE: fixes #766 and seems to provide more horizontal tile alignment stability.
-                while r.Y + single yC * tileSize.Y < r2.Y + tileSize.Y do
-
-                    // compute y index and ensure it's in bounds
-                    let yI = tileMap.Height - 1 - int (yO / tileSize.Y)
-                    if yO >= 0.0f && yI >= 0 && yI < tileMap.Height then
-
-                        // accumulate strip tiles
-                        let tiles = SList.make ()
-                        let mutable xS = 0.0f
-                        let mutable xO = r.X
-                        //xO <- xO + 0.0001f |> floor // NOTE: attempted to fix #832, but caused more issues near the origin in Blaze Vector.
-                        while xO < r2.X + tileSize.X do
-                            let xI = int (xO / tileSize.X)
-                            if xO >= 0.0f && xI >= 0 then
-                                if xI < tileMap.Width then
-                                    let xTileIndex = xI + yI * tileMap.Width
-                                    let xTile = layer.Tiles.[xTileIndex]
-                                    let xTileGid =
-                                        if  xTile.Gid <> 0 && // never offset the zero tile!
-                                            xTile.Gid >= fst tileIndexOffsetRange &&
-                                            xTile.Gid < snd tileIndexOffsetRange then
-                                            let xTileGidOffset = xTile.Gid + tileIndexOffset
-                                            if xTileGidOffset > 0 && xTileGidOffset < tileGidCount then xTileGidOffset
-                                            else xTile.Gid
-                                        else xTile.Gid
-                                    let xTile =
-                                        match tryGetTileAnimationDescriptor xTileIndex layer tileMapDescriptor with
-                                        | ValueSome xTileAnimationDescriptor ->
-                                            let compressedTime =
-                                                match (time, xTileAnimationDescriptor.TileAnimationDelay) with
-                                                | (UpdateTime time, UpdateTime delay) -> time / delay
-                                                | (TickTime time, TickTime delay) -> time / delay
-                                                | (_, _) -> failwith "Cannot operate on incompatible GameTime values."
-                                            let xTileOffset = int compressedTime % xTileAnimationDescriptor.TileAnimationRun * xTileAnimationDescriptor.TileAnimationStride
-                                            makeLayerTile (xTileGid + xTileOffset) xTile.HorizontalFlip xTile.VerticalFlip xTile.DiagonalFlip
-                                        | ValueNone ->
-                                            makeLayerTile xTileGid xTile.HorizontalFlip xTile.VerticalFlip xTile.DiagonalFlip
-                                    tiles.Add xTile
-                            else xS <- xS + tileSize.X
-                            xO <- xO + tileSize.X
-
-                        // compute strip transform
-                        let mutable transform = Transform.makeDefault false
-                        transform.Position <- v3 (xS - modulus r.X tileSize.X) (single yC * tileSize.Y - modulus r.Y tileSize.Y) 0.0f + viewBounds.Min.V3
-                        transform.Size <- v3 (single tiles.Length * tileSize.X) tileSize.Y 0.0f
-                        transform.Elevation <- elevation
-                        transform.Absolute <- absolute
-
-                        // check if strip in view bounds
-                        let stripBounds = box2 transform.Position.V2 transform.Size.V2
-                        if stripBounds.Intersects viewBounds then
-
-                            // accumulate descriptor
-                            descriptors.Add
-                                { Elevation = transform.Elevation
-                                  Horizon = transform.HorizonUnscaled // ignoring scale and orientation for tile map
-                                  AssetTag = AssetTag.makeEmpty () // just disregard asset for render ordering
-                                  RenderOperation2d =
-                                    RenderTiles
-                                        { Transform = transform
-                                          ClipOpt = ValueNone // TODO: implement clipping for tile maps.
-                                          Color = tileMapColor
-                                          Emission = tileMapEmission
-                                          MapSize = Vector2i (tileMap.Width, tileMap.Height)
-                                          Tiles = tiles
-                                          TileSourceSize = tileSourceSize
-                                          TileSize = tileSize
-                                          TileAssets = tileAssets }}
-
-                    // loop
-                    yC <- inc yC
-                    yO <- r.Y + single yC * tileSize.Y
-
-                Seq.toList descriptors :: descriptorLists)
-=======
                 // accumulate when layer is in view
                 let layerBounds = box2 parallaxPosition layerSize
                 if viewBounds.Intersects layerBounds then
@@ -447,7 +355,6 @@
                     let descriptors = SList.make ()
                     for tileY in 0 .. dec tileMap.Height do
                         let tileStrip = SList.make ()
-                        let offsetX = single (tileMap.Width / 2) * tileSize.X
                         for tileX in 0 .. dec tileMap.Width do
                             let tileIndex = tileY * tileMap.Width + tileX
                             let tile = layer.Tiles.[tileIndex]
@@ -472,9 +379,9 @@
                                 | ValueNone ->
                                     makeLayerTile tileGid tile.HorizontalFlip tile.VerticalFlip tile.DiagonalFlip
                             tileStrip.Add tile
-                        let offsetY = single (tileMap.Height - tileY) * tileSize.Y - tileSize.Y * 0.5f
-                        let mutable transform = Transform.makeDefault ()
-                        transform.Position <- parallaxPosition.V3 + v3Up * offsetY + v3Right * offsetX
+                        let offsetY = single (tileMap.Height - tileY) * tileSize.Y - tileSize.Y
+                        let mutable transform = Transform.makeDefault false
+                        transform.Position <- parallaxPosition.V3 + v3Up * offsetY
                         transform.Size <- v3 (single tileMap.Width * tileSize.X) tileSize.Y 0.0f
                         transform.Elevation <- elevation
                         transform.Absolute <- absolute
@@ -496,7 +403,6 @@
                     Seq.toList descriptors :: descriptorLists
                     
                 else descriptorLists)
->>>>>>> c0addfc9
                 [] layers
         List.concat descriptorLists
 
