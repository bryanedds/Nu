--- conflicted
+++ resolved
@@ -203,11 +203,7 @@
 
     /// Make an effect.
     let make startTime offset transform shadowOffset renderType descriptor =
-<<<<<<< HEAD
-        makePlus startTime true offset transform shadowOffset renderType ParticleSystem.empty Constants.Effects.EffectHistoryMaxDefault (Deque ()) Map.empty descriptor
-=======
-        makePlus startTime offset transform shadowOffset renderType ParticleSystem.empty Constants.Effects.EffectHistoryMaxDefault (System.Collections.Generic.Deque ()) Map.empty descriptor
->>>>>>> 5f3f2760
+        makePlus startTime true offset transform shadowOffset renderType ParticleSystem.empty Constants.Effects.EffectHistoryMaxDefault (System.Collections.Generic.Deque ()) Map.empty descriptor
 
     /// The empty effect.
     let empty =
