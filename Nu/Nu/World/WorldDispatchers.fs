--- conflicted
+++ resolved
@@ -315,15 +315,6 @@
         let offset = v2 (i * celSize.X) (j * celSize.Y) 
         box2 offset celSize
 
-<<<<<<< HEAD
-    static let propagateGravityToRotation (entity : Entity) world =
-        // set rotation to gravity rotated anticlockwise by 90 degrees
-        let gravity = entity.GetGravity(world).Resolve(World.getGravity2d world).V2
-        if gravity <> v2Zero then entity.SetRotation (Quaternion.CreateLookAt2d (gravity.Rotate MathF.PI_OVER_2)) world
-        Cascade
-
-=======
->>>>>>> d50d0d9c
     static member Facets =
         [typeof<RigidBodyFacet>]
 
@@ -336,24 +327,12 @@
          define Entity.AngularFactor v3Zero
          define Entity.SleepingAllowed true
          define Entity.Gravity (GravityScale 3.0f)
-<<<<<<< HEAD
-         define Entity.BodyShape (CapsuleShape { CylinderHeight = 0.5f; ExtrinsicRadius = 0.25f; TransformOpt = None; PropertiesOpt = None })
-=======
          define Entity.BodyShape (CapsuleShape { Height = 0.5f; Radius = 0.25f; TransformOpt = None; PropertiesOpt = None })
->>>>>>> d50d0d9c
          define Entity.Character2dIdleImage Assets.Default.Character2dIdle
          define Entity.Character2dJumpImage Assets.Default.Character2dJump
          define Entity.Character2dWalkSheet Assets.Default.Character2dWalk
          define Entity.Character2dFacingLeft false]
 
-<<<<<<< HEAD
-    override this.Register (entity, world) =
-        World.monitor (_.Subscriber >> propagateGravityToRotation) Game.Gravity2dChangeEvent entity world
-        World.monitor (_.Subscriber >> propagateGravityToRotation) entity.Gravity.ChangeEvent entity world
-        propagateGravityToRotation entity world |> ignore
-
-=======
->>>>>>> d50d0d9c
     override this.Update (entity, world) =
         if entity.GetEnabled world then
             // we have to use a bit of hackery to remember whether the character is facing left or
