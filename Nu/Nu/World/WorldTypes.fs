--- conflicted
+++ resolved
@@ -1847,14 +1847,8 @@
       JobGraph : JobGraph
       mutable GeometryViewport : Viewport
       // cache line 2
-<<<<<<< HEAD
-      mutable RasterViewport : Viewport
-      mutable OuterViewport : Viewport
+      mutable WindowViewport : Viewport
       DestructionList : Simulant List
-=======
-      WindowViewport : Viewport
-      DestructionListRev : Simulant list
->>>>>>> f8cd7da8
       Dispatchers : Dispatchers
       mutable Plugin : NuPlugin
       PropagationTargets : Dictionary<Entity, Entity HashSet> }
