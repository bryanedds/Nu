--- conflicted
+++ resolved
@@ -1886,7 +1886,7 @@
       EditDeferrals : Dictionary<EditDeferralId, List<EditDeferral>> }
 
 /// The world, in a functional programming sense. Hosts the simulation state, the dependencies needed to implement a
-/// game, messages to by consumed by the various engine subsystems, and general configuration data.
+/// game, messages to be consumed by the various engine subsystems, and general configuration data.
 and [<ReferenceEquality>] World =
     internal
         { // cache line 1 (assuming 16 byte header)
@@ -1905,67 +1905,6 @@
           EntitiesIndexed : Dictionary<struct (Group * Type), Entity HashSet> // NOTE: could even add: Dictionary<string, EntitySubquery * Entities HashSet> to entry value where subqueries are populated via NuPlugin.
           WorldExtension : WorldExtension }
 
-<<<<<<< HEAD
-=======
-    override this.ToString () =
-        // NOTE: too big to print in the debugger, so printing nothing.
-        ""
-
-/// The world, in a functional programming sense. Hosts the simulation state, the dependencies needed to implement a
-/// game, messages to be consumed by the various engine subsystems, and general configuration data. For better
-/// ergonomics, the World type keeps a mutable reference to the functional WorldState, which is updated by the engine
-/// whenever the engine transforms the world state.
-and [<NoEquality; NoComparison>] World =
-    internal
-        { mutable WorldState : WorldState }
-
-    member internal this.EventGraph =
-        this.WorldState.EventGraph
-
-    member internal this.EntityCachedOpt =
-        this.WorldState.EntityCachedOpt
-
-    member internal this.EntityStates =
-        this.WorldState.EntityStates
-
-    member internal this.GroupStates =
-        this.WorldState.GroupStates
-
-    member internal this.ScreenStates =
-        this.WorldState.ScreenStates
-
-    member internal this.GameState =
-        this.WorldState.GameState
-
-    member internal this.EntityMounts =
-        this.WorldState.EntityMounts
-
-    member internal this.Quadtree =
-        this.WorldState.Quadtree
-
-    member internal this.Octree =
-        this.WorldState.Octree
-
-    member internal this.AmbientState =
-        this.WorldState.AmbientState
-
-    member internal this.Subsystems =
-        this.WorldState.Subsystems
-
-    member internal this.Simulants =
-        this.WorldState.Simulants
-
-    member internal this.EntitiesIndexed =
-        this.WorldState.EntitiesIndexed
-
-    member internal this.WorldExtension =
-        this.WorldState.WorldExtension
-
-    /// Get the current world state.
-    member this.CurrentState =
-        this.WorldState
-
->>>>>>> 4caa57d3
     /// Check that the world is alive (still running).
     member this.Alive =
         AmbientState.getAlive this.AmbientState
