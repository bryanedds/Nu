--- conflicted
+++ resolved
@@ -54,14 +54,10 @@
 
 #shader fragment
 #version 410
-<<<<<<< HEAD
 #extension GL_ARB_bindless_texture : require
+
 layout(bindless_sampler) uniform sampler2D tex;
-=======
 
-uniform sampler2D tex;
-
->>>>>>> e783ca5d
 in vec2 texCoords;
 in vec4 color;
 
