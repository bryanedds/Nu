// Gaia - The Nu Game Engine editor.
// Copyright (C) Bryan Edds.

namespace Nu.Gaia
open System
open System.Collections.Generic
open System.Diagnostics
open System.IO
open System.Numerics
open System.Reflection
open System.Text
open FSharp.Compiler.Interactive
open FSharp.NativeInterop
open FSharp.Reflection
open Microsoft.FSharp.Core
open ImGuiNET
open ImGuizmoNET
open ImPlotNET
open JoltPhysicsSharp
open Prime
open Nu
open Nu.Gaia

//////////////////////////////////////////////////////////////////////////////////////
// TODO:                                                                            //
// Perhaps look up (Value)Some-constructed default property values from overlayer.  //
// Custom properties in order of priority:                                          //
//  Enums                                                                           //
//  Flag Enums                                                                      //
//  CollisionMask                                                                   //
//  CollisionCategories                                                             //
//  CollisionDetection                                                              //
//  BodyShape                                                                       //
//  BodyJoint                                                                       //
//  BlendMaterial                                                                   //
//  TerrainMaterial                                                                 //
//  DateTimeOffset?                                                                 //
//  SymbolicCompression                                                             //
//////////////////////////////////////////////////////////////////////////////////////

[<RequireQualifiedAccess>]
module Gaia =

    (* Active Editing States *)

    let mutable private Pasts = [] : (SnapshotType * World) list
    let mutable private Futures = [] : (SnapshotType * World) list
    let mutable private SelectedWindowOpt = Option<string>.None
    let mutable private SelectedWindowRestoreRequested = 0
    let mutable private EntityPropertiesFocusRequested = false
    let mutable private TimelineChanged = false
    let mutable private ManipulationActive = false
    let mutable private ManipulationOperation = OPERATION.TRANSLATE
    let mutable private ExpandEntityHierarchy = false
    let mutable private CollapseEntityHierarchy = false
    let mutable private ShowSelectedEntity = false
    let mutable private RightClickPosition = v2Zero
    let mutable private PropertyFocusedOpt = Option<PropertyDescriptor * Simulant>.None
    let mutable private PropertyEditorFocusRequested = false
    let mutable private EntityHierarchySearchRequested = false
    let mutable private AssetViewerSearchRequested = false
    let mutable private DragDropPayloadOpt = None
    let mutable private DragEntityState = DragEntityInactive
    let mutable private DragEyeState = DragEyeInactive
    let mutable private SelectedScreen = Game / "Screen" // TODO: see if this is necessary or if we can just use World.getSelectedScreen.
    let mutable private SelectedGroup = SelectedScreen / "Group" // use the default group
    let mutable private SelectedEntityOpt = Option<Entity>.None
    let mutable private OpenProjectFilePath = null // this will be initialized on start
<<<<<<< HEAD
    let mutable private OpenProjectEditMode = "Title"
=======
    let mutable private OpenProjectEditMode = ""
    let mutable private OpenProjectImperativeExecution = false
    let mutable private CloseProjectImperativeExecution = false
>>>>>>> 8da9dc36
    let mutable private NewProjectName = "My Game"
    let mutable private NewProjectType = "ImSim Game"
    let mutable private NewGroupDispatcherName = nameof GroupDispatcher
    let mutable private NewEntityDispatcherName = null // this will be initialized on start
    let mutable private NewEntityOverlayName = "(Default Overlay)"
    let mutable private NewEntityParentOpt = Option<Entity>.None
    let mutable private NewEntityElevation = 0.0f
    let mutable private NewEntityDistance = 2.0f
    let mutable private NewGroupName = ""
    let mutable private GroupRename = ""
    let mutable private EntityRename = ""
    let mutable private DesiredEye2dCenter = v2Zero
    let mutable private DesiredEye3dCenter = v3Zero
    let mutable private DesiredEye3dRotation = quatIdentity
    let mutable private EyeChangedElsewhere = false
    let mutable private FpsStartDateTime = DateTimeOffset.Now
    let mutable private FpsStartUpdateTime = 0L
    let mutable private InteractiveNeedsInitialization = true
    let mutable private InteractiveInputFocusRequested = false
    let mutable private InteractiveInputStr = ""
    let mutable private InteractiveOutputStr = ""
    let mutable private LogStr = ""

    (* Configuration States *)

    let mutable private CaptureMode = false
    let mutable private FreeMode = false
    let mutable private OverlayMode = false
    let mutable private EditWhileAdvancing = false
    let mutable private Snaps2dSelected = true
    let mutable private Snaps2d = Constants.Gaia.Snaps2dDefault
    let mutable private Snaps3d = Constants.Gaia.Snaps3dDefault
    let mutable private SnapDrag = 0.1f
    let mutable private AlternativeEyeTravelInput = false
    let mutable private PhysicsDebugRendering2d = false
    let mutable private PhysicsDebugRendering3d = false
    let mutable private ImGuiDebugWindow = false
    let mutable private EntityHierarchySearchStr = ""
    let mutable private PropagationSourcesSearchStr = ""
    let mutable private AssetViewerSearchStr = ""

    (* Project States *)

    let mutable private TargetDir = "."
    let mutable private ProjectDllPath = ""
    let mutable private ProjectFileDialogState : ImGuiFileDialogState = null // this will be initialized on start
    let mutable private ProjectEditMode = ""
    let mutable private GroupFileDialogState : ImGuiFileDialogState = null // this will be initialized on start
    let mutable private GroupFilePaths = Map.empty<Group Address, string>
    let mutable private EntityFileDialogState : ImGuiFileDialogState = null // this will be initialized on start
    let mutable private EntityFilePaths = Map.empty<Entity Address, string>
    let mutable private AssetGraphStr = null // this will be initialized on start
    let mutable private OverlayerStr = null // this will be initialized on start

    (* Metrics States *)

    let private TimingCapacity = 200
    let private TimingsArray = Array.zeroCreate<single> TimingCapacity
    let private GcTimings = Queue (Array.zeroCreate<single> TimingCapacity)
    let private MiscTimings = Queue (Array.zeroCreate<single> TimingCapacity)
    let private PhysicsTimings = Queue (Array.zeroCreate<single> TimingCapacity)
    let private UpdateTimings = Queue (Array.zeroCreate<single> TimingCapacity)
    let private RenderMessagesTimings = Queue (Array.zeroCreate<single> TimingCapacity)
    let private ImGuiTimings = Queue (Array.zeroCreate<single> TimingCapacity)
    let private MainThreadTimings = Queue (Array.zeroCreate<single> TimingCapacity)
    let private FrameTimings = Queue (Array.zeroCreate<single> TimingCapacity)

    (* Modal Activity States *)

    let mutable private MessageBoxOpt = Option<string>.None
    let mutable private RecoverableExceptionOpt = Option<Exception>.None
    let mutable private ShowEntityContextMenu = false
    let mutable private ShowNewProjectDialog = false
    let mutable private ShowOpenProjectDialog = false
    let mutable private ShowOpenProjectFileDialog = false
    let mutable private ShowCloseProjectDialog = false
    let mutable private ShowNewGroupDialog = false
    let mutable private ShowOpenGroupDialog = false
    let mutable private ShowSaveGroupDialog = false
    let mutable private ShowRenameGroupDialog = false
    let mutable private ShowOpenEntityDialog = false
    let mutable private ShowSaveEntityDialog = false
    let mutable private ShowRenameEntityDialog = false
    let mutable private ShowDeleteEntityDialog = false
    let mutable private ShowCutEntityDialog = false
    let mutable private ShowConfirmExitDialog = false
    let mutable private ShowRestartDialog = false
    let mutable private ReloadAssetsRequested = 0
    let mutable private ReloadCodeRequested = 0
    let mutable private ReloadAllRequested = 0
    let modal () =
        MessageBoxOpt.IsSome ||
        RecoverableExceptionOpt.IsSome ||
        ShowEntityContextMenu ||
        ShowNewProjectDialog ||
        ShowOpenProjectDialog ||
        ShowOpenProjectFileDialog ||
        ShowCloseProjectDialog ||
        ShowNewGroupDialog ||
        ShowOpenGroupDialog ||
        ShowSaveGroupDialog ||
        ShowRenameGroupDialog ||
        ShowOpenEntityDialog ||
        ShowSaveEntityDialog ||
        ShowRenameEntityDialog ||
        ShowDeleteEntityDialog ||
        ShowCutEntityDialog ||
        ShowConfirmExitDialog ||
        ShowRestartDialog ||
        ReloadAssetsRequested <> 0 ||
        ReloadCodeRequested <> 0 ||
        ReloadAllRequested <> 0

    (* Memoization *)

    let ToSymbolMemo = ForgetfulDictionary<struct (Type * obj), Symbol> (HashIdentity.FromFunctions hash objEq)
    let OfSymbolMemo = ForgetfulDictionary<struct (Type * Symbol), obj> HashIdentity.Structural

    (* Fsi Session *)

    let FsProjectWarnOn = "--warnon:FS1182"
    let FsProjectNoWarn = "--nowarn:FS0009;FS0052;FS1178;FS3391;FS3536;FS3560"
    let FsiArgs = [|"fsi.exe"; "--debug+"; "--debug:full"; "--define:DEBUG"; "--optimize-"; "--tailcalls-"; "--multiemit+"; "--gui-"; "--nologo"; FsProjectWarnOn; FsProjectNoWarn|]
    let FsiConfig = Shell.FsiEvaluationSession.GetDefaultConfiguration ()
    let private FsiErrorStream = new StringWriter ()
    let private FsiInStream = new StringReader ""
    let private FsiOutStream = new StringWriter ()
    let mutable private FsiSession = Unchecked.defaultof<Shell.FsiEvaluationSession>

    (* Initial imgui.ini File Content *)

    let private ImGuiIniFileStr = """
[Window][Gaia]
Pos=0,0
Size=1280,54
Collapsed=0
DockId=0x0000000F,0

[Window][Propagation Sources]
Pos=290,484
Size=335,236
Collapsed=0
DockId=0x0000000E,3

[Window][Edit Overlayer]
Pos=290,484
Size=335,236
Collapsed=0
DockId=0x0000000E,2

[Window][Edit Asset Graph]
Pos=290,484
Size=335,236
Collapsed=0
DockId=0x0000000E,1

[Window][Edit Property]
Pos=290,484
Size=335,236
Collapsed=0
DockId=0x0000000E,0

[Window][Log]
Pos=627,484
Size=356,236
Collapsed=0
DockId=0x00000002,7

[Window][Metrics]
Pos=627,484
Size=356,236
Collapsed=0
DockId=0x00000002,6

[Window][Interactive]
Pos=627,484
Size=356,236
Collapsed=0
DockId=0x00000002,5

[Window][Event Tracing]
Pos=627,484
Size=356,236
Collapsed=0
DockId=0x00000002,4

[Window][Renderer]
Pos=627,484
Size=356,236
Collapsed=0
DockId=0x00000002,3

[Window][Audio Player]
Pos=627,484
Size=356,236
Collapsed=0
DockId=0x00000002,2

[Window][Editor]
Pos=627,484
Size=356,236
Collapsed=0
DockId=0x00000002,1

[Window][Asset Viewer]
Pos=627,484
Size=356,236
Collapsed=0
DockId=0x00000002,0

[Window][Full Screen Enabled]
Pos=20,23
Size=169,77
Collapsed=0

[Window][Message!]
Pos=827,398
Size=360,182
Collapsed=0

[Window][Unhandled Exception!]
Pos=608,366
Size=694,406
Collapsed=0

[Window][Are you okay with exiting Gaia?]
Pos=516,324
Size=247,71
Collapsed=0

[Window][ContextMenu]
Pos=853,391
Size=250,135
Collapsed=0

[Window][Viewport]
Pos=0,0
Size=1280,720
Collapsed=0

[Window][Entity Hierarchy]
Pos=0,56
Size=288,426
Collapsed=0
DockId=0x00000009,0

[Window][Timeline]
Pos=0,484
Size=288,236
Collapsed=0
DockId=0x0000000A,0

[Window][Entity Properties]
Pos=985,56
Size=295,664
Collapsed=0
DockId=0x00000001,3

[Window][Group Properties]
Pos=985,56
Size=295,664
Collapsed=0
DockId=0x00000001,2

[Window][Screen Properties]
Pos=985,56
Size=295,664
Collapsed=0
DockId=0x00000001,1

[Window][Game Properties]
Pos=985,56
Size=295,664
Collapsed=0
DockId=0x00000001,0

[Window][Dear ImGui Debug Log]
Pos=563,268
Size=418,212
Collapsed=0

[Window][Create Nu Project... *EDITOR RESTART REQUIRED!*]
Pos=699,495
Size=524,138
Collapsed=0

[Window][Choose a project .dll... *EDITOR RESTART REQUIRED!*]
Pos=628,476
Size=674,128
Collapsed=0

[Window][Create a group...]
Pos=715,469
Size=482,128
Collapsed=0

[Window][Choose a nugroup file...]
Pos=587,326
Size=747,398
Collapsed=0

[Window][Save a nugroup file...]
Pos=613,358
Size=664,399
Collapsed=0

[Window][Choose an Asset...]
Pos=796,323
Size=336,458
Collapsed=0

[Window][Choose a nuentity file...]
Pos=602,352
Size=677,399
Collapsed=0

[Window][Save a nuentity file...]
Pos=613,358
Size=664,399
Collapsed=0

[Window][Rename group...]
Pos=734,514
Size=444,94
Collapsed=0

[Window][Rename entity...]
Pos=734,514
Size=444,94
Collapsed=0

[Window][Reloading assets...]
Pos=700,500
Size=520,110
Collapsed=0

[Window][Reloading code...]
Pos=700,500
Size=520,110
Collapsed=0

[Window][Reloading assets and code...]
Pos=700,500
Size=520,110
Collapsed=0

[Window][DockSpaceViewport_11111111]
Size=1920,1080
Collapsed=0

[Window][Debug##Default]
Pos=60,60
Size=400,400
Collapsed=0

[Window][Close project... *EDITOR RESTART REQUIRED!*]
Pos=716,510
Size=463,94
Collapsed=0

[Window][Editor restart required.]
Pos=671,504
Size=577,71
Collapsed=0

[Window][WindowOverViewport_11111111]
Pos=0,0
Size=1280,720
Collapsed=0

[Window][Context Menu]
Pos=1377,435
Size=280,323
Collapsed=0

[Docking][Data]
DockSpace           ID=0x7C6B3D9B Window=0xA87D555D Pos=0,0 Size=1280,720 Split=Y
  DockNode          ID=0x0000000F Parent=0x7C6B3D9B SizeRef=1920,54 HiddenTabBar=1 Selected=0x48908BE7
  DockNode          ID=0x00000010 Parent=0x7C6B3D9B SizeRef=1920,1024 Split=X
    DockNode        ID=0x0000000C Parent=0x00000010 SizeRef=983,1080 Split=X
      DockNode      ID=0x00000004 Parent=0x0000000C SizeRef=288,1080 Split=Y
        DockNode    ID=0x00000009 Parent=0x00000004 SizeRef=284,426 Selected=0xAE464409
        DockNode    ID=0x0000000A Parent=0x00000004 SizeRef=284,236 Selected=0x0F18B61B
      DockNode      ID=0x0000000B Parent=0x0000000C SizeRef=693,1080 Split=Y
        DockNode    ID=0x0000000D Parent=0x0000000B SizeRef=1327,426 CentralNode=1 Selected=0xB80FFB58
        DockNode    ID=0x00000003 Parent=0x0000000B SizeRef=1327,236 Split=X Selected=0xB205577F
          DockNode  ID=0x0000000E Parent=0x00000003 SizeRef=335,205 Selected=0x9CF3CB04
          DockNode  ID=0x00000002 Parent=0x00000003 SizeRef=356,205 Selected=0xD92922EC
    DockNode        ID=0x00000001 Parent=0x00000010 SizeRef=295,1080 Selected=0xD5116FF8

"""

    (* Prelude Functions *)

    let private truncateLog () =
        if LogStr.Length > Constants.Gaia.LogCharactersMax then
            let cutPoint = LogStr.IndexOf ('\n', LogStr.Length - Constants.Gaia.LogCharactersMax) |> inc
            LogStr <- "...\n" + LogStr.[cutPoint ..]

    let private concatLog (str : string) =
        truncateLog ()
        LogStr <- LogStr + str

    let private shouldSwallowMouseButton (world : World) =
        let io = ImGui.GetIO ()
        not io.WantCaptureMouseGlobal &&
        (world.Halted || EditWhileAdvancing)

    let private canEditWithMouse (world : World) =
        let io = ImGui.GetIO ()
        not CaptureMode &&
        not io.WantCaptureMouseGlobal &&
        (world.Halted || EditWhileAdvancing)

    let private canEditWithKeyboard (world : World) =
        let io = ImGui.GetIO ()
        not io.WantCaptureKeyboardGlobal &&
        (world.Halted || EditWhileAdvancing)

    let private snapshot snapshotType world =
        Pasts <- (snapshotType, world) :: Pasts
        Futures <- []
        TimelineChanged <- true

    let private makeGaiaState projectDllPath editModeOpt freshlyLoaded world : GaiaState =
        GaiaState.make
            projectDllPath editModeOpt freshlyLoaded EditWhileAdvancing
            DesiredEye2dCenter DesiredEye3dCenter DesiredEye3dRotation (World.getMasterSoundVolume world) (World.getMasterSongVolume world)            
            Snaps2dSelected Snaps2d Snaps3d NewEntityElevation NewEntityDistance AlternativeEyeTravelInput

    let private printGaiaState gaiaState =
        PrettyPrinter.prettyPrintSymbol (valueToSymbol gaiaState) PrettyPrinter.defaultPrinter

    let private containsProperty propertyName simulant world =
        SimulantPropertyDescriptor.containsPropertyDescriptor propertyName simulant world

    let private getPropertyValue propertyDescriptor simulant world =
        SimulantPropertyDescriptor.getValue propertyDescriptor simulant world

    let private setPropertyValueWithoutUndo (value : obj) propertyDescriptor simulant world =
        match SimulantPropertyDescriptor.trySetValue value propertyDescriptor simulant world with
        | Right () -> ()
        | Left error -> MessageBoxOpt <- Some error

    let private setPropertyValueIgnoreError (value : obj) propertyDescriptor simulant world =
        snapshot (ChangeProperty (None, propertyDescriptor.PropertyName)) world
        match SimulantPropertyDescriptor.trySetValue value propertyDescriptor simulant world with
        | Right () -> ()
        | Left _ -> ()

    let private setPropertyValue skipSnapshot (value : obj) propertyDescriptor simulant world =
        let skipSnapshot =
            skipSnapshot ||
            match Pasts with
            | (ChangeProperty (mouseLeftIdOpt, _), _) :: _ -> mouseLeftIdOpt = Some ImGui.MouseLeftId
            | _ -> false
        if not skipSnapshot then
            snapshot (ChangeProperty (Some ImGui.MouseLeftId, propertyDescriptor.PropertyName)) world
        setPropertyValueWithoutUndo value propertyDescriptor simulant world

    let private createSceneGroup screen world =
        World.createGroup (Some "Scene") screen world

    let private selectScreen show screen =
        if screen <> SelectedScreen then
            if show then
                ImGui.SetWindowFocus "Screen Properties" // make sure group properties are showing
                ImGui.SetWindowFocus null
            NewEntityParentOpt <- None
            SelectedScreen <- screen

    let private selectGroup show group =
        if group <> SelectedGroup then
            if show then
                ImGui.SetWindowFocus "Group Properties" // make sure group properties are showing
                ImGui.SetWindowFocus null
            NewEntityParentOpt <- None
            SelectedGroup <- group

    let private selectGroupInitial screen world =
        let groups = World.getGroups screen world
        let group =
            match Seq.tryHead groups with
            | Some group -> group
            | None -> createSceneGroup screen world
        selectGroup false group

    let rec private focusPropertyOpt targetOpt world =
        match targetOpt with // special case for selecting property of non-entity to force deselection of entity
        | Some (_, simulant : Simulant) when not (simulant :? Entity) -> selectEntityOpt None world
        | Some _ | None -> ()
        PropertyFocusedOpt <- targetOpt

    and private selectEntityOpt entityOpt world =

        // adjust editing state as needed
        if entityOpt <> SelectedEntityOpt then

            // try to focus on same entity property
            match PropertyFocusedOpt with
            | Some (propertyDescriptor, :? Entity) ->
                match entityOpt with
                | Some entity ->
                    match world |> EntityPropertyDescriptor.getPropertyDescriptors entity |> Seq.filter (fun pd -> pd.PropertyName = propertyDescriptor.PropertyName) |> Seq.tryHead with
                    | Some propertyDescriptor -> focusPropertyOpt (Some (propertyDescriptor, entity)) world
                    | None -> focusPropertyOpt None world
                | Some _ | None -> focusPropertyOpt None world
            | Some _ -> focusPropertyOpt None world
            | None -> ()

            // adjust focus and manipulation / drag state accordingly
            match entityOpt with
            | Some _ -> EntityPropertiesFocusRequested <- true
            | None -> DragEntityState <- DragEntityInactive

            // actually set the selection
            SelectedEntityOpt <- entityOpt

    let private setFreeMode freeMode world =
        ignore<World> world // not yet used for anything here
        if FreeMode && not freeMode then SelectedWindowRestoreRequested <- 1
        FreeMode <- freeMode
        if not FreeMode then CaptureMode <- false

    let private setCaptureMode captureMode world =
        CaptureMode <- captureMode
        if CaptureMode then
            selectEntityOpt None world
            setFreeMode true world
        else setFreeMode false world

    let private freezeEntities world =
        snapshot FreezeEntities world
        World.getGroups SelectedScreen world
        |> Seq.map (fun group -> World.getEntities group world)
        |> Seq.concat
        |> Seq.filter (fun entity -> entity.Has<Freezer3dFacet> world)
        |> Seq.filter (fun entity -> not (entity.GetIgnoreGlobalFreezerCommands world))
        |> Seq.iter (fun freezer -> freezer.SetFrozen true world)

    let private thawEntities world =
        snapshot ThawEntities world
        World.getGroups SelectedScreen world
        |> Seq.map (fun group -> World.getEntities group world)
        |> Seq.concat
        |> Seq.filter (fun entity -> entity.Has<Freezer3dFacet> world)
        |> Seq.filter (fun entity -> not (entity.GetIgnoreGlobalFreezerCommands world))
        |> Seq.iter (fun freezer -> freezer.SetFrozen false world)

    let private synchronizeNav world =
        // TODO: sync nav 2d when it's available.
        snapshot SynchronizeNav world
        let navFilePathOpt =
            let nav3d = SelectedScreen.GetNav3d world
            match nav3d.Nav3dMeshOpt with
            | Some (navFilePathOpt, _, _, _) -> navFilePathOpt
            | None -> None
        World.synchronizeNav3d true navFilePathOpt SelectedScreen world

    let private rerenderLightMaps world =
        World.getGroups SelectedScreen world
        |> Seq.map (fun group -> World.getEntities group world)
        |> Seq.concat
        |> Seq.filter (fun entity -> entity.Has<LightProbe3dFacet> world)
        |> Seq.iter (fun lightProbe -> lightProbe.SetProbeStale true world)

    let private tryMoveSelectedEntityToOrigin skipSnapshot world =
        match SelectedEntityOpt with
        | Some selectedEntity ->
            if not skipSnapshot then snapshot MoveEntityToOrigin world
            match Option.bind (flip tryResolve selectedEntity) (selectedEntity.GetMountOpt world) with
            | Some _ -> selectedEntity.SetPositionLocal v3Zero world
            | None -> selectedEntity.SetPosition v3Zero world
            true
        | None -> false

    let private getSnaps () =
        if Snaps2dSelected
        then Snaps2d
        else Snaps3d

    let private getPickCandidates2d world =
        let entities = World.getEntities2dInView (HashSet (QuadelementEqualityComparer ())) world
        let entitiesInGroup = entities |> Seq.filter (fun entity -> entity.Group = SelectedGroup && entity.GetVisible world) |> Seq.toArray
        entitiesInGroup

    let private getPickCandidates3d world =
        let entities = World.getEntities3dInView (HashSet (OctelementEqualityComparer ())) world
        let entitiesInGroup = entities |> Seq.filter (fun entity -> entity.Group = SelectedGroup && entity.GetVisible world) |> Seq.toArray
        entitiesInGroup

    let private tryMousePick mousePosition world =
        let entities2d = getPickCandidates2d world
        let pickedOpt = World.tryPickEntity2d mousePosition entities2d world
        match pickedOpt with
        | Some entity ->
            selectEntityOpt (Some entity) world
            Some (0.0f, entity)
        | None ->
            let entities3d = getPickCandidates3d world
            let pickedOpt = World.tryPickEntity3d mousePosition entities3d world
            match pickedOpt with
            | Some (intersection, entity) ->
                selectEntityOpt (Some entity) world
                Some (intersection, entity)
            | None -> None

    let private tryPickName names =
        let io = ImGui.GetIO ()
        io.SwallowKeyboard ()
        [|for key in int ImGuiKey.A .. int ImGuiKey.Z do
            if ImGui.IsKeyReleased (enum key) then
                let chr = char (key - int ImGuiKey.A + 97)
                names
                |> Seq.filter (fun (name : string) -> name.Length > 0 && Char.ToLowerInvariant name.[0] = chr)
                |> Seq.tryHead|]
        |> Array.definitize
        |> Array.tryHead

    let private searchAssetViewer () =
        ImGui.SetWindowFocus "Asset Viewer"
        AssetViewerSearchRequested <- true

    let private searchEntityHierarchy () =
        ImGui.SetWindowFocus "Entity Hierarchy"
        EntityHierarchySearchRequested <- true

    let private revertOpenProjectState () =
        OpenProjectFilePath <- ProjectDllPath
        OpenProjectEditMode <- ProjectEditMode

    let private resolveAssemblyAt (dirPath : string) (args : ResolveEventArgs) =
        let assemblyName = AssemblyName args.Name
        let assemblyFilePath = dirPath + "/" + assemblyName.Name + ".dll"
        if File.Exists assemblyFilePath
        then Assembly.LoadFrom assemblyFilePath
        else null

    // NOTE: this function isn't used, but it is kept around as it's a good tool to surface memory leaks deep in large libs like FSI.
    let private scanAndNullifyFields (root : obj) (targetType : Type) =
        let bindingFlags = BindingFlags.NonPublic ||| BindingFlags.Public ||| BindingFlags.Instance
        let visited = HashSet ()
        let rec scan (obj : obj) =
            if notNull obj then
                let objType = obj.GetType ()
                if not objType.IsValueType && (try not (visited.Contains(obj)) with _ -> false) then
                    visited.Add obj |> ignore
                    let fields = objType.GetFields bindingFlags
                    for field in fields do
                        if not field.FieldType.IsValueType && targetType = field.FieldType 
                        then field.SetValue (obj, null)
                        else
                            let fieldValue = field.GetValue obj
                            scan fieldValue
        scan root

    let private makeContext focusPropertyOpt unfocusPropertyOpt =
        { Snapshot = snapshot
          FocusProperty = match focusPropertyOpt with Some focus -> focus | None -> fun () -> ()
          UnfocusProperty = match unfocusPropertyOpt with Some unfocus -> unfocus | None -> fun () -> ()
          SearchAssetViewer = fun () -> searchAssetViewer ()
          DragDropPayloadOpt = DragDropPayloadOpt
          SnapDrag = SnapDrag
          SelectedScreen = SelectedScreen
          SelectedGroup = SelectedGroup
          SelectedEntityOpt = SelectedEntityOpt
          ToSymbolMemo = ToSymbolMemo
          OfSymbolMemo = OfSymbolMemo }

    (* Nu Event Handling Functions *)

    let private handleNuMouseButton (_ : Event<MouseButtonData, Game>) world =
        if shouldSwallowMouseButton world then Resolve else Cascade

    let private handleNuLifeCycleGroup (evt : Event<LifeCycleEventData, Game>) world =
        match evt.Data with
        | UnregisteringData simulant ->
            if SelectedGroup :> Simulant = simulant then
                let groups = World.getGroups SelectedScreen world
                if Seq.isEmpty groups then
                    let group = createSceneGroup SelectedScreen world // create gui group if no group remains
                    SelectedGroup <- group
                else
                    SelectedGroup <- Seq.head groups
            elif (match SelectedEntityOpt with Some entity -> entity :> Simulant = simulant | None -> false) then
                SelectedEntityOpt <- None
        | _ -> ()
        Cascade

    let private handleNuSelectedScreenOptChange (evt : Event<ChangeData, Game>) world =
        match evt.Data.Value :?> Screen option with
        | Some screen ->
            selectScreen true screen
            selectGroupInitial screen world
            selectEntityOpt None world
            focusPropertyOpt None world
            Cascade
        | None -> Cascade // just keep current group selection and screen if no screen selected

    let private handleNuExitRequest _ (_ : World) =
        ShowConfirmExitDialog <- true
        Cascade

    (* Editor Command Functions *)

    let private createRestorePoint world =
        World.playSound Constants.Audio.SoundVolumeDefault Assets.Default.Sound world
        if world.Advancing then
            World.setAdvancing false world
            snapshot RestorePoint world
            World.setAdvancing true world
        else snapshot RestorePoint world

    let private inductEntity atMouse (entity : Entity) (world : World)=
        let (positionSnap, _, _) = getSnaps ()
        let mutable entityTransform = entity.GetTransform world
        if entity.GetIs2d world then
            let absolute = entity.GetAbsolute world
            let entityPosition =
                if atMouse then Viewport.mouseToWorld2d absolute world.Eye2dCenter world.Eye2dSize RightClickPosition world.RasterViewport
                elif not absolute then world.Eye2dCenter
                else v2Zero
            entityTransform.Position <- entityPosition.V3
            if entity.Surnames.Length = 1 then
                entityTransform.Elevation <- NewEntityElevation
            let attributes = entity.GetAttributesInferred world
            if not attributes.Unimportant then
                entityTransform.Size <- attributes.SizeInferred
                entityTransform.Offset <- attributes.OffsetInferred
            if Snaps2dSelected && ImGui.IsCtrlUp ()
            then entity.SetTransformPositionSnapped positionSnap entityTransform world
            else entity.SetTransform entityTransform world
        else
            let eyeCenter = world.Eye3dCenter
            let eyeRotation = world.Eye3dRotation
            let eyeFieldOfView = world.Eye3dFieldOfView
            let entityPosition =
                if atMouse then
                    let ray = Viewport.mouseToWorld3d eyeCenter eyeRotation eyeFieldOfView RightClickPosition world.RasterViewport
                    let forward = eyeRotation.Forward
                    let plane = plane3 (eyeCenter + forward * NewEntityDistance) -forward
                    (ray.Intersection plane).Value
                else eyeCenter + v3Forward.Transform eyeRotation * NewEntityDistance
            entityTransform.Position <- entityPosition
            let attributes = entity.GetAttributesInferred world
            if not attributes.Unimportant then
                entityTransform.Size <- attributes.SizeInferred
                entityTransform.Offset <- attributes.OffsetInferred
            if not Snaps2dSelected && ImGui.IsCtrlUp ()
            then entity.SetTransformPositionSnapped positionSnap entityTransform world
            else entity.SetTransform entityTransform world
        if entity.Surnames.Length > 1 then
            if World.getEntityAllowedToMount entity world then
                entity.SetMountOptWithAdjustment (Some Address.parent) world
        match entity.TryGetProperty (nameof entity.ProbeBounds) world with
        | Some property when property.PropertyType = typeof<Box3> ->
            entity.ResetProbeBounds world
        | Some _ | None -> ()

    let private createEntity atMouse inHierarchy world =
        snapshot CreateEntity world
        let dispatcherName = NewEntityDispatcherName
        let overlayNameDescriptor =
            match NewEntityOverlayName with
            | "(Default Overlay)" -> DefaultOverlay
            | "(Routed Overlay)" -> RoutedOverlay
            | "(No Overlay)" -> NoOverlay
            | overlayName -> ExplicitOverlay overlayName
        let name = World.generateEntitySequentialName dispatcherName SelectedGroup world
        let surnames =
            match SelectedEntityOpt with
            | Some entity ->
                if inHierarchy then
                    if entity.GetExists world
                    then Array.add name entity.Surnames
                    else [|name|]
                else
                    match NewEntityParentOpt with
                    | Some newEntityParent when newEntityParent.GetExists world -> Array.add name newEntityParent.Surnames
                    | Some _ | None -> [|name|]
            | None -> [|name|]
        let entity = World.createEntity7 false dispatcherName (Some Address.parent) overlayNameDescriptor (Some surnames) SelectedGroup world
        inductEntity atMouse entity world
        selectEntityOpt (Some entity) world
        ImGui.SetWindowFocus "Viewport"
        ShowSelectedEntity <- true

    let private trySaveSelectedEntity filePath world =
        match SelectedEntityOpt with
        | Some entity when entity.GetExists world ->
            try World.writeEntityToFile false false filePath entity world
                try let deploymentPath = PathF.Combine (TargetDir, PathF.GetRelativePath(TargetDir, filePath).Replace("../", ""))
                    if Directory.Exists (PathF.GetDirectoryName deploymentPath) then
                        if File.Exists deploymentPath then File.SetAttributes (deploymentPath, FileAttributes.None)
                        File.Copy (filePath, deploymentPath, true)
                        File.SetAttributes (deploymentPath, FileAttributes.ReadOnly)
                with exn -> MessageBoxOpt <- Some ("Could not deploy file due to: " + scstring exn)
                EntityFilePaths <- Map.add entity.EntityAddress EntityFileDialogState.FilePath EntityFilePaths
                true
            with exn ->
                MessageBoxOpt <- Some ("Could not save file due to: " + scstring exn)
                false
        | Some _ | None -> false

    let private tryLoadEntity filePath world =

        // attempt to load entity descriptor
        let entityAndDescriptorOpt =
            try let entityDescriptorStr = File.ReadAllText filePath
                let entityDescriptor = scvalue<EntityDescriptor> entityDescriptorStr
                let entityProperties =
                    Map.removeMany
                        [nameof Entity.Position
                         nameof Entity.Rotation
                         nameof Entity.Elevation
                         nameof Entity.Visible]
                        entityDescriptor.EntityProperties
                let entityDescriptor = { entityDescriptor with EntityProperties = entityProperties }
                let entity =
                    match SelectedEntityOpt with
                    | Some entity when entity.GetExists world -> entity
                    | Some _ | None ->
                        let name = Gen.nameForEditor entityDescriptor.EntityDispatcherName
                        let surnames =
                            match NewEntityParentOpt with
                            | Some newEntityParent when newEntityParent.GetExists world -> Array.add name newEntityParent.Surnames
                            | Some _ | None -> [|name|]
                        Nu.Entity (Array.append SelectedGroup.GroupAddress.Names surnames)
                Right (entity, entityDescriptor)
            with exn -> Left exn

        // attempt to load entity
        match entityAndDescriptorOpt with
        | Right (entity, entityDescriptor) ->
            try if not (entity.GetExists world) || not (entity.GetProtected world) then
                    if entity.GetExists world then
                        snapshot LoadEntity world
                        let order = entity.GetOrder world
                        let position = entity.GetPosition world
                        let rotation = entity.GetRotation world
                        let elevation = entity.GetElevation world
                        let propagatedDescriptorOpt = entity.GetPropagatedDescriptorOpt world
                        World.destroyEntityImmediate entity world
                        let entity = World.readEntity false true entityDescriptor (Some entity.Name) entity.Parent world
                        entity.SetOrder order world
                        entity.SetPosition position world
                        entity.SetRotation rotation world
                        entity.SetElevation elevation world
                        entity.SetPropagatedDescriptorOpt propagatedDescriptorOpt world
                    else
                        snapshot LoadEntity world
                        let entity = World.readEntity false true entityDescriptor (Some entity.Name) entity.Parent world
                        inductEntity false entity world
                    SelectedEntityOpt <- Some entity
                    EntityFilePaths <- Map.add entity.EntityAddress EntityFileDialogState.FilePath EntityFilePaths
                    EntityFileDialogState.FileName <- ""
                    true
                else
                    MessageBoxOpt <- Some "Cannot load into a protected simulant (such as a group created by the ImSim or MMCC API)."
                    false
            with exn ->
                MessageBoxOpt <- Some ("Could not load entity file due to: " + scstring exn)
                false

        // error
        | Left exn ->
            MessageBoxOpt <- Some ("Could not load entity file due to: " + scstring exn)
            false

    let private tryDeleteSelectedEntity world =
        match SelectedEntityOpt with
        | Some entity when entity.GetExists world ->
            if not (entity.GetProtected world) then
                if entity.HasPropagationTargets world then
                    ShowDeleteEntityDialog <- true
                    false
                else
                    snapshot DeleteEntity world
                    World.destroyEntity entity world
                    SelectedEntityOpt <- None
                    true
            else
                MessageBoxOpt <- Some "Cannot destroy a protected simulant (such as an entity created by the ImSim or MMCC API)."
                false
        | Some _ | None -> false

    let private tryAutoBoundsSelectedEntity world =
        match SelectedEntityOpt with
        | Some entity when entity.GetExists world ->
            snapshot AutoBoundsEntity world
            entity.AutoBounds world
            true
        | Some _ | None -> false

    let rec private propagateEntityStructure entity world =
        snapshot PropagateEntity world
        World.propagateEntityStructure entity world

    let private tryPropagateSelectedEntityStructure world =
        match SelectedEntityOpt with
        | Some selectedEntity when selectedEntity.GetExists world ->
            propagateEntityStructure selectedEntity world
            true
        | Some _ | None -> false

    let private tryWipeSelectedEntityPropagationTargets world =
        match SelectedEntityOpt with
        | Some entity when entity.GetExists world ->
            snapshot WipePropagationTargets world
            entity.SetPropagatedDescriptorOpt None world
            World.clearPropagationTargets entity world
            true
        | Some _ | None -> false

    let private tryReorderSelectedEntity up world =
        if String.IsNullOrWhiteSpace EntityHierarchySearchStr then
            match SelectedEntityOpt with
            | Some entity when entity.GetExists world ->
                let peerOpt =
                    if up
                    then World.tryGetPreviousEntity entity world
                    else World.tryGetNextEntity entity world
                match peerOpt with
                | Some peer ->
                    snapshot ReorderEntities world
                    World.swapEntityOrders entity peer world
                | None -> ()
            | Some _ | None -> ()

    let private tryCutSelectedEntity world =
        match SelectedEntityOpt with
        | Some entity when entity.GetExists world ->
            if not (entity.GetProtected world) then
                if entity.HasPropagationTargets world then
                    ShowCutEntityDialog <- true
                    false
                else
                    snapshot CutEntity world
                    selectEntityOpt None world
                    World.cutEntityToClipboard entity world
                    true
            else
                MessageBoxOpt <- Some "Cannot cut a protected simulant (such as an entity created by the ImSim or MMCC API)."
                false
        | Some _ | None -> false

    let private tryCopySelectedEntity world =
        match SelectedEntityOpt with
        | Some entity when entity.GetExists world ->
            if not (entity.GetProtected world) then
                World.copyEntityToClipboard entity world
                true
            else
                MessageBoxOpt <- Some "Cannot copy a protected simulant (such as an entity created by the ImSim or MMCC API)."
                false
        | Some _ | None -> false

    let private tryPaste atMouse parentOpt world =
        if World.canPasteEntityFromClipboard world then
            snapshot PasteEntity world
            let positionSnapEir = if Snaps2dSelected then Left (a__ Snaps2d) else Right (a__ Snaps3d)
            let parent = match parentOpt with Some parent -> parent | None -> SelectedGroup :> Simulant
            match World.tryPasteEntityFromClipboard NewEntityDistance RightClickPosition positionSnapEir atMouse parent world with
            | Some entity ->
                selectEntityOpt (Some entity) world
                ImGui.SetWindowFocus "Viewport"
                ShowSelectedEntity <- true
                true
            | None -> false
        else false

    let private trySetSelectedEntityFamilyStatic static_ world =
        let rec setEntityFamilyStatic static_ (entity : Entity) world =
            entity.SetStatic static_ world
            for child in entity.GetChildren world do
                setEntityFamilyStatic static_ child world
        match SelectedEntityOpt with
        | Some entity when entity.GetExists world ->
            snapshot (SetEntityFamilyStatic static_) world
            setEntityFamilyStatic static_ entity world
        | Some _ | None -> ()

    let private trySaveSelectedGroup filePath world =
        try World.writeGroupToFile filePath SelectedGroup world
            try let deploymentPath = PathF.Combine (TargetDir, PathF.GetRelativePath(TargetDir, filePath).Replace("../", ""))
                if Directory.Exists (PathF.GetDirectoryName deploymentPath) then
                    if File.Exists deploymentPath then File.SetAttributes (deploymentPath, FileAttributes.None)
                    File.Copy (filePath, deploymentPath, true)
                    File.SetAttributes (deploymentPath, FileAttributes.ReadOnly)
            with exn -> MessageBoxOpt <- Some ("Could not deploy file due to: " + scstring exn)
            GroupFilePaths <- Map.add SelectedGroup.GroupAddress GroupFileDialogState.FilePath GroupFilePaths
            true
        with exn ->
            MessageBoxOpt <- Some ("Could not save file due to: " + scstring exn)
            false

    let private tryLoadGroup filePath (world : World) =

        // attempt to load group descriptor
        let groupAndDescriptorOpt =
            try let groupDescriptorStr = File.ReadAllText filePath
                let groupDescriptor = scvalue<GroupDescriptor> groupDescriptorStr
                let groupName =
                    match groupDescriptor.GroupProperties.TryFind Constants.Engine.NamePropertyName with
                    | Some (Atom (name, _) | Text (name, _)) -> name
                    | _ -> failwithumf ()
                Right (SelectedScreen / groupName, groupDescriptor)
            with exn -> Left exn

        // attempt to load group
        match groupAndDescriptorOpt with
        | Right (group, groupDescriptor) ->
            try if not (group.GetExists world) || not (group.GetProtected world) then
                    if group.GetExists world then
                        World.destroyGroupImmediate SelectedGroup world
                    let group = World.readGroup groupDescriptor None SelectedScreen world
                    selectGroup true group
                    match SelectedEntityOpt with
                    | Some entity when not (entity.GetExists world) || entity.Group <> SelectedGroup -> selectEntityOpt None world
                    | Some _ | None -> ()
                    GroupFilePaths <- Map.add group.GroupAddress GroupFileDialogState.FilePath GroupFilePaths
                    GroupFileDialogState.FileName <- ""
                    true
                else
                    MessageBoxOpt <- Some "Cannot load into a protected simulant (such as a group created by the ImSim or MMCC API)."
                    false
            with exn ->
                MessageBoxOpt <- Some ("Could not load group file due to: " + scstring exn)
                false

        // error
        | Left exn ->
            MessageBoxOpt <- Some ("Could not load group file due to: " + scstring exn)
            false

    let private tryReloadAssets world =
        let assetSourceDir = TargetDir + "/../../.."
        match World.tryReloadAssetGraph assetSourceDir TargetDir Constants.Engine.RefinementDir world with
        | Right assetGraph ->
            let prettyPrinter = (SyntaxAttribute.defaultValue typeof<AssetGraph>).PrettyPrinter
            AssetGraphStr <- PrettyPrinter.prettyPrint (scstring assetGraph) prettyPrinter
        | Left error ->
            MessageBoxOpt <- Some ("Asset reload error due to: " + error + "'.")

    let private tryReloadCode world =
        if World.getAllowCodeReload world then
            snapshot ReloadCode world
            selectEntityOpt None world // NOTE: makes sure old dispatcher doesn't hang around in old cached entity state.
            let workingDirPath = TargetDir + "/../../.."
            Log.info ("Inspecting directory " + workingDirPath + " for F# code...")
            try match Array.ofSeq (Directory.EnumerateFiles (workingDirPath, "*.fsproj")) with
                | [||] -> Log.error ("Unable to find fsproj file in '" + workingDirPath + "'.")
                | fsprojFilePaths ->

                    // generate code reload fsx file string
                    // TODO: P1: consider rewriting this code to use the XML representation to ensure more reliable parsing.
                    let fsprojFilePath = fsprojFilePaths.[0]
                    Log.info ("Inspecting code for F# project '" + fsprojFilePath + "'...")
                    let fsprojFileLines = // TODO: P1: consider loading hard-coded references from Nu.fsproj.
                        [|"""<PackageReference Include="Aether.Physics2D" Version="2.2.0" />"""
                          """<PackageReference Include="DotRecast.Recast.Toolset" Version="2025.2.1" />"""
                          """<PackageReference Include="JoltPhysicsSharp" Version="2.18.4" />"""
                          """<PackageReference Include="Magick.NET-Q8-AnyCPU" Version="14.8.1" />"""
                          """<PackageReference Include="Pfim" Version="0.11.3" />"""
                          """<PackageReference Include="Prime" Version="11.1.4" />"""
                          """<PackageReference Include="System.Configuration.ConfigurationManager" Version="9.0.5" />"""
                          """<PackageReference Include="System.Drawing.Common" Version="9.0.5" />"""
                          """<PackageReference Include="Twizzle.ImGui-Bundle.NET" Version="1.91.5.2" />"""|]
                        |> Array.append (File.ReadAllLines fsprojFilePath)
                    let fsprojNugetPaths =
                        fsprojFileLines
                        |> Array.map (fun line -> line.Trim ())
                        |> Array.filter (fun line -> line.Contains "PackageReference")
                        |> Array.filter (fun line -> not (line.Contains "PackageReference Update="))
                        |> Array.map (fun line -> line.Replace ("<PackageReference Include=", "nuget: "))
                        |> Array.map (fun line -> line.Replace (" Version=", ", "))
                        |> Array.map (fun line -> line.Replace ("/>", ""))
                        |> Array.map (fun line -> line.Replace ("\"", ""))
                        |> Array.map (fun line -> line.Trim ())
                    let fsprojDllFilePaths =
                        fsprojFileLines
                        |> Array.map (fun line -> line.Trim ())
                        |> Array.filter (fun line -> line.Contains "HintPath" && line.Contains ".dll")
                        |> Array.map (fun line -> line.Replace ("<HintPath>", ""))
                        |> Array.map (fun line -> line.Replace ("</HintPath>", ""))
                        |> Array.map (fun line -> line.Replace ("=", ""))
                        |> Array.map (fun line -> line.Replace ("\"", ""))
                        |> Array.map (fun line -> PathF.Normalize line)
                        |> Array.map (fun line -> line.Trim ())
                    let fsprojProjectLines = // TODO: see if we can pull these from the fsproj as well...
                        ["#r \"../../../../../Nu/Nu.Math/bin/" + Constants.Engine.BuildName + "/netstandard2.1/Nu.Math.dll\""
                         "#r \"../../../../../Nu/Nu.Pipe/bin/" + Constants.Engine.BuildName + "/net9.0/Nu.Pipe.dll\""
                         "#r \"../../../../../Nu/Nu.Spine/bin/" + Constants.Engine.BuildName + "/net9.0/Nu.Spine.dll\""
                         "#r \"../../../../../Nu/Nu/bin/" + Constants.Engine.BuildName + "/net9.0/Nu.dll\""]
                    let fsprojFsFilePaths =
                        fsprojFileLines
                        |> Array.map (fun line -> line.Trim ())
                        |> Array.filter (fun line -> line.Contains "Compile Include" && line.Contains ".fs")
                        |> Array.filter (fun line -> line.Contains "Compile Include" && not (line.Contains "Program.fs"))
                        |> Array.map (fun line -> line.Replace ("<Compile Include", ""))
                        |> Array.map (fun line -> line.Replace ("/>", ""))
                        |> Array.map (fun line -> line.Replace ("=", ""))
                        |> Array.map (fun line -> line.Replace ("\"", ""))
                        |> Array.map (fun line -> PathF.Normalize line)
                        |> Array.map (fun line -> line.Trim ())
                    let fsprojDefineConstants =
                        fsprojFileLines
                        |> Array.map (fun line -> line.Trim ())
                        |> Array.filter (fun line -> line.Contains "DefineConstants")
                        |> Array.map (fun line -> line.Replace ("DefineConstants", ""))
                        |> Array.map (fun line -> line.Replace ("/", ""))
                        |> Array.map (fun line -> line.Replace (">", ""))
                        |> Array.map (fun line -> line.Replace ("<", ""))
                        |> String.join ";" // combine all of them since we can't tell which is which
                    let fsxFileString =
                        String.Join ("\n", Array.map (fun (nugetPath : string) -> "#r \"" + nugetPath + "\"") fsprojNugetPaths) + "\n" +
                        String.Join ("\n", Array.map (fun (filePath : string) -> "#r \"../../../" + filePath + "\"") fsprojDllFilePaths) + "\n" +
                        String.Join ("\n", fsprojProjectLines) + "\n" +
                        String.Join ("\n", Array.map (fun (filePath : string) -> "#load \"../../../" + filePath + "\"") fsprojFsFilePaths)

                    // dispose of existing fsi eval session
                    (FsiSession :> IDisposable).Dispose ()

                    // HACK: fix a memory leak caused by FsiEvaluationSession hanging around in a lambda and also roots.
                    let mutable fsiDynamicCompiler = FsiSession.GetType().GetField("fsiDynamicCompiler", BindingFlags.NonPublic ||| BindingFlags.Instance).GetValue(FsiSession)
                    fsiDynamicCompiler.GetType().GetField("resolveAssemblyRef", BindingFlags.NonPublic ||| BindingFlags.Instance).SetValue(fsiDynamicCompiler, null)
                    fsiDynamicCompiler <- null

                    // HACK: same as above, but for another place.
                    let mutable tcConfigB = FsiSession.GetType().GetField("tcConfigB", BindingFlags.NonPublic ||| BindingFlags.Instance).GetValue(FsiSession)
                    tcConfigB.GetType().GetField("tryGetMetadataSnapshot@", BindingFlags.NonPublic ||| BindingFlags.Instance).SetValue(tcConfigB, null)
                    tcConfigB <- null

                    // HACK: manually clear fsi eval session since it has such a massive object footprint
                    FsiSession <- Unchecked.defaultof<_>
                    GC.Collect ()

                    // notify user fsi session has been reset
                    InteractiveOutputStr <- "(fsi session reset)"

                    // mark interactive as needing initialization
                    InteractiveNeedsInitialization <- true

                    // create a new session for code reload
                    Log.info ("Compiling code via generated F# script:\n" + fsxFileString)
                    let fsiArgs = if String.notEmpty fsprojDefineConstants then Array.add ("--define:" + fsprojDefineConstants) FsiArgs else FsiArgs
                    FsiSession <- Shell.FsiEvaluationSession.Create (FsiConfig, fsiArgs, FsiInStream, FsiOutStream, FsiErrorStream)
                    match FsiSession.EvalInteractionNonThrowing fsxFileString with
                    | (Choice1Of2 _, _) ->
                        let errorStr = string FsiErrorStream
                        if errorStr.Length > 0
                        then Log.info ("Code compiled with the following warnings (these may disable debugging of reloaded code):\n" + errorStr)
                        else Log.info "Code compiled with no warnings."
                        Log.info "Updating code..."
                        focusPropertyOpt None world // drop any reference to old property type
                        World.updateLateBindings FsiSession.DynamicAssemblies world // replace references to old types
                        Log.info "Code updated."
                    | (Choice2Of2 _, diags) ->
                        let diagsStr = diags |> Array.map _.Message |> String.join Environment.NewLine
                        Log.error ("Failed to compile code due to (see full output in the console):\n" + diagsStr)
                    FsiErrorStream.GetStringBuilder().Clear() |> ignore<StringBuilder>
                    FsiOutStream.GetStringBuilder().Clear() |> ignore<StringBuilder>

                    // issue code reload event
                    World.publishPlus () Nu.Game.Handle.CodeReloadEvent (EventTrace.debug "Gaia" "tryReloadCode" "" EventTrace.empty) Nu.Game.Handle false false world

            with exn -> Log.error ("Failed to inspect for F# code due to: " + scstring exn)
        else MessageBoxOpt <- Some "Code reloading not allowed by current plugin. This is likely because you're using the GaiaPlugin which doesn't allow it."

    let private tryReloadAll world =
        tryReloadAssets world
        tryReloadCode world

    let private resetEye () =
        DesiredEye2dCenter <- v2Zero
        DesiredEye3dCenter <- Constants.Engine.Eye3dCenterDefault
        DesiredEye3dRotation <- quatIdentity

    let private toggleAdvancing (world : World) =
        let wasAdvancing = world.Advancing
        snapshot (if wasAdvancing then Halt else Advance) world
        World.setAdvancing (not world.Advancing) world

    let private trySelectTargetDirAndMakeNuPluginFromFilePathOpt filePathOpt =
        let gaiaDir = Directory.GetCurrentDirectory ()
        let filePathAndDirNameAndTypesOpt =
            if not (String.IsNullOrWhiteSpace filePathOpt) then
                let filePath = filePathOpt
                try let dirName = PathF.GetDirectoryName filePath
                    try Directory.SetCurrentDirectory dirName
                        let assembly = Assembly.Load (File.ReadAllBytes filePath)
                        Right (Some (filePath, dirName, assembly.GetTypes ()))
                    with _ ->
                        let assembly = Assembly.LoadFrom filePath
                        Right (Some (filePath, dirName, assembly.GetTypes ()))
                with exn ->
                    Log.info ("Failed to load Nu game project from '" + filePath + "' due to: " + scstring exn)
                    Directory.SetCurrentDirectory gaiaDir
                    Left ()
            else Right None
        match filePathAndDirNameAndTypesOpt with
        | Right (Some (filePath, dirPath, types)) ->
            let pluginTypeOpt = Array.tryFind (fun (ty : Type) -> ty.IsSubclassOf typeof<NuPlugin>) types
            match pluginTypeOpt with
            | Some ty ->
                AppDomain.CurrentDomain.add_AssemblyResolve (ResolveEventHandler (constant (resolveAssemblyAt dirPath)))
                let plugin = Activator.CreateInstance ty :?> NuPlugin
                Right (Some (filePath, dirPath, plugin))
            | None ->
                Directory.SetCurrentDirectory gaiaDir
                Left ()
        | Right None -> Right None
        | Left () -> Left ()

    let selectNuPlugin gaiaPlugin =
        let gaiaState =
            try if File.Exists Constants.Gaia.StateFilePath
                then scvalue (File.ReadAllText Constants.Gaia.StateFilePath)
                else GaiaState.defaultState
            with _ -> GaiaState.defaultState
        let gaiaDirectory = Directory.GetCurrentDirectory ()
        match trySelectTargetDirAndMakeNuPluginFromFilePathOpt gaiaState.ProjectDllPath with
        | Right (Some (filePath, targetDir, plugin)) ->
            Configure.fromAppConfig filePath
            try File.WriteAllText (gaiaDirectory + "/" + Constants.Gaia.StateFilePath, printGaiaState gaiaState)
            with _ -> Log.info "Could not save gaia state."
            (gaiaState, targetDir, plugin)
        | Right None ->
            try File.WriteAllText (gaiaDirectory + "/" + Constants.Gaia.StateFilePath, printGaiaState gaiaState)
            with _ -> Log.info "Could not save gaia state."
            (gaiaState, ".", gaiaPlugin)
        | Left () ->
            if not (String.IsNullOrWhiteSpace gaiaState.ProjectDllPath) then
                Log.error ("Invalid Nu Assembly: " + gaiaState.ProjectDllPath)
            (GaiaState.defaultState, ".", gaiaPlugin)

    let private makeWorld sdlDeps worldConfig geometryViewport rasterViewport outerViewport (plugin : NuPlugin) =

        // make the world
        let world = World.make sdlDeps worldConfig geometryViewport rasterViewport outerViewport plugin

        // initialize event filter as not to flood the log
        World.setEventFilter Constants.Gaia.EventFilter world

        // attempt to process ImSim once to make sure initial simulants are created
        World.tryProcessSimulants true world

        // apply any selected mode
        match worldConfig.ModeOpt with
        | Some mode ->
            match plugin.EditModes.TryGetValue mode with
            | (true, modeFn) -> modeFn world
            | (false, _) -> ()
        | None -> ()

        // attempt to process ImSim again to ensure simulants in new mode are created
        World.tryProcessSimulants true world

        // figure out which screen to use
        let screen =
            match Game.GetDesiredScreen world with
            | Desire screen -> screen
            | DesireNone ->
                match Game.GetSelectedScreenOpt world with
                | None ->
                    let screen = Game / "Screen"
                    if not (screen.GetExists world) then
                        let screen = World.createScreen (Some "Screen") world
                        Game.SetDesiredScreen (Desire screen) world
                        screen
                    else screen
                | Some screen -> screen
            | DesireIgnore ->
                match Game.GetSelectedScreenOpt world with
                | None ->
                    let screen = Game / "Screen"
                    if not (screen.GetExists world) then
                        let screen = World.createScreen (Some "Screen") world
                        World.setSelectedScreen screen world
                        let eventTrace = EventTrace.debug "World" "selectScreen" "Select" EventTrace.empty
                        World.publishPlus () screen.SelectEvent eventTrace screen false false world
                        screen
                    else screen
                | Some screen -> screen

        // proceed directly to idle state
        World.selectScreen (IdlingState world.GameTime) screen world
        (screen, world)

    let private tryMakeSdlDeps accompanied windowSize =
        let sdlWindowConfig = { SdlWindowConfig.defaultConfig with WindowTitle = "Gaia" }
        let sdlConfig = { SdlConfig.defaultConfig with WindowConfig = sdlWindowConfig }
        match SdlDeps.tryMake sdlConfig accompanied windowSize with
        | Left msg -> Left msg
        | Right sdlDeps -> Right (sdlConfig, sdlDeps)

    (* Update Functions *)

    let private updateEntityContext world =
        if canEditWithMouse world then
            if ImGui.IsMouseReleased ImGuiMouseButton.Right then
                let mousePosition = World.getMousePosition world
                tryMousePick mousePosition world |> ignore<(single * Entity) option>
                RightClickPosition <- mousePosition
                ShowEntityContextMenu <- true

    let private updateEntityDrag world =

        // attempt to start dragging an entity with the mouse
        if canEditWithMouse world then

            // attempt to start dragging
            if ImGui.IsMouseClicked ImGuiMouseButton.Left then
                let mousePosition = World.getMousePosition world
                match tryMousePick mousePosition world with
                | Some (_, entity) ->
                    if entity.GetIs2d world then
                        if World.isKeyboardAltDown world then
                            let absolute = entity.GetAbsolute world
                            let mousePositionWorld = Viewport.mouseToWorld2d absolute world.Eye2dCenter world.Eye2dSize mousePosition world.RasterViewport
                            let entityDegrees = if entity.MountExists world then entity.GetDegreesLocal world else entity.GetDegrees world
                            DragEntityState <- DragEntityRotation2d (world.DateTime, ref false, mousePositionWorld, entityDegrees.Z + mousePositionWorld.Y, entity)
                        else
                            let entity =
                                if ImGui.IsCtrlDown () && not (entity.GetProtected world) then
                                    snapshot DuplicateEntity world
                                    let entityDescriptor = World.writeEntity false false EntityDescriptor.empty entity world
                                    let entityName = World.generateEntitySequentialName entityDescriptor.EntityDispatcherName entity.Group world
                                    let parent = NewEntityParentOpt |> Option.map cast<Simulant> |> Option.defaultValue entity.Group
                                    let duplicate = World.readEntity false false entityDescriptor (Some entityName) parent world
                                    if ImGui.IsShiftDown () then
                                        duplicate.SetPropagationSourceOpt None world
                                    elif Option.isNone (duplicate.GetPropagationSourceOpt world) then
                                        duplicate.SetPropagationSourceOpt (Some entity) world
                                    let rec getDescendantPairs source entity world =
                                        [for child in World.getEntityChildren entity world do
                                            let childSource = source / child.Name
                                            yield (childSource, child)
                                            yield! getDescendantPairs childSource child world]
                                    for (descendantSource, descendantDuplicate) in getDescendantPairs entity duplicate world do
                                        if descendantDuplicate.GetExists world then
                                            descendantDuplicate.SetPropagatedDescriptorOpt None world
                                            if descendantSource.GetExists world && descendantSource.HasPropagationTargets world then
                                                descendantDuplicate.SetPropagationSourceOpt (Some descendantSource) world
                                    selectEntityOpt (Some duplicate) world
                                    ImGui.SetWindowFocus "Viewport"
                                    ShowSelectedEntity <- true
                                    duplicate
                                else entity
                            let absolute = entity.GetAbsolute world
                            let mousePositionWorld = Viewport.mouseToWorld2d absolute world.Eye2dCenter world.Eye2dSize mousePosition world.RasterViewport
                            let entityPosition = entity.GetPosition world
                            DragEntityState <- DragEntityPosition2d (world.DateTime, ref false, mousePositionWorld, entityPosition.V2 + mousePositionWorld, entity)
                | None -> ()

            // attempt to continue dragging
            match DragEntityState with
            | DragEntityPosition2d (time, snapshottedRef, mousePositionWorldOriginal, entityDragOffset, entity) ->
                let localTime = world.DateTime - time
                if entity.GetExists world && localTime.TotalSeconds >= Constants.Gaia.DragMinimumSeconds then
                    if not snapshottedRef.Value then
                        snapshot TranslateEntity world
                        snapshottedRef.Value <- true
                    let mousePositionWorld = World.getMousePosition2dWorld (entity.GetAbsolute world) world
                    let entityPosition = (entityDragOffset - mousePositionWorldOriginal) + (mousePositionWorld - mousePositionWorldOriginal)
                    let entityPositionSnapped =
                        if Snaps2dSelected && ImGui.IsCtrlUp ()
                        then Math.SnapF3d (Triple.fst (getSnaps ()), entityPosition.V3)
                        else entityPosition.V3
                    let entityPosition = entity.GetPosition world
                    let entityPositionDelta = entityPositionSnapped - entityPosition
                    let entityPositionConstrained = entityPosition + entityPositionDelta
                    match Option.bind (flip tryResolve entity) (entity.GetMountOpt world) with
                    | Some parent ->
                        let entityPositionLocal = entityPositionConstrained.Transform (parent.GetAffineMatrix world).Inverted
                        entity.SetPositionLocal entityPositionLocal world
                    | None -> entity.SetPosition entityPositionConstrained world
                    if  Option.isSome (entity.TryGetProperty "LinearVelocity" world) &&
                        Option.isSome (entity.TryGetProperty "AngularVelocity" world) then
                        entity.SetLinearVelocity v3Zero world
                        entity.SetAngularVelocity v3Zero world
            | DragEntityRotation2d (time, snapshottedRef, mousePositionWorldOriginal, entityDragOffset, entity) ->
                let localTime = world.DateTime - time
                if entity.GetExists world && localTime.TotalSeconds >= Constants.Gaia.DragMinimumSeconds then
                    if not snapshottedRef.Value then
                        snapshot RotateEntity world
                        snapshottedRef.Value <- true
                    let mousePositionWorld = World.getMousePosition2dWorld (entity.GetAbsolute world) world
                    let entityDegree = (entityDragOffset - mousePositionWorldOriginal.Y) + (mousePositionWorld.Y - mousePositionWorldOriginal.Y)
                    let entityDegreeSnapped =
                        if Snaps2dSelected && ImGui.IsCtrlUp ()
                        then Math.SnapF (Triple.snd (getSnaps ()), entityDegree)
                        else entityDegree
                    let entityDegree = (entity.GetDegreesLocal world).Z
                    if entity.MountExists world then
                        let entityDegreeDelta = entityDegreeSnapped - entityDegree
                        let entityDegreeLocal = entityDegree + entityDegreeDelta
                        entity.SetDegreesLocal (v3 0.0f 0.0f entityDegreeLocal) world
                    else
                        let entityDegreeDelta = entityDegreeSnapped - entityDegree
                        let entityDegree = entityDegree + entityDegreeDelta
                        entity.SetDegrees (v3 0.0f 0.0f entityDegree) world
                    if  Option.isSome (entity.TryGetProperty "LinearVelocity" world) &&
                        Option.isSome (entity.TryGetProperty "AngularVelocity" world) then
                        entity.SetLinearVelocity v3Zero world
                        entity.SetAngularVelocity v3Zero world
            | DragEntityInactive -> ()

        // attempt to end dragging
        if ImGui.IsMouseReleased ImGuiMouseButton.Left then
            match DragEntityState with
            | DragEntityPosition2d _ | DragEntityRotation2d _ -> DragEntityState <- DragEntityInactive
            | DragEntityInactive -> ()

    let private updateEyeDrag world =
        if canEditWithMouse world then
            if ImGui.IsMouseClicked ImGuiMouseButton.Middle then
                let mousePositionInset = World.getMousePosition2dInset world
                let dragState = DragEye2dCenter (world.Eye2dCenter + mousePositionInset, mousePositionInset)
                DragEyeState <- dragState
            match DragEyeState with
            | DragEye2dCenter (entityDragOffset, mousePositionInsetOrig) ->
                let mousePositionInset = World.getMousePosition2dInset world
                DesiredEye2dCenter <- (entityDragOffset - mousePositionInsetOrig) + -Constants.Gaia.EyeSpeed * (mousePositionInset - mousePositionInsetOrig)
                DragEyeState <- DragEye2dCenter (entityDragOffset, mousePositionInsetOrig)
            | DragEyeInactive -> ()
        if ImGui.IsMouseReleased ImGuiMouseButton.Middle then
            match DragEyeState with
            | DragEye2dCenter _ -> DragEyeState <- DragEyeInactive
            | DragEyeInactive -> ()

    let private updateEyeTravel world =
        if canEditWithKeyboard world then
            let delta = world.DateDelta
            let seconds = single delta.TotalSeconds
            let center = world.Eye3dCenter
            let rotation = world.Eye3dRotation
            let moveSpeed =
                if ImGui.IsEnterDown () && ImGui.IsShiftDown () then 512.0f * seconds
                elif ImGui.IsEnterDown () then 64.0f * seconds
                elif ImGui.IsShiftDown () then 1.0f * seconds
                else 8.0f * seconds
            let turnSpeed =
                if ImGui.IsShiftDown () && ImGui.IsEnterUp () then 1.5f * seconds
                else 3.0f * seconds
            if ImGui.IsKeyDown ImGuiKey.W && ImGui.IsCtrlUp () then
                DesiredEye3dCenter <- center + v3Forward.Transform rotation * moveSpeed
            if ImGui.IsKeyDown ImGuiKey.S && ImGui.IsCtrlUp () then
                DesiredEye3dCenter <- center + v3Back.Transform rotation * moveSpeed
            if ImGui.IsKeyDown ImGuiKey.A && ImGui.IsCtrlUp () then
                DesiredEye3dCenter <- center + v3Left.Transform rotation * moveSpeed
            if ImGui.IsKeyDown ImGuiKey.D && ImGui.IsCtrlUp () then
                DesiredEye3dCenter <- center + v3Right.Transform rotation * moveSpeed
            if ImGui.IsKeyDown (if AlternativeEyeTravelInput then ImGuiKey.UpArrow else ImGuiKey.E) && ImGui.IsCtrlUp () then
                let rotation' = rotation * Quaternion.CreateFromAxisAngle (v3Right, turnSpeed)
                DesiredEye3dRotation <-
                    if rotation'.Forward.Dot v3Up < 0.99f then rotation'
                    else
                        Quaternion.CreateFromAxisAngle (v3Down, 2.0f * MathF.Atan2(rotation.Z, rotation.W)) *
                        Quaternion.CreateFromAxisAngle (v3Right, MathF.PI_OVER_2)
            if ImGui.IsKeyDown (if AlternativeEyeTravelInput then ImGuiKey.DownArrow else ImGuiKey.Q) && ImGui.IsCtrlUp () then
                let rotation' = rotation * Quaternion.CreateFromAxisAngle (v3Left, turnSpeed)
                DesiredEye3dRotation <-
                    if rotation'.Forward.Dot v3Down < 0.99f then rotation'
                    else
                        Quaternion.CreateFromAxisAngle (v3Up, 2.0f * MathF.Atan2(rotation.Z, rotation.W)) *
                        Quaternion.CreateFromAxisAngle (v3Right, -MathF.PI_OVER_2)
            if ImGui.IsKeyDown (if AlternativeEyeTravelInput then ImGuiKey.E else ImGuiKey.UpArrow) && ImGui.IsAltUp () then
                DesiredEye3dCenter <- center + v3Up.Transform rotation * moveSpeed
            if ImGui.IsKeyDown (if AlternativeEyeTravelInput then ImGuiKey.Q else ImGuiKey.DownArrow) && ImGui.IsAltUp () then
                DesiredEye3dCenter <- center + v3Down.Transform rotation * moveSpeed
            if ImGui.IsKeyDown ImGuiKey.LeftArrow && ImGui.IsAltUp () then
                DesiredEye3dRotation <- Quaternion.CreateFromAxisAngle (v3Up, turnSpeed) * rotation
            if ImGui.IsKeyDown ImGuiKey.RightArrow && ImGui.IsAltUp () then
                DesiredEye3dRotation <- Quaternion.CreateFromAxisAngle (v3Down, turnSpeed) * rotation

    let private updateHotkeys entityHierarchyFocused world =
        if not (modal ()) then
            if ImGui.IsKeyPressed ImGuiKey.F2 && SelectedEntityOpt.IsSome && not (SelectedEntityOpt.Value.GetProtected world) then ShowRenameEntityDialog <- true
            elif ImGui.IsKeyPressed ImGuiKey.F3 then Snaps2dSelected <- not Snaps2dSelected
            elif ImGui.IsKeyPressed ImGuiKey.F4 && ImGui.IsAltDown () then ShowConfirmExitDialog <- true
            elif ImGui.IsKeyPressed ImGuiKey.F5 then toggleAdvancing world
            elif ImGui.IsKeyPressed ImGuiKey.F6 then EditWhileAdvancing <- not EditWhileAdvancing
            elif ImGui.IsKeyPressed ImGuiKey.F7 then createRestorePoint world
            elif ImGui.IsKeyPressed ImGuiKey.F8 then ReloadAssetsRequested <- 1
            elif ImGui.IsKeyPressed ImGuiKey.F9 then ReloadCodeRequested <- 1
            elif ImGui.IsKeyPressed ImGuiKey.F10 then setCaptureMode (not CaptureMode) world
            elif ImGui.IsKeyPressed ImGuiKey.F11 then setFreeMode (not FreeMode) world
            elif ImGui.IsKeyPressed ImGuiKey.F12 then OverlayMode <- not OverlayMode
            elif ImGui.IsKeyPressed ImGuiKey.Enter && ImGui.IsCtrlUp () && ImGui.IsShiftUp () && ImGui.IsAltDown () then World.tryToggleWindowFullScreen world
            elif ImGui.IsKeyPressed ImGuiKey.UpArrow && ImGui.IsCtrlUp () && ImGui.IsShiftUp () && ImGui.IsAltDown () then tryReorderSelectedEntity true world
            elif ImGui.IsKeyPressed ImGuiKey.DownArrow && ImGui.IsCtrlUp () && ImGui.IsShiftUp () && ImGui.IsAltDown () then tryReorderSelectedEntity false world
            elif ImGui.IsKeyPressed ImGuiKey.C && ImGui.IsCtrlUp () && ImGui.IsShiftUp () && ImGui.IsAltDown () then LogStr <- ""
            elif ImGui.IsKeyPressed ImGuiKey.N && ImGui.IsCtrlDown () && ImGui.IsShiftUp () && ImGui.IsAltUp () then ShowNewGroupDialog <- true
            elif ImGui.IsKeyPressed ImGuiKey.O && ImGui.IsCtrlDown () && ImGui.IsShiftUp () && ImGui.IsAltUp () then ShowOpenGroupDialog <- true
            elif ImGui.IsKeyPressed ImGuiKey.S && ImGui.IsCtrlDown () && ImGui.IsShiftUp () && ImGui.IsAltUp () then ShowSaveGroupDialog <- true
            elif ImGui.IsKeyPressed ImGuiKey.B && ImGui.IsCtrlDown () && ImGui.IsShiftUp () && ImGui.IsAltUp () then tryAutoBoundsSelectedEntity world |> ignore<bool>
            elif ImGui.IsKeyPressed ImGuiKey.P && ImGui.IsCtrlDown () && ImGui.IsShiftUp () && ImGui.IsAltUp () then NewEntityParentOpt <- SelectedEntityOpt
            elif ImGui.IsKeyPressed ImGuiKey.P && ImGui.IsCtrlDown () && ImGui.IsShiftDown () && ImGui.IsAltUp () then NewEntityParentOpt <- None
            elif ImGui.IsKeyPressed ImGuiKey.O && ImGui.IsCtrlDown () && ImGui.IsShiftUp () && ImGui.IsAltDown () then ShowOpenEntityDialog <- true
            elif ImGui.IsKeyPressed ImGuiKey.S && ImGui.IsCtrlDown () && ImGui.IsShiftUp () && ImGui.IsAltDown () then (match SelectedEntityOpt with Some entity when entity.GetExists world -> ShowSaveEntityDialog <- true | _ -> ())
            elif ImGui.IsKeyPressed ImGuiKey.R && ImGui.IsCtrlDown () && ImGui.IsShiftUp () && ImGui.IsAltUp () then ReloadAllRequested <- 1
            elif ImGui.IsKeyPressed ImGuiKey.F && ImGui.IsCtrlDown () && ImGui.IsShiftUp () && ImGui.IsAltUp () then searchEntityHierarchy ()
            elif ImGui.IsKeyPressed ImGuiKey.O && ImGui.IsCtrlDown () && ImGui.IsShiftDown () && ImGui.IsAltUp () then ShowOpenProjectDialog <- true
            elif ImGui.IsKeyPressed ImGuiKey.F && ImGui.IsCtrlDown () && ImGui.IsShiftDown () && ImGui.IsAltUp () then freezeEntities world
            elif ImGui.IsKeyPressed ImGuiKey.T && ImGui.IsCtrlDown () && ImGui.IsShiftDown () && ImGui.IsAltUp () then thawEntities world
            elif ImGui.IsKeyPressed ImGuiKey.N && ImGui.IsCtrlDown () && ImGui.IsShiftDown () && ImGui.IsAltUp () then synchronizeNav world
            elif ImGui.IsKeyPressed ImGuiKey.L && ImGui.IsCtrlDown () && ImGui.IsShiftDown () && ImGui.IsAltUp () then rerenderLightMaps world
            elif ImGui.IsKeyPressed ImGuiKey.I && ImGui.IsCtrlDown () && ImGui.IsShiftUp () && ImGui.IsAltUp () then tryMoveSelectedEntityToOrigin false world |> ignore<bool>
            elif not (ImGui.GetIO ()).WantCaptureKeyboardGlobal || entityHierarchyFocused then
                if ImGui.IsKeyPressed ImGuiKey.X && ImGui.IsCtrlDown () then tryCutSelectedEntity world |> ignore<bool>
                elif ImGui.IsKeyPressed ImGuiKey.C && ImGui.IsCtrlDown () then tryCopySelectedEntity world |> ignore<bool>
                elif ImGui.IsKeyPressed ImGuiKey.V && ImGui.IsCtrlDown () then tryPaste PasteAtLook (Option.map cast NewEntityParentOpt) world |> ignore<bool>
                elif ImGui.IsKeyPressed ImGuiKey.Enter && ImGui.IsCtrlDown () then createEntity false false world
                elif ImGui.IsKeyPressed ImGuiKey.Delete then tryDeleteSelectedEntity world |> ignore<bool>
                elif ImGui.IsKeyPressed ImGuiKey.Escape then
                    if not (String.IsNullOrWhiteSpace PropagationSourcesSearchStr) then
                        PropagationSourcesSearchStr <- ""
                    elif not (String.IsNullOrWhiteSpace EntityHierarchySearchStr) then
                        EntityHierarchySearchStr <- ""
                    else
                        focusPropertyOpt None world
                        selectEntityOpt None world

    (* Top-Level Functions *)

    // TODO: split this function up or at least apply intention blocks?
    let private imGuiEntity branch filtering (entity : Entity) (world : World) =
        let selected = match SelectedEntityOpt with Some selectedEntity -> entity = selectedEntity | None -> false
        let treeNodeFlags =
            (if selected then ImGuiTreeNodeFlags.Selected else ImGuiTreeNodeFlags.None) |||
            (if not branch || filtering then ImGuiTreeNodeFlags.Leaf else ImGuiTreeNodeFlags.None) |||
            (if NewEntityParentOpt = Some entity && world.DateTime.Millisecond / 400 % 2 = 0 then ImGuiTreeNodeFlags.Bullet else ImGuiTreeNodeFlags.None) |||
            ImGuiTreeNodeFlags.OpenOnArrow
        if not filtering then
            if ExpandEntityHierarchy then ImGui.SetNextItemOpen true
            if CollapseEntityHierarchy then ImGui.SetNextItemOpen false
        if ShowSelectedEntity then
            match SelectedEntityOpt with
            | Some selectedEntity when selectedEntity.GetExists world ->
                let relation = relate entity selectedEntity
                if  Array.notExists ((=) Constants.Address.ParentName) relation.Names &&
                    relation.Names.Length > 0 then
                    ImGui.SetNextItemOpen true
            | Some _ | None -> ()
        let expanded = ImGui.TreeNodeEx (entity.Name, treeNodeFlags)
        if ShowSelectedEntity && Some entity = SelectedEntityOpt then
            ImGui.SetScrollHereY 0.5f
        // NOTE: dummied out until we can do something about #603.
        //if ImGui.IsKeyPressed ImGuiKey.Space && ImGui.IsItemFocused () && ImGui.IsWindowFocused () then
        //    selectEntityOpt (Some entity) world
        if ImGui.IsMouseReleased ImGuiMouseButton.Left && ImGui.IsItemHovered () then
            selectEntityOpt (Some entity) world
        if ImGui.IsMouseDoubleClicked ImGuiMouseButton.Left && ImGui.IsItemHovered () then
            if not (entity.GetAbsolute world) then
                if entity.GetIs2d world then
                    DesiredEye2dCenter <- (entity.GetPerimeterCenter world).V2
                else
                    let eyeCenterOffset = (v3Back * NewEntityDistance).Transform world.Eye3dRotation
                    DesiredEye3dCenter <- entity.GetPosition world + eyeCenterOffset
        let mutable openPopupContextItemWhenUnselected = false
        let popupContextItemTitle = "##popupContextItem" + scstringMemo entity
        if ImGui.BeginPopupContextItem popupContextItemTitle then
            if ImGui.IsMouseReleased ImGuiMouseButton.Right then openPopupContextItemWhenUnselected <- true
            selectEntityOpt (Some entity) world
            if ImGui.MenuItem "Create Entity" then createEntity false true world
            if SelectedEntityOpt.IsSome && ImGui.MenuItem "Create Entity at Local Origin" then
                createEntity true true world
                tryMoveSelectedEntityToOrigin true world |> ignore<bool>
            if ImGui.MenuItem "Delete Entity" then tryDeleteSelectedEntity world |> ignore<bool>
            ImGui.Separator ()
            if ImGui.MenuItem "Cut Entity" then tryCutSelectedEntity world |> ignore<bool>
            if ImGui.MenuItem "Copy Entity" then tryCopySelectedEntity world |> ignore<bool>
            if ImGui.MenuItem "Paste Entity" then tryPaste PasteAtLook (Some entity) world |> ignore<bool>
            if ImGui.MenuItem "Paste Entity at Local Origin" then
                if tryPaste PasteAtLook (Some entity) world then
                    tryMoveSelectedEntityToOrigin true world |> ignore<bool>
            ImGui.Separator ()
            if ImGui.MenuItem ("Open Entity", "Ctrl+Alt+O") then ShowOpenEntityDialog <- true
            if ImGui.MenuItem ("Save Entity", "Ctrl+Alt+S") then
                match SelectedEntityOpt with
                | Some entity when entity.GetExists world ->
                    match Map.tryFind entity.EntityAddress EntityFilePaths with
                    | Some filePath -> EntityFileDialogState.FilePath <- filePath
                    | None -> EntityFileDialogState.FileName <- ""
                    ShowSaveEntityDialog <- true
                | Some _ | None -> ()
            ImGui.Separator ()
            if NewEntityParentOpt = Some entity then
                if ImGui.MenuItem ("Reset Creation Parent", "Ctrl+Shift+P") then
                    NewEntityParentOpt <- None
                    ShowEntityContextMenu <- false
            else
                if ImGui.MenuItem ("Set as Creation Parent", "Ctrl+P") then
                    NewEntityParentOpt <- SelectedEntityOpt
                    ShowEntityContextMenu <- false
            if ImGui.MenuItem ("Auto Bounds Entity", "Ctrl+B") then tryAutoBoundsSelectedEntity world |> ignore<bool>
            if ImGui.MenuItem ("Move to Origin", "Ctrl+I") then tryMoveSelectedEntityToOrigin false world |> ignore<bool>
            if ImGui.MenuItem ("Propagate Entity") then tryPropagateSelectedEntityStructure world |> ignore<bool>
            if ImGui.MenuItem ("Wipe Propagated Descriptor") then tryWipeSelectedEntityPropagationTargets world |> ignore<bool>
            match SelectedEntityOpt with
            | Some entity when entity.GetExists world ->
                if entity.GetStatic world then
                    if ImGui.MenuItem "Make Entity Family Non-Static" then
                        trySetSelectedEntityFamilyStatic false world
                else
                    if ImGui.MenuItem "Make Entity Family Static" then
                        trySetSelectedEntityFamilyStatic true world
            | Some _ | None -> ()
            let operation = HierarchyContext { EditContext = makeContext None None }
            World.editGame operation Game world
            World.editScreen operation SelectedScreen world
            World.editGroup operation SelectedGroup world
            match SelectedEntityOpt with
            | Some selectedEntity -> World.editEntity operation selectedEntity world
            | None -> ()
            ImGui.EndPopup ()
        if openPopupContextItemWhenUnselected then
            ImGui.OpenPopup popupContextItemTitle
        if ImGui.BeginDragDropTarget () then
            if not (NativePtr.isNullPtr (ImGui.AcceptDragDropPayload "Entity").NativePtr) then
                match DragDropPayloadOpt with
                | Some payload ->
                    let sourceEntityAddressStr = payload
                    let sourceEntity = Nu.Entity sourceEntityAddressStr
                    if not (sourceEntity.GetProtected world) then
                        if ImGui.IsCtrlDown () then
                            let entityDescriptor = World.writeEntity false false EntityDescriptor.empty sourceEntity world
                            let entityName = World.generateEntitySequentialName entityDescriptor.EntityDispatcherName sourceEntity.Group world
                            let parent = Nu.Entity (SelectedGroup.GroupAddress <-- Address.makeFromArray entity.Surnames)
                            let duplicate = World.readEntity false false entityDescriptor (Some entityName) parent world
                            if ImGui.IsShiftDown () then
                                duplicate.SetPropagationSourceOpt None world
                            elif Option.isNone (duplicate.GetPropagationSourceOpt world) then
                                duplicate.SetPropagationSourceOpt (Some sourceEntity) world
                            let rec getDescendantPairs source entity world =
                                [for child in World.getEntityChildren entity world do
                                    let childSource = source / child.Name
                                    yield (childSource, child)
                                    yield! getDescendantPairs childSource child world]
                            for (descendantSource, descendantDuplicate) in getDescendantPairs entity duplicate world do
                                if descendantDuplicate.GetExists world then
                                    descendantDuplicate.SetPropagatedDescriptorOpt None world
                                    if descendantSource.GetExists world && descendantSource.HasPropagationTargets world then
                                        descendantDuplicate.SetPropagationSourceOpt (Some descendantSource) world
                            selectEntityOpt (Some duplicate) world
                            ShowSelectedEntity <- true
                        elif ImGui.IsAltDown () then
                            let next = Nu.Entity (SelectedGroup.GroupAddress <-- Address.makeFromArray entity.Surnames)
                            let previousOpt = World.tryGetPreviousEntity next world
                            let parentOpt = match next.Parent with :? Entity as parent -> Some parent | _ -> None
                            let canMove =
                                match parentOpt with
                                | Some parent ->
                                    let parentToSource = Address.relate sourceEntity.EntityAddress parent.EntityAddress
                                    Array.contains Constants.Address.ParentName parentToSource.Names
                                | None -> true
                            if canMove then
                                let sourceEntity' =
                                    match parentOpt with
                                    | Some parent -> parent / sourceEntity.Name
                                    | None -> SelectedGroup / sourceEntity.Name
                                if sourceEntity'.GetExists world then
                                    snapshot ReorderEntities world
                                    World.insertEntityOrder sourceEntity previousOpt next world
                                    ShowSelectedEntity <- true
                                else
                                    snapshot ReorderEntities world
                                    World.insertEntityOrder sourceEntity previousOpt next world
                                    World.renameEntityImmediate sourceEntity sourceEntity' world
                                    if NewEntityParentOpt = Some sourceEntity then NewEntityParentOpt <- Some sourceEntity'
                                    selectEntityOpt (Some sourceEntity') world
                                    ShowSelectedEntity <- true
                            else Log.warn "Cannot mount an entity circularly."
                        else
                            let parent = Nu.Entity (SelectedGroup.GroupAddress <-- Address.makeFromArray entity.Surnames)
                            let sourceEntity' = parent / sourceEntity.Name
                            let parentToSource = Address.relate sourceEntity.EntityAddress parent.EntityAddress
                            if Array.contains Constants.Address.ParentName parentToSource.Names then
                                if sourceEntity'.GetExists world
                                then MessageBoxOpt <- Some "Cannot reparent an entity where the parent entity contains a child with the same name."
                                else
                                    snapshot RenameEntity world
                                    World.renameEntityImmediate sourceEntity sourceEntity' world
                                    if NewEntityParentOpt = Some sourceEntity then NewEntityParentOpt <- Some sourceEntity'
                                    selectEntityOpt (Some sourceEntity') world
                                    ShowSelectedEntity <- true
                            else Log.warn "Cannot mount an entity circularly."
                    else MessageBoxOpt <- Some "Cannot relocate a protected simulant (such as an entity created by the ImSim or MMCC API)."
                | None -> ()
            ImGui.EndDragDropTarget ()
        if ImGui.BeginDragDropSource () then
            let entityAddressStr = entity.EntityAddress |> scstringMemo |> Symbol.distill
            DragDropPayloadOpt <- Some entityAddressStr
            ImGui.Text (entity.Name + if ImGui.IsCtrlDown () then " (Copy)" else "")
            ImGui.SetDragDropPayload ("Entity", IntPtr.Zero, 0u) |> ignore<bool>
            ImGui.EndDragDropSource ()
        if entity.GetExists world && entity.Has<Freezer3dFacet> world then // check for existence since entity may have been deleted just above
            let frozen = entity.GetFrozen world
            let (text, color) = if frozen then ("Thaw", Color.CornflowerBlue) else ("Freeze", Color.DarkRed)
            ImGui.SameLine ()
            ImGui.PushStyleColor (ImGuiCol.Button, color.Abgr)
            ImGui.PushID ("##frozen" + scstringMemo entity)
            if ImGui.SmallButton text then
                let frozen = not frozen
                snapshot (SetEntityFrozen frozen) world
                entity.SetFrozen frozen world
            ImGui.PopID ()
            ImGui.PopStyleColor ()
        let hasPropagationTargets = entity.HasPropagationTargets world
        let hasPropagationDescriptorOpt = Option.isSome (entity.GetPropagatedDescriptorOpt world)
        if hasPropagationTargets || hasPropagationDescriptorOpt then
            ImGui.SameLine ()
            ImGui.PushID ("##push" + scstringMemo entity)
            if ImGui.SmallButton "Push" then
                propagateEntityStructure entity world
            ImGui.PopID ()
            if ImGui.IsItemHovered ImGuiHoveredFlags.DelayNormal && ImGui.BeginTooltip () then
                ImGui.Text "Propagate entity structure to all targets, preserving propagation data."
                ImGui.EndTooltip ()
            ImGui.SameLine ()
            ImGui.PushID ("##wipe" + scstringMemo entity)
            if ImGui.SmallButton "Wipe" then
                snapshot WipePropagationTargets world
                World.clearPropagationTargets entity world
                entity.SetPropagatedDescriptorOpt None world
            ImGui.PopID ()
            if ImGui.IsItemHovered ImGuiHoveredFlags.DelayNormal && ImGui.BeginTooltip () then
                ImGui.Text "Clear entity structure propagation targets, wiping any propagated descriptor data."
                ImGui.EndTooltip ()
        expanded

    let rec private imGuiEntityHierarchy (entity : Entity) world =
        if entity.GetExists world then // NOTE: entity may have been moved during this process.
            let filtering =
                not (String.IsNullOrWhiteSpace EntityHierarchySearchStr)
            let visible =
                String.IsNullOrWhiteSpace EntityHierarchySearchStr || entity.Name.ToLowerInvariant().Contains (EntityHierarchySearchStr.ToLowerInvariant ())
            let expanded =
                if visible then
                    let branch = entity.HasChildren world
                    imGuiEntity branch filtering entity world
                else false
            if filtering || expanded then
                entity.GetChildren world
                |> Array.ofSeq
                |> Array.map (fun entity -> ((entity.Surnames.Length, entity.GetOrder world), entity))
                |> Array.sortBy fst
                |> Array.map snd
                |> Array.iter (fun child -> imGuiEntityHierarchy child world)
                if visible then ImGui.TreePop ()

    let private imGuiEditPropertyRecord
        (getProperty : PropertyDescriptor -> Simulant -> World -> obj)
        (setProperty : bool -> obj -> PropertyDescriptor -> Simulant -> World -> unit)
        (focusProperty : unit -> unit)
        (headered : bool)
        (propertyDescriptor : PropertyDescriptor)
        (simulant : Simulant)
        (world : World) =
        let propertyValue = getProperty propertyDescriptor simulant world
        let context = makeContext (Some focusProperty) None
        let (promoted, edited, propertyValue) = World.imGuiEditPropertyRecord headered propertyDescriptor.PropertyName propertyDescriptor.PropertyType propertyValue context world
        if promoted || edited then setProperty (not edited) propertyValue propertyDescriptor simulant world

    let private imGuiEditProperty
        (getProperty : PropertyDescriptor -> Simulant -> World -> obj)
        (setProperty : bool -> obj -> PropertyDescriptor -> Simulant -> World -> unit)
        (focusProperty : unit -> unit)
        (propertyDescriptor : PropertyDescriptor)
        (simulant : Simulant)
        (world : World) =
        let propertyValue = getProperty propertyDescriptor simulant world
        let context = makeContext (Some focusProperty) None
        let (promoted, edited, propertyValue) = World.imGuiEditProperty propertyDescriptor.PropertyName propertyDescriptor.PropertyType propertyValue context world
        if promoted || edited then setProperty (not edited) propertyValue propertyDescriptor simulant world

    let private imGuiEditEntityAppliedTypes (entity : Entity) world =
        let dispatcherNameCurrent = getTypeName (entity.GetDispatcher world)
        if ImGui.BeginCombo ("Dispatcher Name", dispatcherNameCurrent, ImGuiComboFlags.HeightRegular) then
            let dispatcherNames = (World.getEntityDispatchers world).Keys
            let dispatcherNamePicked = tryPickName dispatcherNames
            for dispatcherName in dispatcherNames do
                if ImGui.Selectable (dispatcherName, strEq dispatcherName dispatcherNameCurrent) then
                    if not (entity.GetProtected world) then
                        snapshot ChangeEntityDispatcher world
                        World.changeEntityDispatcher dispatcherName entity world
                    else MessageBoxOpt <- Some "Cannot change dispatcher of a protected simulant (such as an entity created by the ImSim or MMCC API)."
                if Some dispatcherName = dispatcherNamePicked then ImGui.SetScrollHereY Constants.Gaia.HeightRegularPickOffset
                if dispatcherName = dispatcherNameCurrent then ImGui.SetItemDefaultFocus ()
            ImGui.EndCombo ()
        let facetNameEmpty = "(Empty)"
        let facetNamesValue = entity.GetFacetNames world
        let facetNamesSelectable = (World.getFacets world).Keys |> Seq.toArray |> Array.append [|facetNameEmpty|]
        let facetNamesPropertyDescriptor = { PropertyName = Constants.Engine.FacetNamesPropertyName; PropertyType = typeof<string Set> }
        let mutable facetNamesValue' = Set.empty
        let mutable edited = false
        ImGui.Indent ()
        for i in 0 .. facetNamesValue.Count do
            let last = i = facetNamesValue.Count
            let mutable facetName = if not last then Seq.item i facetNamesValue else facetNameEmpty
            if ImGui.BeginCombo ("Facet Name " + string i, facetName, ImGuiComboFlags.HeightRegular) then
                let facetNameSelectablePicked = tryPickName facetNamesSelectable
                for facetNameSelectable in facetNamesSelectable do
                    if ImGui.Selectable (facetNameSelectable, strEq facetName NewEntityDispatcherName) then
                        facetName <- facetNameSelectable
                        edited <- true
                    if Some facetNameSelectable = facetNameSelectablePicked then ImGui.SetScrollHereY Constants.Gaia.HeightRegularPickOffset
                    if facetNameSelectable = facetName then ImGui.SetItemDefaultFocus ()
                ImGui.EndCombo ()
            if not last && ImGui.IsItemFocused () then focusPropertyOpt (Some (facetNamesPropertyDescriptor, entity :> Simulant)) world
            if facetName <> facetNameEmpty then facetNamesValue' <- Set.add facetName facetNamesValue'
        ImGui.Unindent ()
        if edited then setPropertyValueIgnoreError facetNamesValue' facetNamesPropertyDescriptor entity world

    let private imGuiEditProperties (simulant : Simulant) world =
        let propertyDescriptors = world |> SimulantPropertyDescriptor.getPropertyDescriptors simulant |> Array.ofList
        let propertyDescriptorses = propertyDescriptors |> Array.groupBy EntityPropertyDescriptor.getCategory |> Map.ofSeq
        for (propertyCategory, propertyDescriptors) in propertyDescriptorses.Pairs do
            let (mountActive, modelUsed) =
                match simulant with
                | :? Entity as entity ->
                    let mountActive =
                        match entity.GetMountOpt world with
                        | Some mount ->
                            let parentAddress = Address.resolve mount entity.EntityAddress
                            let parent = World.deriveFromAddress parentAddress
                            parent.Names.Length >= 4 && World.getExists parent world
                        | None -> false
                    (mountActive, (entity.GetProperty Constants.Engine.ModelPropertyName world).PropertyType <> typeof<unit>)
                | :? Group as group -> (false, (group.GetProperty Constants.Engine.ModelPropertyName world).PropertyType <> typeof<unit>)
                | :? Screen as screen -> (false, (screen.GetProperty Constants.Engine.ModelPropertyName world).PropertyType <> typeof<unit>)
                | :? Game as game -> (false, (game.GetProperty Constants.Engine.ModelPropertyName world).PropertyType <> typeof<unit>)
                | _ -> failwithumf ()
            if  (propertyCategory <> "Basic Model Properties" || modelUsed) &&
                ImGui.CollapsingHeader (propertyCategory, ImGuiTreeNodeFlags.DefaultOpen ||| ImGuiTreeNodeFlags.OpenOnArrow) then
                let propertyDescriptors =
                    propertyDescriptors
                    |> Array.filter (fun pd ->
                        SimulantPropertyDescriptor.getEditable pd simulant)
                    |> Array.filter (fun pd ->
                        match pd.PropertyName with
                        | nameof Entity.Position
                        | nameof Entity.Degrees
                        | nameof Entity.Scale
                        | nameof Entity.Elevation
                        | nameof Entity.Enabled
                        | nameof Entity.Visible -> not mountActive
                        | nameof Entity.PositionLocal
                        | nameof Entity.DegreesLocal
                        | nameof Entity.ScaleLocal
                        | nameof Entity.ElevationLocal
                        | nameof Entity.EnabledLocal
                        | nameof Entity.VisibleLocal -> mountActive
                        | _ -> true)
                    |> Array.sortBy (fun pd ->
                        match pd.PropertyName with
                        | Constants.Engine.NamePropertyName -> "!00" // put Name first
                        | Constants.Engine.MountOptPropertyName -> "!01" // and so on...
                        | nameof Entity.PropagationSourceOpt -> "!02"
                        | Constants.Engine.ModelPropertyName -> "!03"
                        | nameof Entity.Position -> "!04"
                        | nameof Entity.PositionLocal -> "!05"
                        | nameof Entity.Degrees -> "!06"
                        | nameof Entity.DegreesLocal -> "!07"
                        | nameof Entity.Scale -> "!08"
                        | nameof Entity.ScaleLocal -> "!09"
                        | nameof Entity.Size -> "!10"
                        | nameof Entity.Offset -> "!11"
                        | nameof Entity.Overflow -> "!12"
                        | name -> name)
                for propertyDescriptor in propertyDescriptors do
                    if containsProperty propertyDescriptor.PropertyName simulant world then // NOTE: this check is necessary because interaction with a property rollout can cause properties to be removed.
                        match propertyDescriptor.PropertyName with
                        | Constants.Engine.NamePropertyName -> // NOTE: name edit properties can't be replaced.
                            match simulant with
                            | :? Screen as screen ->
                                let mutable name = screen.Name
                                ImGui.InputText ("Name", &name, 4096u, ImGuiInputTextFlags.ReadOnly) |> ignore<bool>
                                ImGui.SameLine ()
                                ImGui.Text ("(" + string (screen.GetId world) + ")")
                            | :? Group as group ->
                                let mutable name = group.Name
                                ImGui.InputText ("##name", &name, 4096u, ImGuiInputTextFlags.ReadOnly) |> ignore<bool>
                                ImGui.SameLine ()
                                ImGui.Text ("(" + string (group.GetId world) + ")")
                                ImGui.SameLine ()
                                if not (group.GetProtected world) then
                                    if ImGui.Button "Rename" then
                                        ShowRenameGroupDialog <- true
                                else ImGui.Text "Name"
                            | :? Entity as entity ->
                                let mutable name = entity.Name
                                ImGui.InputText ("##name", &name, 4096u, ImGuiInputTextFlags.ReadOnly) |> ignore<bool>
                                ImGui.SameLine ()
                                if not (entity.GetProtected world) then
                                    if ImGui.Button "Rename" then
                                        ShowRenameEntityDialog <- true
                                else ImGui.Text "Name"
                                ImGui.SameLine ()
                                ImGui.Text ("(" + string (entity.GetId world) + ")")
                            | _ -> ()
                            if ImGui.IsItemFocused () then focusPropertyOpt None world
                        | Constants.Engine.ModelPropertyName ->
                            let getPropertyValue propertyDescriptor simulant world =
                                let propertyValue = getPropertyValue propertyDescriptor simulant world
                                if propertyDescriptor.PropertyName = Constants.Engine.ModelPropertyName then
                                    match World.tryTruncateModel propertyValue simulant world with
                                    | Some truncatedValue -> truncatedValue
                                    | None -> propertyValue
                                else propertyValue
                            let setPropertyValue skipSnapshot propertyValue propertyDescriptor simulant world =
                                let propertyValue =
                                    if propertyDescriptor.PropertyName = Constants.Engine.ModelPropertyName then
                                        match World.tryUntruncateModel propertyValue simulant world with
                                        | Some untruncatedValue -> untruncatedValue
                                        | None -> propertyValue
                                    else propertyValue
                                setPropertyValue skipSnapshot propertyValue propertyDescriptor simulant world
                            let focusProperty () = focusPropertyOpt (Some (propertyDescriptor, simulant)) world
                            let mutable replaced = false
                            let replaceProperty =
                                ReplaceProperty
                                    { IndicateReplaced = fun () -> replaced <- true
                                      PropertyDescriptor = propertyDescriptor
                                      EditContext = makeContext (Some focusProperty) None }
                            World.edit replaceProperty simulant world
                            if not replaced then
                                if  FSharpType.IsRecord propertyDescriptor.PropertyType ||
                                    FSharpType.isRecordAbstract propertyDescriptor.PropertyType then
                                    imGuiEditPropertyRecord getPropertyValue setPropertyValue focusProperty false propertyDescriptor simulant world
                                else imGuiEditProperty getPropertyValue setPropertyValue focusProperty propertyDescriptor simulant world
                        | _ ->
                            let focusProperty () = focusPropertyOpt (Some (propertyDescriptor, simulant)) world
                            let mutable replaced = false
                            let replaceProperty =
                                ReplaceProperty
                                    { IndicateReplaced = fun () -> replaced <- true
                                      PropertyDescriptor = propertyDescriptor
                                      EditContext = makeContext (Some focusProperty) None }
                            World.edit replaceProperty simulant world
                            if not replaced then imGuiEditProperty getPropertyValue setPropertyValue focusProperty propertyDescriptor simulant world
            if propertyCategory = "Ambient Properties" then // applied types directly after ambient properties
                match simulant with
                | :? Game as game ->
                    let mutable dispatcherNameCurrent = getTypeName (game.GetDispatcher world)
                    ImGui.InputText (Constants.Engine.DispatcherNamePropertyName, &dispatcherNameCurrent, 4096u, ImGuiInputTextFlags.ReadOnly) |> ignore<bool>
                | :? Screen as screen ->
                    let mutable dispatcherNameCurrent = getTypeName (screen.GetDispatcher world)
                    ImGui.InputText (Constants.Engine.DispatcherNamePropertyName, &dispatcherNameCurrent, 4096u, ImGuiInputTextFlags.ReadOnly) |> ignore<bool>
                | :? Group as group ->
                    let mutable dispatcherNameCurrent = getTypeName (group.GetDispatcher world)
                    ImGui.InputText (Constants.Engine.DispatcherNamePropertyName, &dispatcherNameCurrent, 4096u, ImGuiInputTextFlags.ReadOnly) |> ignore<bool>
                | :? Entity as entity ->
                    imGuiEditEntityAppliedTypes entity world
                | _ ->
                    Log.infoOnce "Unexpected simulant type."
        let unfocusProperty () = focusPropertyOpt None world
        let appendProperties : AppendProperties = { EditContext = makeContext None (Some unfocusProperty) }
        World.edit (AppendProperties appendProperties) simulant world

    let private imGuiViewportManipulation (world : World) =

        // viewport
        let io = ImGui.GetIO ()
        ImGui.SetNextWindowPos v2Zero
        ImGui.SetNextWindowSize io.DisplaySize
        if ImGui.IsKeyReleased ImGuiKey.Escape && not (modal ()) then ImGui.SetNextWindowFocus ()
        if ImGui.Begin ("Viewport", ImGuiWindowFlags.NoBackground ||| ImGuiWindowFlags.NoTitleBar ||| ImGuiWindowFlags.NoInputs ||| ImGuiWindowFlags.NoNav) then
            if not CaptureMode then

                // physics debug rendering
                if PhysicsDebugRendering3d then
                    let mutable settings3d = DrawSettings (DrawShapeWireframe = true)
                    World.imGuiRenderPhysics3d settings3d world
                if PhysicsDebugRendering2d then
                    World.imGuiRenderPhysics2d world

                // user-defined viewport manipulation
                let rasterViewport = world.RasterViewport
                let projectionMatrix = Viewport.getProjection3d world.Eye3dFieldOfView rasterViewport
                let projection = projectionMatrix.ToArray ()
                let operation =
                    ViewportOverlay
                        { ViewportView = Viewport.getView3d world.Eye3dCenter world.Eye3dRotation
                          ViewportProjection = projectionMatrix
                          ViewportBounds = box2 v2Zero io.DisplaySize
                          EditContext = makeContext None None }
                World.editGame operation Game world
                World.editScreen operation SelectedScreen world
                World.editGroup operation SelectedGroup world
                match SelectedEntityOpt with
                | Some entity when entity.GetExists world && entity.GetIs3d world ->
                    let operation =
                        ViewportOverlay
                            { ViewportView = Viewport.getView3d world.Eye3dCenter world.Eye3dRotation
                              ViewportProjection = projectionMatrix
                              ViewportBounds = box2 v2Zero io.DisplaySize
                              EditContext = makeContext None None }
                    World.editEntity operation entity world
                | Some _ | None -> ()

                // light probe bounds manipulation
                match SelectedEntityOpt with
                | Some entity when entity.GetExists world && entity.Has<LightProbe3dFacet> world ->
                    let mutable lightProbeBounds = entity.GetProbeBounds world
                    let manipulationResult =
                        ImGuizmo.ManipulateBox3
                            (world.Eye3dCenter,
                             world.Eye3dRotation,
                             world.Eye3dFieldOfView,
                             rasterViewport,
                             (if not Snaps2dSelected && ImGui.IsCtrlUp () then Triple.fst Snaps3d else 0.0f),
                             &lightProbeBounds)
                    match manipulationResult with
                    | ImGuiEditActive started ->
                        if started then snapshot (ChangeProperty (None, nameof Entity.ProbeBounds)) world
                        entity.SetProbeBounds lightProbeBounds world
                    | ImGuiEditInactive -> ()
                | Some _ | None -> ()

                // setup guizmo manipulations
                let rasterInset = rasterViewport.Inset
                let rasterBounds = rasterViewport.Bounds
                ImGuizmo.SetOrthographic false
                let offset =
                    (rasterBounds.Min.Y - rasterInset.Min.Y) +
                    (rasterBounds.Max.Y - rasterInset.Max.Y)
                let insetMin =
                    v2
                        (single rasterInset.Min.X)
                        (single rasterInset.Min.Y + single offset)
                let insetSize = rasterInset.Size.V2
                ImGuizmo.SetRect (insetMin.X, insetMin.Y, insetSize.X, insetSize.Y)
                ImGuizmo.SetDrawlist (ImGui.GetBackgroundDrawList ())

                // transform manipulation
                match SelectedEntityOpt with
                | Some entity when entity.GetExists world && entity.GetIs3d world && not io.WantCaptureMouseLocal && not (ImGuizmo.IsViewManipulateHovered ()) ->
                    let viewMatrix = Viewport.getView3d world.Eye3dCenter world.Eye3dRotation
                    let view = viewMatrix.ToArray ()
                    let affineMatrix = entity.GetAffineMatrix world
                    let affine = affineMatrix.ToArray ()
                    let (p, r, s) =
                        if not Snaps2dSelected && ImGui.IsCtrlUp ()
                        then Snaps3d
                        else (0.0f, 0.0f, 0.0f)
                    let mutable copying = false
                    if not ManipulationActive then
                        if ImGui.IsCtrlDown () && not (entity.GetProtected world) then ManipulationOperation <- OPERATION.TRANSLATE; copying <- true
                        elif ImGui.IsShiftDown () then ManipulationOperation <- OPERATION.SCALE
                        elif ImGui.IsAltDown () then ManipulationOperation <- OPERATION.ROTATE
                        elif ImGui.IsKeyDown ImGuiKey.X then ManipulationOperation <- OPERATION.ROTATE_X
                        elif ImGui.IsKeyDown ImGuiKey.Y then ManipulationOperation <- OPERATION.ROTATE_Y
                        elif ImGui.IsKeyDown ImGuiKey.Z then ManipulationOperation <- OPERATION.ROTATE_Z
                        else ManipulationOperation <- OPERATION.TRANSLATE
                    let mutable snap =
                        match ManipulationOperation with
                        | OPERATION.ROTATE | OPERATION.ROTATE_X | OPERATION.ROTATE_Y | OPERATION.ROTATE_Z -> r
                        | _ -> 0.0f // NOTE: doing other snapping ourselves since I don't like guizmo's implementation.
                    let delta = m4Identity.ToArray ()
                    let manipulationResult =
                        if snap = 0.0f
                        then ImGuizmo.Manipulate (&view.[0], &projection.[0], ManipulationOperation, MODE.WORLD, &affine.[0], &delta.[0])
                        else ImGuizmo.Manipulate (&view.[0], &projection.[0], ManipulationOperation, MODE.WORLD, &affine.[0], &delta.[0], &snap)
                    if manipulationResult then
                        let manipulationAwaken =
                            if not ManipulationActive && ImGui.IsMouseDown ImGuiMouseButton.Left then
                                ManipulationActive <- true
                                true
                            else false
                        let affine' = Matrix4x4.CreateFromArray affine
                        let mutable (position, rotation, degrees, scale) = (v3Zero, quatIdentity, v3Zero, v3One)
                        if Matrix4x4.Decompose (affine', &scale, &rotation, &position) then
                            let delta = Matrix4x4.CreateFromArray delta
                            let translation = delta.Translation
                            let epsilon = 0.0001f // NOTE: making this any higher can create false negatives and leave entities positioned at random offsets.
                            if not (Math.ApproximatelyEqual (translation.X, 0.0f, epsilon)) then position.X <- Math.SnapF (p, position.X)
                            if not (Math.ApproximatelyEqual (translation.Y, 0.0f, epsilon)) then position.Y <- Math.SnapF (p, position.Y)
                            if not (Math.ApproximatelyEqual (translation.Z, 0.0f, epsilon)) then position.Z <- Math.SnapF (p, position.Z)
                            rotation <- rotation.Normalized // try to avoid weird angle combinations
                            let rollPitchYaw = rotation.RollPitchYaw
                            degrees.X <- Math.RadiansToDegrees rollPitchYaw.X
                            degrees.Y <- Math.RadiansToDegrees rollPitchYaw.Y
                            degrees.Z <- Math.RadiansToDegrees rollPitchYaw.Z
                            degrees <- if degrees.X = 180.0f && degrees.Z = 180.0f then v3 0.0f (180.0f - degrees.Y) 0.0f else degrees
                            degrees <- v3 degrees.X (if degrees.Y > 180.0f then degrees.Y - 360.0f else degrees.Y) degrees.Z
                            degrees <- v3 degrees.X (if degrees.Y < -180.0f then degrees.Y + 360.0f else degrees.Y) degrees.Z
                            let scaling = delta.Scale
                            if not (Math.ApproximatelyEqual (scaling.X, 0.0f, epsilon)) then scale.X <- Math.SnapF (s, scale.X)
                            if not (Math.ApproximatelyEqual (scaling.Y, 0.0f, epsilon)) then scale.Y <- Math.SnapF (s, scale.Y)
                            if not (Math.ApproximatelyEqual (scaling.Z, 0.0f, epsilon)) then scale.Z <- Math.SnapF (s, scale.Z)
                            if scale.X < 0.01f then scale.X <- 0.01f
                            if scale.Y < 0.01f then scale.Y <- 0.01f
                            if scale.Z < 0.01f then scale.Z <- 0.01f
                        let entity =
                            if copying then
                                if manipulationAwaken then snapshot DuplicateEntity world
                                let entityDescriptor = World.writeEntity false false EntityDescriptor.empty entity world
                                let entityName = World.generateEntitySequentialName entityDescriptor.EntityDispatcherName entity.Group world
                                let parent = NewEntityParentOpt |> Option.map cast<Simulant> |> Option.defaultValue entity.Group
                                let duplicate = World.readEntity false false entityDescriptor (Some entityName) parent world
                                if ImGui.IsShiftDown () then
                                    duplicate.SetPropagationSourceOpt None world
                                elif Option.isNone (duplicate.GetPropagationSourceOpt world) then
                                    duplicate.SetPropagationSourceOpt (Some entity) world
                                let rec getDescendantPairs source entity world =
                                    [for child in World.getEntityChildren entity world do
                                        let childSource = source / child.Name
                                        yield (childSource, child)
                                        yield! getDescendantPairs childSource child world]
                                for (descendantSource, descendantDuplicate) in getDescendantPairs entity duplicate world do
                                    if descendantDuplicate.GetExists world then
                                        descendantDuplicate.SetPropagatedDescriptorOpt None world
                                        if descendantSource.GetExists world && descendantSource.HasPropagationTargets world then
                                            descendantDuplicate.SetPropagationSourceOpt (Some descendantSource) world
                                if duplicate.Has<Freezer3dFacet> world then duplicate.SetFrozen false world
                                selectEntityOpt (Some duplicate) world
                                ImGui.SetWindowFocus "Viewport"
                                ShowSelectedEntity <- true
                                duplicate
                            else
                                if manipulationAwaken then
                                    let snapshotType =
                                        match ManipulationOperation with
                                        | OPERATION.TRANSLATE -> TranslateEntity
                                        | OPERATION.ROTATE | OPERATION.ROTATE_X | OPERATION.ROTATE_Y | OPERATION.ROTATE_Z -> RotateEntity
                                        | _ -> ScaleEntity
                                    snapshot snapshotType world
                                    entity
                                else entity
                        match Option.bind (flip tryResolve entity) (entity.GetMountOpt world) with
                        | Some mount ->
                            let mountAffineMatrixInverse = (mount.GetAffineMatrix world).Inverted
                            let positionLocal = position.Transform mountAffineMatrixInverse
                            let mountRotationInverse = (mount.GetRotation world).Inverted
                            let rotationLocal = mountRotationInverse * rotation
                            let rollPitchYawLocal = rotationLocal.RollPitchYaw
                            let mutable degreesLocal = v3Zero
                            degreesLocal.X <- Math.RadiansToDegrees rollPitchYawLocal.X
                            degreesLocal.Y <- Math.RadiansToDegrees rollPitchYawLocal.Y
                            degreesLocal.Z <- Math.RadiansToDegrees rollPitchYawLocal.Z
                            degreesLocal <- if degreesLocal.X = 180.0f && degreesLocal.Z = 180.0f then v3 0.0f (180.0f - degreesLocal.Y) 0.0f else degreesLocal
                            degreesLocal <- v3 degreesLocal.X (if degreesLocal.Y > 180.0f then degreesLocal.Y - 360.0f else degreesLocal.Y) degreesLocal.Z
                            degreesLocal <- v3 degreesLocal.X (if degreesLocal.Y < -180.0f then degreesLocal.Y + 360.0f else degreesLocal.Y) degreesLocal.Z
                            let mountScaleInverse = v3One / mount.GetScale world
                            let scaleLocal = mountScaleInverse * scale
                            match ManipulationOperation with
                            | OPERATION.TRANSLATE -> entity.SetPositionLocal positionLocal world
                            | OPERATION.ROTATE | OPERATION.ROTATE_X | OPERATION.ROTATE_Y | OPERATION.ROTATE_Z -> entity.SetDegreesLocal degreesLocal world
                            | OPERATION.SCALE -> entity.SetScaleLocal scaleLocal world
                            | _ -> () // nothing to do
                        | None ->
                            match ManipulationOperation with
                            | OPERATION.TRANSLATE -> entity.SetPosition position world
                            | OPERATION.ROTATE | OPERATION.ROTATE_X | OPERATION.ROTATE_Y | OPERATION.ROTATE_Z -> entity.SetDegrees degrees world
                            | OPERATION.SCALE -> entity.SetScale scale world
                            | _ -> () // nothing to do
                        if world.Advancing then
                            match entity.TryGetProperty (nameof entity.LinearVelocity) world with
                            | Some property when property.PropertyType = typeof<Vector3> -> entity.SetLinearVelocity v3Zero world
                            | Some _ | None -> ()
                            match entity.TryGetProperty (nameof entity.AngularVelocity) world with
                            | Some property when property.PropertyType = typeof<Vector3> -> entity.SetAngularVelocity v3Zero world
                            | Some _ | None -> ()
                    if ImGui.IsMouseReleased ImGuiMouseButton.Left then
                        if ManipulationActive then
                            do (ImGuizmo.Enable false; ImGuizmo.Enable true) // HACK: forces imguizmo to end manipulation when mouse is release over an imgui window.
                            match Option.bind (flip tryResolve entity) (entity.GetMountOpt world) with
                            | Some _ ->
                                match ManipulationOperation with
                                | OPERATION.ROTATE | OPERATION.ROTATE_X | OPERATION.ROTATE_Y | OPERATION.ROTATE_Z when r <> 0.0f ->
                                    let degreesLocal = Math.SnapDegree3d (r, entity.GetDegreesLocal world)
                                    entity.SetDegreesLocal degreesLocal world
                                | _ -> ()
                            | None ->
                                match ManipulationOperation with
                                | OPERATION.ROTATE | OPERATION.ROTATE_X | OPERATION.ROTATE_Y | OPERATION.ROTATE_Z when r <> 0.0f ->
                                    let degrees = Math.SnapDegree3d (r, entity.GetDegrees world)
                                    entity.SetDegrees degrees world
                                | _ -> ()
                            ManipulationOperation <- OPERATION.TRANSLATE
                            ManipulationActive <- false
                | Some _ | None -> ()

                // view manipulation
                if not ManipulationActive && DragEntityState = DragEntityInactive then
                    let eyeRotationOld = world.Eye3dRotation
                    let eyeRotationArray = Matrix4x4.CreateFromQuaternion(eyeRotationOld).Transposed.ToArray()
                    let size = v2 128.0f 128.0f
                    let position =
                        if OverlayMode && not FreeMode
                        then v2 (single rasterViewport.Bounds.Size.X - 475.0f) 100.0f
                        else v2 (single rasterViewport.Inset.Max.X - 50.0f - size.X) 100.0f
                    ImGuizmo.ViewManipulate (&eyeRotationArray.[0], 1.0f, position, size, uint 0x00000000)
                    let eyeRotation = Matrix4x4.CreateFromArray(eyeRotationArray).Transposed.Rotation
                    let eyeDiv = eyeRotation.RollPitchYaw.Z / MathF.PI_OVER_2 // NOTE: this and the eyeUpright variable mitigate #932.
                    let eyeUpright = Math.ApproximatelyEqual (eyeDiv, round eyeDiv, 0.01f)
                    if not io.WantCaptureMouseGlobal && eyeRotationOld.Up.Dot eyeRotation.Up >= 0.0f && eyeUpright then DesiredEye3dRotation <- eyeRotation
                    if ImGuizmo.IsUsingViewManipulate () then io.SwallowMouse ()

            // clear editing states that this code otherwise affects
            else
                ManipulationOperation <- OPERATION.TRANSLATE
                ManipulationActive <- false

        ImGui.End ()

    let private imGuiFullScreenWindow world =
        if not CaptureMode then
            if ImGui.Begin ("Full Screen Enabled", ImGuiWindowFlags.NoNav ||| ImGuiWindowFlags.AlwaysAutoResize) then
                ImGui.Text "Capture Mode (F10)"
                ImGui.SameLine ()
                let mutable captureMode = CaptureMode
                if ImGui.Checkbox ("##captureMode", &captureMode) then
                    setCaptureMode captureMode world
                if ImGui.IsItemHovered ImGuiHoveredFlags.DelayNormal && ImGui.BeginTooltip () then
                    ImGui.Text "Toggle capture mode (F10 to toggle)."
                    ImGui.EndTooltip ()
                ImGui.Text "Full Screen (F11)"
                ImGui.SameLine ()
                let mutable freeMode = FreeMode
                ImGui.Checkbox ("##freeMode", &freeMode) |> ignore<bool>
                setFreeMode freeMode world
                if ImGui.IsItemHovered ImGuiHoveredFlags.DelayNormal && ImGui.BeginTooltip () then
                    ImGui.Text "Toggle free mode (F11 to toggle)."
                    ImGui.EndTooltip ()
            ImGui.End ()

    let private imGuiMainMenuWindow (world : World) =
        
        // menu window
        if ImGui.Begin ("Gaia", ImGuiWindowFlags.MenuBar) then
            
            // menu bar
            if ImGui.BeginMenuBar () then

                // game menu
                if ImGui.BeginMenu "Game" then
                    if ImGui.MenuItem "New Project" then ShowNewProjectDialog <- true
                    if ImGui.MenuItem ("Open Project", "Ctrl+Shift+O") then ShowOpenProjectDialog <- true
                    if ImGui.MenuItem "Close Project" then ShowCloseProjectDialog <- true
                    ImGui.Separator ()
                    if not world.Advancing then
                        if ImGui.MenuItem ("Advance", "F5") then toggleAdvancing world
                    else
                        if ImGui.MenuItem ("Halt", "F5") then toggleAdvancing world
                    if EditWhileAdvancing
                    then if ImGui.MenuItem ("Disable Edit while Advancing", "F6") then EditWhileAdvancing <- false
                    else if ImGui.MenuItem ("Enable Edit while Advancing", "F6") then EditWhileAdvancing <- true
                    if ImGui.MenuItem ("Create Restore Point", "F7") then createRestorePoint world
                    if ImGui.MenuItem ("Clear Log", "Alt+C") then LogStr <- ""
                    ImGui.Separator ()
                    if ImGui.MenuItem ("Reload Assets", "F8") then ReloadAssetsRequested <- 1
                    if ImGui.MenuItem ("Reload Code", "F9") then ReloadCodeRequested <- 1
                    if ImGui.MenuItem ("Reload All", "Ctrl+R") then ReloadAllRequested <- 1
                    ImGui.Separator ()
                    if ImGui.MenuItem ("Exit", "Alt+F4") then ShowConfirmExitDialog <- true
                    ImGui.EndMenu ()

                // screen menu
                if ImGui.BeginMenu "Screen" then
                    if ImGui.MenuItem ("Thaw Entities", "Ctrl+Shift+T") then freezeEntities world
                    if ImGui.MenuItem ("Freeze Entities", "Ctrl+Shift+F") then freezeEntities world
                    if ImGui.MenuItem ("Rebuild Navigation", "Ctrl+Shift+N") then synchronizeNav world
                    if ImGui.MenuItem ("Rerender Light Maps", "Ctrl+Shift+L") then rerenderLightMaps world
                    ImGui.EndMenu ()

                // group menu
                if ImGui.BeginMenu "Group" then
                    if ImGui.MenuItem ("New Group", "Ctrl+N") then ShowNewGroupDialog <- true
                    if ImGui.MenuItem ("Open Group", "Ctrl+O") then ShowOpenGroupDialog <- true
                    if ImGui.MenuItem ("Save Group", "Ctrl+S") then
                        match Map.tryFind SelectedGroup.GroupAddress GroupFilePaths with
                        | Some filePath -> GroupFileDialogState.FilePath <- filePath
                        | None -> GroupFileDialogState.FileName <- ""
                        ShowSaveGroupDialog <- true
                    if ImGui.MenuItem "Close Group" then
                        let groups = world |> World.getGroups SelectedScreen |> Set.ofSeq
                        if not (SelectedGroup.GetProtected world) && Set.count groups > 1 then
                            snapshot CloseGroup world
                            let groupsRemaining = Set.remove SelectedGroup groups
                            selectEntityOpt None world
                            World.destroyGroupImmediate SelectedGroup world
                            GroupFilePaths <- Map.remove SelectedGroup.GroupAddress GroupFilePaths
                            selectGroup true (Seq.head groupsRemaining)
                        else MessageBoxOpt <- Some "Cannot close protected or only group."
                    ImGui.EndMenu ()

                // entity menu
                if ImGui.BeginMenu "Entity" then
                    if ImGui.MenuItem ("Create Entity", "Ctrl+Enter") then createEntity false false world
                    if ImGui.MenuItem ("Delete Entity", "Delete") then tryDeleteSelectedEntity world |> ignore<bool>
                    ImGui.Separator ()
                    if ImGui.MenuItem ("Cut Entity", "Ctrl+X") then tryCutSelectedEntity world |> ignore<bool>
                    if ImGui.MenuItem ("Copy Entity", "Ctrl+C") then tryCopySelectedEntity world |> ignore<bool>
                    if ImGui.MenuItem ("Paste Entity", "Ctrl+V") then tryPaste PasteAtLook (Option.map cast NewEntityParentOpt) world |> ignore<bool>
                    ImGui.Separator ()
                    if ImGui.MenuItem ("Open Entity", "Ctrl+Alt+O") then ShowOpenEntityDialog <- true
                    if ImGui.MenuItem ("Save Entity", "Ctrl+Alt+S") then
                        match SelectedEntityOpt with
                        | Some entity when entity.GetExists world ->
                            match Map.tryFind entity.EntityAddress EntityFilePaths with
                            | Some filePath -> EntityFileDialogState.FilePath <- filePath
                            | None -> EntityFileDialogState.FileName <- ""
                            ShowSaveEntityDialog <- true
                        | Some _ | None -> ()
                    ImGui.Separator ()
                    if SelectedEntityOpt.IsSome && NewEntityParentOpt = SelectedEntityOpt then
                        if ImGui.MenuItem ("Reset Creation Parent", "Ctrl+Shift+P") then
                            NewEntityParentOpt <- None
                            ShowEntityContextMenu <- false
                    else
                        if ImGui.MenuItem ("Set as Creation Parent", "Ctrl+P") then
                            NewEntityParentOpt <- SelectedEntityOpt
                            ShowEntityContextMenu <- false
                    if ImGui.MenuItem ("Auto Bounds Entity", "Ctrl+B") then tryAutoBoundsSelectedEntity world |> ignore<bool>
                    if ImGui.MenuItem ("Move to Origin", "Ctrl+I") then tryMoveSelectedEntityToOrigin false world |> ignore<bool>
                    if ImGui.MenuItem ("Propagate Entity") then tryPropagateSelectedEntityStructure world |> ignore<bool>
                    if ImGui.MenuItem ("Wipe Propagation Targets") then tryWipeSelectedEntityPropagationTargets world |> ignore<bool>
                    ImGui.EndMenu ()

                // fin
                ImGui.EndMenuBar ()

            // tool bar
            if ImGui.Button "Create" then createEntity false false world
            ImGui.SameLine ()
            ImGui.SetNextItemWidth 200.0f
            if ImGui.BeginCombo ("##newEntityDispatcherName", NewEntityDispatcherName, ImGuiComboFlags.HeightRegular) then
                let dispatcherNames = (World.getEntityDispatchers world).Keys
                let dispatcherNamePicked = tryPickName dispatcherNames
                for dispatcherName in dispatcherNames do
                    if ImGui.Selectable (dispatcherName, strEq dispatcherName NewEntityDispatcherName) then NewEntityDispatcherName <- dispatcherName
                    if Some dispatcherName = dispatcherNamePicked then ImGui.SetScrollHereY Constants.Gaia.HeightRegularPickOffset
                    if dispatcherName = NewEntityDispatcherName then ImGui.SetItemDefaultFocus ()
                ImGui.EndCombo ()
            ImGui.SameLine ()
            ImGui.Text "w/"
            ImGui.SameLine ()
            ImGui.SetNextItemWidth 150.0f
            let overlayNames = Seq.append ["(Default Overlay)"; "(Routed Overlay)"; "(No Overlay)"] (World.getOverlayNames world)
            if ImGui.BeginCombo ("##newEntityOverlayName", NewEntityOverlayName, ImGuiComboFlags.HeightRegular) then
                let overlayNamePicked = tryPickName overlayNames
                for overlayName in overlayNames do
                    if ImGui.Selectable (overlayName, strEq overlayName NewEntityOverlayName) then NewEntityOverlayName <- overlayName
                    if Some overlayName = overlayNamePicked then ImGui.SetScrollHereY Constants.Gaia.HeightRegularPickOffset
                    if overlayName = NewEntityOverlayName then ImGui.SetItemDefaultFocus ()
                ImGui.EndCombo ()
            ImGui.SameLine ()
            if ImGui.Button "Auto Bounds" then tryAutoBoundsSelectedEntity world |> ignore<bool>
            if ImGui.IsItemHovered ImGuiHoveredFlags.DelayNormal && ImGui.BeginTooltip () then
                ImGui.Text "Infer an entity's bounds from the asset(s) it uses. (Ctrl+B)"
                ImGui.EndTooltip ()
            ImGui.SameLine ()
            if ImGui.Button "Delete" then tryDeleteSelectedEntity world |> ignore<bool>
            ImGui.SameLine ()
            ImGui.Text "|"
            ImGui.SameLine ()
            if world.Halted then
                if ImGui.Button "Advance (F5)" then toggleAdvancing world
            else
                if ImGui.Button "Halt (F5)" then toggleAdvancing world
                ImGui.SameLine ()
                ImGui.Checkbox ("Edit", &EditWhileAdvancing) |> ignore<bool>
            ImGui.SameLine ()
            ImGui.Text "|"
            ImGui.SameLine ()
            ImGui.Text "Eye:"
            ImGui.SameLine ()
            if ImGui.Button "Reset" then resetEye ()
            if ImGui.IsItemHovered ImGuiHoveredFlags.DelayNormal && ImGui.BeginTooltip () then
                let mutable eye2dCenter = world.Eye2dCenter
                let mutable eye3dCenter = world.Eye3dCenter
                let mutable eye3dDegrees = Math.RadiansToDegrees3d world.Eye3dRotation.RollPitchYaw
                ImGui.InputFloat2 ("Eye 2d Center", &eye2dCenter, "%3.3f", ImGuiInputTextFlags.ReadOnly) |> ignore
                ImGui.InputFloat3 ("Eye 3d Center", &eye3dCenter, "%3.3f", ImGuiInputTextFlags.ReadOnly) |> ignore
                ImGui.InputFloat3 ("Eye 3d Degrees", &eye3dDegrees, "%3.3f", ImGuiInputTextFlags.ReadOnly) |> ignore
                ImGui.EndTooltip ()
            ImGui.SameLine ()
            ImGui.Text "|"
            ImGui.SameLine ()
            ImGui.Text "Reload:"
            ImGui.SameLine ()
            if ImGui.Button "Assets" then ReloadAssetsRequested <- 1
            ImGui.SameLine ()
            if ImGui.Button "Code" then ReloadCodeRequested <- 1
            ImGui.SameLine ()
            if ImGui.Button "All" then ReloadAllRequested <- 1
            ImGui.SameLine ()
            ImGui.Text "|"
            ImGui.SameLine ()
            ImGui.Text "Mode:"
            ImGui.SameLine ()
            ImGui.SetNextItemWidth 130.0f
            if ImGui.BeginCombo ("##projectEditMode", ProjectEditMode, ImGuiComboFlags.HeightRegular) then
                let editModes = World.getEditModes world
                for (editModeName, editModeFn) in editModes.Pairs do
                    if ImGui.Selectable (editModeName, strEq editModeName ProjectEditMode) then
                        ProjectEditMode <- editModeName
                        snapshot (SetEditMode 0) world // snapshot before mode change
                        selectEntityOpt None world
                        editModeFn world
                        World.tryProcessSimulants true world
                        snapshot (SetEditMode 1) world // snapshot before after change
                    if editModeName = ProjectEditMode then ImGui.SetItemDefaultFocus ()
                ImGui.EndCombo ()
            ImGui.SameLine ()
            if ImGui.Button "Thaw" then thawEntities world
            if ImGui.IsItemHovered ImGuiHoveredFlags.DelayNormal && ImGui.BeginTooltip () then
                ImGui.Text "Thaw all frozen entities. (Ctrl+Shift+T)"
                ImGui.EndTooltip ()
            ImGui.SameLine ()
            if ImGui.Button "Freeze" then freezeEntities world
            if ImGui.IsItemHovered ImGuiHoveredFlags.DelayNormal && ImGui.BeginTooltip () then
                ImGui.Text "Freeze all thawed entities. (Ctrl+Shift+F)"
                ImGui.EndTooltip ()
            ImGui.SameLine ()
            if ImGui.Button "Renavigate" then synchronizeNav world
            if ImGui.IsItemHovered ImGuiHoveredFlags.DelayNormal && ImGui.BeginTooltip () then
                ImGui.Text "Rebuild navigation mesh. (Ctrl+Shift+N)"
                ImGui.EndTooltip ()
            ImGui.SameLine ()
            if ImGui.Button "Relight" then rerenderLightMaps world
            if ImGui.IsItemHovered ImGuiHoveredFlags.DelayNormal && ImGui.BeginTooltip () then
                ImGui.Text "Rerender all light maps. (Ctrl+Shift+L)"
                ImGui.EndTooltip ()
            ImGui.SameLine ()
            ImGui.Text "|"
            ImGui.SameLine ()
            ImGui.Text "Capture Mode"
            ImGui.SameLine ()
            let mutable captureMode = CaptureMode
            ImGui.Checkbox ("##captureMode", &captureMode) |> ignore<bool>
            setCaptureMode captureMode world
            if ImGui.IsItemHovered ImGuiHoveredFlags.DelayNormal && ImGui.BeginTooltip () then
                ImGui.Text "Toggle capture mode view (F10 to toggle)."
                ImGui.EndTooltip ()
            ImGui.SameLine ()
            ImGui.Text "Free Mode"
            ImGui.SameLine ()
            let mutable freeMode = FreeMode
            ImGui.Checkbox ("##freeMode", &freeMode) |> ignore<bool>
            setFreeMode freeMode world
            if ImGui.IsItemHovered ImGuiHoveredFlags.DelayNormal && ImGui.BeginTooltip () then
                ImGui.Text "Toggle free mode (F11 to toggle)."
                ImGui.EndTooltip ()
            ImGui.SameLine ()
            ImGui.Text "Overlay Mode"
            ImGui.SameLine ()
            ImGui.Checkbox ("##overlayMode", &OverlayMode) |> ignore<bool>
            if ImGui.IsItemHovered ImGuiHoveredFlags.DelayNormal && ImGui.BeginTooltip () then
                ImGui.Text "Toggle overlay mode (F12 to toggle)."
                ImGui.EndTooltip ()
        ImGui.End ()

    let private imGuiHierarchyWindow world =

        // track state for hot key input
        let entityHierarchyFocused =
            let mutable entityHierarchyFocused = false
            let windowName = "Entity Hierarchy"
            if ImGui.Begin (windowName, ImGuiWindowFlags.NoNav) then
                
                // store focus
                if ImGui.IsWindowFocused () && SelectedWindowRestoreRequested = 0 then SelectedWindowOpt <- Some windowName
            
                // allow defocus of entity hierarchy?
                entityHierarchyFocused <- ImGui.IsWindowFocused ()

                // hierarchy operations
                if ImGui.Button "Collapse All" then
                    CollapseEntityHierarchy <- true
                    ImGui.SetWindowFocus "Viewport"
                ImGui.SameLine ()
                if ImGui.Button "Expand All" then
                    ExpandEntityHierarchy <- true
                    ImGui.SetWindowFocus "Viewport"
                ImGui.SameLine ()
                if ImGui.Button "Show Entity" then
                    ShowSelectedEntity <- true
                    ImGui.SetWindowFocus "Viewport"

                // entity search
                if EntityHierarchySearchRequested then
                    ImGui.SetKeyboardFocusHere ()
                    EntityHierarchySearchStr <- ""
                    EntityHierarchySearchRequested <- false
                ImGui.SetNextItemWidth -1.0f
                ImGui.InputTextWithHint ("##entityHierarchySearchStr", "[enter search text]", &EntityHierarchySearchStr, 4096u) |> ignore<bool>
                if ImGui.IsItemFocused () then entityHierarchyFocused <- false

                // creation parent display
                match NewEntityParentOpt with
                | Some newEntityParent when newEntityParent.GetExists world ->
                    let creationParentStr = scstring (Address.skip 2 newEntityParent.EntityAddress)
                    if ImGui.Button creationParentStr then NewEntityParentOpt <- None
                    if ImGui.IsItemHovered ImGuiHoveredFlags.DelayNormal && ImGui.BeginTooltip () then
                        ImGui.Text (creationParentStr + " (click to reset)")
                        ImGui.EndTooltip ()
                | Some _ | None ->
                    ImGui.Button (scstring (Address.skip 2 SelectedGroup.GroupAddress)) |> ignore<bool>
                    NewEntityParentOpt <- None
                ImGui.SameLine ()
                ImGui.Text "(creation parent)"

                // group selection
                let groups = world |> World.getGroups SelectedScreen |> Seq.sort
                let mutable selectedGroupName = SelectedGroup.Name
                ImGui.SetNextItemWidth -1.0f
                if ImGui.BeginCombo ("##selectedGroupName", selectedGroupName, ImGuiComboFlags.HeightRegular) then
                    for group in groups do
                        if ImGui.Selectable (group.Name, strEq group.Name selectedGroupName) then
                            selectEntityOpt None world
                            selectGroup true group
                        if group.Name = selectedGroupName then ImGui.SetItemDefaultFocus ()
                    ImGui.EndCombo ()
                if ImGui.BeginDragDropTarget () then
                    if not (NativePtr.isNullPtr (ImGui.AcceptDragDropPayload "Entity").NativePtr) then
                        match DragDropPayloadOpt with
                        | Some payload ->
                            let sourceEntityAddressStr = payload
                            let sourceEntity = Nu.Entity sourceEntityAddressStr
                            if not (sourceEntity.GetProtected world) then
                                if ImGui.IsCtrlDown () then
                                    let entityDescriptor = World.writeEntity false false EntityDescriptor.empty sourceEntity world
                                    let entityName = World.generateEntitySequentialName entityDescriptor.EntityDispatcherName sourceEntity.Group world
                                    let parent = sourceEntity.Group
                                    let duplicate = World.readEntity false false entityDescriptor (Some entityName) parent world
                                    if ImGui.IsShiftDown () then
                                        duplicate.SetPropagationSourceOpt None world
                                    elif Option.isNone (duplicate.GetPropagationSourceOpt world) then
                                        duplicate.SetPropagationSourceOpt (Some sourceEntity) world
                                    let rec getDescendantPairs source entity world =
                                        [for child in World.getEntityChildren entity world do
                                            let childSource = source / child.Name
                                            yield (childSource, child)
                                            yield! getDescendantPairs childSource child world]
                                    for (descendantSource, descendantDuplicate) in getDescendantPairs sourceEntity duplicate world do
                                        if descendantDuplicate.GetExists world then
                                            descendantDuplicate.SetPropagatedDescriptorOpt None world
                                            if descendantSource.GetExists world && descendantSource.HasPropagationTargets world then
                                                descendantDuplicate.SetPropagationSourceOpt (Some descendantSource) world
                                    selectEntityOpt (Some duplicate) world
                                    ShowSelectedEntity <- true
                                else
                                    let sourceEntity' = Nu.Entity (SelectedGroup.GroupAddress <-- Address.makeFromName sourceEntity.Name)
                                    if not (sourceEntity'.GetExists world) then
                                        if World.getEntityAllowedToMount sourceEntity world then
                                            sourceEntity.SetMountOptWithAdjustment None world
                                        World.renameEntityImmediate sourceEntity sourceEntity' world
                                        if NewEntityParentOpt = Some sourceEntity then NewEntityParentOpt <- Some sourceEntity'
                                        selectEntityOpt (Some sourceEntity') world
                                        ShowSelectedEntity <- true
                                    else MessageBoxOpt <- Some "Cannot unparent an entity when there exists another unparented entity with the same name."
                            else MessageBoxOpt <- Some "Cannot relocate a protected simulant (such as an entity created by the ImSim or MMCC API)."
                        | None -> ()
                    ImGui.EndDragDropTarget ()

                // entity editing
                ImGui.BeginChild "Container" |> ignore<bool>
                let children =
                    World.getSovereignEntities SelectedGroup world
                    |> Array.ofSeq
                    |> Array.map (fun entity -> ((entity.Surnames.Length, entity.GetOrder world), entity))
                    |> Array.sortBy fst
                    |> Array.map snd
                for child in children do
                    imGuiEntityHierarchy child world
                ImGui.EndChild ()

                // finish entity showing
                ShowSelectedEntity <- false

                // fin
                entityHierarchyFocused

            // allow defocus of entity hierarchy
            else false

        // fin
        ImGui.End ()
        entityHierarchyFocused

    let private imGuiTimelineWindow () =
        let windowName = "Timeline"
        if ImGui.Begin (windowName, ImGuiWindowFlags.NoNav) then
            if ImGui.IsWindowFocused () && SelectedWindowRestoreRequested = 0 then SelectedWindowOpt <- Some windowName
            if ImGui.BeginListBox ("##history", v2 -1.0f -1.0f) then
                for (snapshotType, _) in List.rev Pasts do
                    let snapshotLabel = snapshotType.Label
                    ImGui.Text snapshotLabel
                    if ImGui.IsItemHovered ImGuiHoveredFlags.DelayNormal && ImGui.BeginTooltip () then
                        ImGui.Text snapshotLabel
                        ImGui.EndTooltip ()
                ImGui.SeparatorText "<Present>"
                if TimelineChanged then
                    ImGui.SetScrollHereY 0.5f
                    TimelineChanged <- false
                for (snapshotType, _) in Futures do
                    let snapshotLabel = snapshotType.Label
                    ImGui.Text snapshotLabel
                    if ImGui.IsItemHovered ImGuiHoveredFlags.DelayNormal && ImGui.BeginTooltip () then
                        ImGui.Text snapshotLabel
                        ImGui.EndTooltip ()
                ImGui.EndListBox ()
        ImGui.End ()

    let private imGuiGamePropertiesWindow world =
        let windowName = "Game Properties"
        if ImGui.Begin (windowName, ImGuiWindowFlags.NoNav) then
            if ImGui.IsWindowFocused () && SelectedWindowRestoreRequested = 0 then SelectedWindowOpt <- Some windowName
            imGuiEditProperties Game world
        ImGui.End ()

    let private imGuiScreenPropertiesWindow world =
        let windowName = "Screen Properties"
        if ImGui.Begin (windowName, ImGuiWindowFlags.NoNav) then
            if ImGui.IsWindowFocused () && SelectedWindowRestoreRequested = 0 then SelectedWindowOpt <- Some windowName
            imGuiEditProperties SelectedScreen world
        ImGui.End ()

    let private imGuiGroupPropertiesWindow world =
        let windowName = "Group Properties"
        if ImGui.Begin (windowName, ImGuiWindowFlags.NoNav) then
            if ImGui.IsWindowFocused () && SelectedWindowRestoreRequested = 0 then SelectedWindowOpt <- Some windowName
            imGuiEditProperties SelectedGroup world
        ImGui.End ()

    let private imGuiEntityPropertiesWindow world =
        let windowName = "Entity Properties"
        if ImGui.Begin (windowName, ImGuiWindowFlags.NoNav) then
            if ImGui.IsWindowFocused () && SelectedWindowRestoreRequested = 0 then SelectedWindowOpt <- Some windowName
            match SelectedEntityOpt with
            | Some entity when entity.GetExists world -> imGuiEditProperties entity world
            | Some _ | None -> ()
        ImGui.End ()

    let private imGuiPropagationSourcesWindow world =
        let windowName = "Propagation Sources"
        if ImGui.Begin (windowName, ImGuiWindowFlags.NoNav) then
            ImGui.SetNextItemWidth -1.0f
            ImGui.InputTextWithHint ("##propagationSourcesSearchStr", "[enter search text]", &PropagationSourcesSearchStr, 4096u) |> ignore<bool>
            let propagationSources =
                World.getPropagationSources world
                |> Seq.filter (fun entity ->
                    String.IsNullOrWhiteSpace PropagationSourcesSearchStr ||
                    entity.Name.ToLowerInvariant().Contains (PropagationSourcesSearchStr.ToLowerInvariant ()))
                |> Seq.filter (fun entity -> not (entity.GetProtected world))
                |> hashSetPlus HashIdentity.Structural
            ImGui.BeginChild "Container" |> ignore<bool>
            for entity in propagationSources do
                let treeNodeFlags = ImGuiTreeNodeFlags.Leaf ||| if Option.contains entity SelectedEntityOpt then ImGuiTreeNodeFlags.Selected else ImGuiTreeNodeFlags.None
                if ImGui.TreeNodeEx (entity.Name, treeNodeFlags) then
                    if ImGui.IsMouseReleased ImGuiMouseButton.Left && ImGui.IsItemHovered () then
                        selectEntityOpt (Some entity) world
                    if ImGui.IsMouseDoubleClicked ImGuiMouseButton.Left && ImGui.IsItemHovered () then
                        if not (entity.GetAbsolute world) then
                            if entity.GetIs2d world then
                                DesiredEye2dCenter <- (entity.GetPerimeterCenter world).V2
                            else
                                let eyeCenterOffset = (v3Back * NewEntityDistance).Transform world.Eye3dRotation
                                DesiredEye3dCenter <- entity.GetPosition world + eyeCenterOffset
                    let propagationSourceItemTitle = "##propagationSourceItem" + scstring entity
                    if ImGui.BeginPopupContextItem propagationSourceItemTitle then
                        if ImGui.MenuItem "Propagate Entity" then
                            propagateEntityStructure entity world
                        if ImGui.MenuItem "Wipe Propagated Descriptor" then
                            snapshot WipePropagationTargets world
                            World.clearPropagationTargets entity world
                            entity.SetPropagatedDescriptorOpt None world
                        if ImGui.MenuItem "Show in Hierarchy" then
                            ShowSelectedEntity <- true
                            ShowEntityContextMenu <- false
                        ImGui.EndPopup ()
                    ImGui.SameLine ()
                    ImGui.PushID ("##create" + scstringMemo entity)
                    if ImGui.SmallButton "Create" then
                        snapshot DuplicateEntity world
                        let parent = NewEntityParentOpt |> Option.map cast<Simulant> |> Option.defaultValue entity.Group
                        let positionSnapEir = if Snaps2dSelected then Left (a__ Snaps2d) else Right (a__ Snaps3d)
                        let duplicate = World.pasteEntity NewEntityDistance RightClickPosition positionSnapEir PasteAtLook entity parent world
                        selectEntityOpt (Some duplicate) world
                    if ImGui.IsItemHovered ImGuiHoveredFlags.DelayNormal && ImGui.BeginTooltip () then
                        ImGui.Text "Create a copy of the specified entity."
                        ImGui.EndTooltip ()
                    ImGui.PopID ()
                    match SelectedEntityOpt with
                    | Some selectedEntity when not (propagationSources.Contains selectedEntity) ->
                        ImGui.SameLine ()
                        ImGui.PushID ("##asChild" + scstringMemo entity)
                        if ImGui.SmallButton "as Child" then
                            snapshot DuplicateEntity world
                            let parent =
                                SelectedEntityOpt
                                |> Option.map cast<Simulant>
                                |> Option.orElse (Option.map cast<Simulant> NewEntityParentOpt)
                                |> Option.defaultValue entity.Group
                            let positionSnapEir = if Snaps2dSelected then Left (a__ Snaps2d) else Right (a__ Snaps3d)
                            let duplicate = World.pasteEntity NewEntityDistance RightClickPosition positionSnapEir PasteAtLook entity parent world
                            selectEntityOpt (Some duplicate) world
                        ImGui.PopID ()
                        if ImGui.IsItemHovered ImGuiHoveredFlags.DelayNormal && ImGui.BeginTooltip () then
                            ImGui.Text "Create a copy of the specified entity as a child of the selected entity."
                            ImGui.EndTooltip ()
                        ImGui.SameLine ()
                        ImGui.PushID ("##atLocalOrigin" + scstringMemo entity)
                        if ImGui.SmallButton "at Local Origin" then
                            snapshot DuplicateEntity world
                            let parent =
                                SelectedEntityOpt
                                |> Option.map cast<Simulant>
                                |> Option.orElse (Option.map cast<Simulant> NewEntityParentOpt)
                                |> Option.defaultValue entity.Group
                            let positionSnapEir = if Snaps2dSelected then Left (a__ Snaps2d) else Right (a__ Snaps3d)
                            let duplicate = World.pasteEntity NewEntityDistance RightClickPosition positionSnapEir PasteAtLook entity parent world
                            duplicate.SetPositionLocal v3Zero world
                            selectEntityOpt (Some duplicate) world
                        ImGui.PopID ()
                        if ImGui.IsItemHovered ImGuiHoveredFlags.DelayNormal && ImGui.BeginTooltip () then
                            ImGui.Text "Create as copy of the specified entity as a child of the selected entity at local origin."
                            ImGui.EndTooltip ()
                    | Some _ | None -> ()
                    ImGui.TreePop ()
            ImGui.EndChild ()
        ImGui.End ()

    let private imGuiOverlayerWindow () =
        let windowName = "Edit Overlayer"
        if ImGui.Begin (windowName, ImGuiWindowFlags.NoNav) then
            if ImGui.IsWindowFocused () && SelectedWindowRestoreRequested = 0 then SelectedWindowOpt <- Some windowName
            if ImGui.Button "Save" then
                let overlayerSourceDir = TargetDir + "/../../.."
                let overlayerFilePath = overlayerSourceDir + "/" + Assets.Global.AssetGraphFilePath
                try let overlays = scvalue<Overlay list> OverlayerStr
                    let prettyPrinter = (SyntaxAttribute.defaultValue typeof<Overlay>).PrettyPrinter
                    File.WriteAllText (overlayerFilePath, PrettyPrinter.prettyPrint (scstring overlays) prettyPrinter)
                with exn -> MessageBoxOpt <- Some ("Could not save asset graph due to: " + scstring exn)
            ImGui.SameLine ()
            if ImGui.Button "Load" then
                let overlayerFilePath = TargetDir + "/" + Assets.Global.OverlayerFilePath
                let overlayer = Overlayer.makeFromFileOpt [] overlayerFilePath
                let extrinsicOverlaysStr = scstring (Overlayer.getExtrinsicOverlays overlayer)
                let prettyPrinter = (SyntaxAttribute.defaultValue typeof<Overlay>).PrettyPrinter
                OverlayerStr <- PrettyPrinter.prettyPrint extrinsicOverlaysStr prettyPrinter
            ImGui.InputTextMultiline ("##overlayerStr", &OverlayerStr, 131072u, v2 -1.0f -1.0f) |> ignore<bool>
        ImGui.End ()

    let private imGuiAssetGraphWindow () =
        let windowName = "Edit Asset Graph"
        if ImGui.Begin (windowName, ImGuiWindowFlags.NoNav) then
            if ImGui.IsWindowFocused () && SelectedWindowRestoreRequested = 0 then SelectedWindowOpt <- Some windowName
            if ImGui.Button "Save" then
                let assetSourceDir = TargetDir + "/../../.."
                let assetGraphFilePath = assetSourceDir + "/" + Assets.Global.AssetGraphFilePath
                try let packageDescriptorsStr = AssetGraphStr |> scvalue<Map<string, PackageDescriptor>> |> scstring
                    let prettyPrinter = (SyntaxAttribute.defaultValue typeof<AssetGraph>).PrettyPrinter
                    File.WriteAllText (assetGraphFilePath, PrettyPrinter.prettyPrint packageDescriptorsStr prettyPrinter)
                with exn -> MessageBoxOpt <- Some ("Could not save asset graph due to: " + scstring exn)
            ImGui.SameLine ()
            if ImGui.Button "Load" then
                let assetGraph = AssetGraph.makeFromFileOpt (TargetDir + "/" + Assets.Global.AssetGraphFilePath)
                let packageDescriptorsStr = scstring assetGraph.PackageDescriptors
                let prettyPrinter = (SyntaxAttribute.defaultValue typeof<AssetGraph>).PrettyPrinter
                AssetGraphStr <- PrettyPrinter.prettyPrint packageDescriptorsStr prettyPrinter
            ImGui.InputTextMultiline ("##assetGraphStr", &AssetGraphStr, 131072u, v2 -1.0f -1.0f) |> ignore<bool>
        ImGui.End ()

    let private imGuiEditPropertyWindow world =
        if PropertyEditorFocusRequested then
            ImGui.SetNextWindowFocus ()
            PropertyEditorFocusRequested <- false
        let windowName = "Edit Property"
        if ImGui.Begin (windowName, ImGuiWindowFlags.NoNav) then
            if ImGui.IsWindowFocused () && SelectedWindowRestoreRequested = 0 then SelectedWindowOpt <- Some windowName
            match PropertyFocusedOpt with
            | Some (propertyDescriptor, simulant) when
                World.getExists simulant world &&
                containsProperty propertyDescriptor.PropertyName simulant world &&
                propertyDescriptor.PropertyType <> typeof<ComputedProperty> ->
                ToSymbolMemo.Evict Constants.Gaia.PropertyValueStrMemoEvictionAge
                OfSymbolMemo.Evict Constants.Gaia.PropertyValueStrMemoEvictionAge
                let converter = SymbolicConverter (false, None, propertyDescriptor.PropertyType, ToSymbolMemo, OfSymbolMemo)
                let propertyValueUntruncated = getPropertyValue propertyDescriptor simulant world
                let propertyValue =
                    if propertyDescriptor.PropertyName = Constants.Engine.ModelPropertyName then
                        match World.tryTruncateModel propertyValueUntruncated simulant world with
                        | Some truncatedValue -> truncatedValue
                        | None -> propertyValueUntruncated
                    else propertyValueUntruncated
                ImGui.Text propertyDescriptor.PropertyName
                ImGui.SameLine ()
                ImGui.Text ":"
                ImGui.SameLine ()
                ImGui.Text (Reflection.getSimplifiedTypeNameHack propertyDescriptor.PropertyType)
                try let propertyValueSymbol = converter.ConvertTo (propertyValue, typeof<Symbol>) :?> Symbol
                    let mutable propertyValueStr = PrettyPrinter.prettyPrintSymbol propertyValueSymbol PrettyPrinter.defaultPrinter
                    let isPropertyAssetTag = propertyDescriptor.PropertyType.IsGenericType && propertyDescriptor.PropertyType.GetGenericTypeDefinition () = typedefof<_ AssetTag>
                    if  isPropertyAssetTag then
                        ImGui.SameLine ()
                        if ImGui.Button "Pick" then searchAssetViewer ()
                    if  propertyDescriptor.PropertyName = Constants.Engine.FacetNamesPropertyName &&
                        propertyDescriptor.PropertyType = typeof<string Set> then
                        ImGui.InputTextMultiline ("##propertyValueStr", &propertyValueStr, 4096u, v2 -1.0f -1.0f, ImGuiInputTextFlags.ReadOnly) |> ignore<bool>
                    elif ImGui.InputTextMultiline ("##propertyValueStr", &propertyValueStr, 131072u, v2 -1.0f -1.0f) then
                        let pasts = Pasts
                        try let propertyValueEscaped = propertyValueStr
                            let propertyValueUnescaped = String.unescape propertyValueEscaped
                            let propertyValueTruncated = converter.ConvertFromString propertyValueUnescaped
                            let propertyValue =
                                if propertyDescriptor.PropertyName = Constants.Engine.ModelPropertyName then
                                    match World.tryUntruncateModel propertyValueTruncated simulant world with
                                    | Some truncatedValue -> truncatedValue
                                    | None -> propertyValueTruncated
                                else propertyValueTruncated
                            setPropertyValue false propertyValue propertyDescriptor simulant world
                        with _ ->
                            Pasts <- pasts
                    if isPropertyAssetTag && ImGui.BeginDragDropTarget () then
                        if not (NativePtr.isNullPtr (ImGui.AcceptDragDropPayload "Asset").NativePtr) then
                            match DragDropPayloadOpt with
                            | Some payload ->
                                let pasts = Pasts
                                try let propertyValueEscaped = payload
                                    let propertyValueUnescaped = String.unescape propertyValueEscaped
                                    let propertyValue = converter.ConvertFromString propertyValueUnescaped
                                    setPropertyValue false propertyValue propertyDescriptor simulant world
                                with _ ->
                                    Pasts <- pasts
                            | None -> ()
                        ImGui.EndDragDropTarget ()
                with :? TargetException as exn ->
                    PropertyFocusedOpt <- None
                    Log.warn ("Encountered undesired exception due to likely logic problem in Nu: " + scstring exn)
            | Some _ | None -> ()
        ImGui.End ()

    let private imGuiMetricsWindow (world : World) =

        // metrics window
        let windowName = "Metrics"
        if ImGui.Begin (windowName, ImGuiWindowFlags.NoNav) then
                
            // store focus
            if ImGui.IsWindowFocused () && SelectedWindowRestoreRequested = 0 then SelectedWindowOpt <- Some windowName

            // fps
            ImGui.Text "Fps:"
            ImGui.SameLine ()
            let currentDateTime = DateTimeOffset.Now
            let elapsedDateTime = currentDateTime - FpsStartDateTime
            if elapsedDateTime.TotalSeconds >= 5.0 then
                FpsStartUpdateTime <- world.UpdateTime
                FpsStartDateTime <- currentDateTime
            let elapsedDateTime = currentDateTime - FpsStartDateTime
            let time = double (world.UpdateTime - FpsStartUpdateTime)
            let frames = time / elapsedDateTime.TotalSeconds
            ImGui.Text (if not (Double.IsNaN frames) then String.Format ("{0:f2}", frames) else "0.00")

            // draw call count
            ImGui.Text "Draw Call Count:"
            ImGui.SameLine ()
            ImGui.Text (string (OpenGL.Hl.GetDrawCallCount ()))

            // draw instance count
            ImGui.Text "Draw Instance Count:"
            ImGui.SameLine ()
            ImGui.Text (string (OpenGL.Hl.GetDrawInstanceCount ()))

            // frame timing plot
            GcTimings.Enqueue (single world.Timers.GcFrameTime.TotalMilliseconds)
            GcTimings.Dequeue () |> ignore<single>
            MiscTimings.Enqueue
                (single
                    (world.Timers.InputTimer.Elapsed.TotalMilliseconds +
                     world.Timers.AudioTimer.Elapsed.TotalMilliseconds))
            MiscTimings.Dequeue () |> ignore<single>
            PhysicsTimings.Enqueue (single world.Timers.PhysicsTimer.Elapsed.TotalMilliseconds + Seq.last MiscTimings)
            PhysicsTimings.Dequeue () |> ignore<single>
            UpdateTimings.Enqueue
                (single
                    (world.Timers.PreProcessTimer.Elapsed.TotalMilliseconds +
                     world.Timers.PreUpdateTimer.Elapsed.TotalMilliseconds +
                     world.Timers.UpdateTimer.Elapsed.TotalMilliseconds +
                     world.Timers.PostUpdateTimer.Elapsed.TotalMilliseconds +
                     world.Timers.PerProcessTimer.Elapsed.TotalMilliseconds +
                     world.Timers.CoroutinesTimer.Elapsed.TotalMilliseconds +
                     world.Timers.TaskletsTimer.Elapsed.TotalMilliseconds +
                     world.Timers.DestructionTimer.Elapsed.TotalMilliseconds +
                     world.Timers.PostProcessTimer.Elapsed.TotalMilliseconds) + Seq.last PhysicsTimings)
            UpdateTimings.Dequeue () |> ignore<single>
            RenderMessagesTimings.Enqueue (single world.Timers.RenderMessagesTimer.Elapsed.TotalMilliseconds + Seq.last UpdateTimings)
            RenderMessagesTimings.Dequeue () |> ignore<single>
            ImGuiTimings.Enqueue (single world.Timers.ImGuiTimer.Elapsed.TotalMilliseconds + Seq.last RenderMessagesTimings)
            ImGuiTimings.Dequeue () |> ignore<single>
            MainThreadTimings.Enqueue (single world.Timers.MainThreadTime.TotalMilliseconds)
            MainThreadTimings.Dequeue () |> ignore<single>
            FrameTimings.Enqueue (single world.Timers.FrameTimer.Elapsed.TotalMilliseconds)
            FrameTimings.Dequeue () |> ignore<single>
            if ImPlot.BeginPlot ("FrameTimings", v2 -1.0f -1.0f, ImPlotFlags.NoTitle ||| ImPlotFlags.NoInputs) then
                ImPlot.SetupLegend (ImPlotLocation.West, ImPlotLegendFlags.Outside)
                ImPlot.SetupAxesLimits (0.0, double (dec TimingsArray.Length), 0.0, 40.0)
                ImPlot.SetupAxes ("Frame", "Time (ms)", ImPlotAxisFlags.NoLabel ||| ImPlotAxisFlags.NoTickLabels, ImPlotAxisFlags.None)
                FrameTimings.CopyTo (TimingsArray, 0)
                ImPlot.PlotLine ("Frame Time", &TimingsArray.[0], TimingsArray.Length)
                MainThreadTimings.CopyTo (TimingsArray, 0)
                ImPlot.PlotLine ("Main Thread", &TimingsArray.[0], TimingsArray.Length)
                ImGuiTimings.CopyTo (TimingsArray, 0)
                ImPlot.PlotLine ("ImGui Time", &TimingsArray.[0], TimingsArray.Length)
                RenderMessagesTimings.CopyTo (TimingsArray, 0)
                ImPlot.PlotLine ("Render Msgs", &TimingsArray.[0], TimingsArray.Length)
                UpdateTimings.CopyTo (TimingsArray, 0)
                ImPlot.PlotLine ("Update Time", &TimingsArray.[0], TimingsArray.Length)
                PhysicsTimings.CopyTo (TimingsArray, 0)
                ImPlot.PlotLine ("Physics Time", &TimingsArray.[0], TimingsArray.Length)
                MiscTimings.CopyTo (TimingsArray, 0)
                ImPlot.PlotLine ("Misc Time", &TimingsArray.[0], TimingsArray.Length)
                GcTimings.CopyTo (TimingsArray, 0)
                ImPlot.PlotShaded ("GC Time", &TimingsArray.[0], TimingsArray.Length)
                ImPlot.EndPlot ()

        // fin
        ImGui.End ()

    let private imGuiInteractiveWindow world =
        let windowName = "Interactive"
        if ImGui.Begin (windowName, ImGuiWindowFlags.NoNav) then
            if ImGui.IsWindowFocused () && SelectedWindowRestoreRequested = 0 then SelectedWindowOpt <- Some windowName
            let mutable toBottom = false
            let eval = ImGui.Button "Eval" || ImGui.IsAnyItemActive () && ImGui.IsKeyPressed ImGuiKey.Enter && ImGui.IsCtrlDown () && ImGui.IsShiftUp ()
            if ImGui.IsItemHovered ImGuiHoveredFlags.DelayNormal && ImGui.BeginTooltip () then
                ImGui.Text "Evaluate current expression (Ctrl+Enter)"
                ImGui.EndTooltip ()
            ImGui.SameLine ()
            let enter = ImGui.Button "Enter" || ImGui.IsAnyItemActive () && ImGui.IsKeyPressed ImGuiKey.Enter && ImGui.IsCtrlDown () && ImGui.IsShiftDown ()
            if ImGui.IsItemHovered ImGuiHoveredFlags.DelayNormal && ImGui.BeginTooltip () then
                ImGui.Text "Evaluate current expression, then clear input (Ctrl+Shift+Enter)"
                ImGui.EndTooltip ()
            if eval || enter then
                snapshot (Evaluate InteractiveInputStr) world
                let initialEval = InteractiveNeedsInitialization
                if InteractiveNeedsInitialization then

                    // run initialization script
                    let projectDllPathValid = File.Exists ProjectDllPath
                    let initial =
                        "#r \"System.Configuration.ConfigurationManager.dll\"\n" +
                        "#r \"System.Drawing.Common.dll\"\n" +
                        "#r \"FSharp.Core.dll\"\n" +
                        "#r \"FSharp.Compiler.Service.dll\"\n" +
                        "#r \"Aether.Physics2D.dll\"\n" +
                        "#r \"JoltPhysicsSharp.dll\"\n" +
                        "#r \"AssimpNet.dll\"\n" +
                        "#r \"BulletSharp.dll\"\n" +
                        "#r \"Csv.dll\"\n" +
                        "#r \"DotRecast.Recast.Toolset.dll\"\n" +
                        "#r \"FParsec.dll\"\n" +
                        "#r \"Magick.NET-Q8-AnyCPU.dll\"\n" +
                        "#r \"OpenGL.Net.dll\"\n" +
                        "#r \"Pfim.dll\"\n" +
                        "#r \"SDL2-CS.dll\"\n" +
                        "#r \"TiledSharp.dll\"\n" +
                        "#r \"Twizzle.ImGui-Bundle.NET.dll\"\n" +
                        "#r \"Prime.dll\"\n" +
                        "#r \"Nu.Math.dll\"\n" +
                        "#r \"Nu.dll\"\n" +
                        "#r \"Nu.Gaia.dll\"\n" +
                        (if projectDllPathValid then "#r \"" + PathF.GetFileName ProjectDllPath + "\"\n" else "") +
                        "open System\n" +
                        "open System.Numerics\n" +
                        "open Prime\n" +
                        "open Nu\n" +
                        "open Nu.Gaia"
                    match FsiSession.EvalInteractionNonThrowing initial with
                    | (Choice1Of2 _, _) -> ()
                    | (Choice2Of2 exn, _) -> Log.error ("Could not initialize fsi eval due to: " + scstring exn)

                    // attempt to open template namespace "MyGame", as well as namespace derived from project name
                    if projectDllPathValid then
                        let errorStr = string FsiErrorStream // preserve any existing error
                        let namespaceName = PathF.GetFileNameWithoutExtension (ProjectDllPath.Replace (" ", ""))
                        FsiSession.EvalInteractionNonThrowing ("open " + "MyGame") |> ignore<Choice<_, _> * _>
                        FsiSession.EvalInteractionNonThrowing ("open " + namespaceName) |> ignore<Choice<_, _> * _>
                        FsiErrorStream.GetStringBuilder().Clear() |> ignore<StringBuilder> // ignore any open directive errors
                        FsiErrorStream.Write errorStr // restore previous error string

                    // eval initialization finished
                    InteractiveNeedsInitialization <- false

                // attempt to run interactive input
                if InteractiveInputStr.Contains (nameof TargetDir) then FsiSession.AddBoundValue (nameof TargetDir, TargetDir)
                if InteractiveInputStr.Contains (nameof ProjectDllPath) then FsiSession.AddBoundValue (nameof ProjectDllPath, ProjectDllPath)
                if InteractiveInputStr.Contains (nameof SelectedScreen) then FsiSession.AddBoundValue (nameof SelectedScreen, SelectedScreen)
                if InteractiveInputStr.Contains (nameof SelectedGroup) then FsiSession.AddBoundValue (nameof SelectedGroup, SelectedGroup)
                if InteractiveInputStr.Contains (nameof SelectedEntityOpt) then
                    if SelectedEntityOpt.IsNone // HACK: 1/2: workaround for binding a null value with AddBoundValue.
                    then FsiSession.EvalInteractionNonThrowing "let selectedEntityOpt = Option<Entity>.None;;" |> ignore<Choice<_, _> * _>
                    else FsiSession.AddBoundValue (nameof SelectedEntityOpt, SelectedEntityOpt)
                if InteractiveInputStr.Contains (nameof world) then FsiSession.AddBoundValue (nameof world, world)
                if File.Exists Constants.Gaia.InteractiveInputFilePath then
                    File.SetAttributes (Constants.Gaia.InteractiveInputFilePath, FileAttributes.None)
                    File.WriteAllText (Constants.Gaia.InteractiveInputFilePath, InteractiveInputStr)
                    File.SetAttributes (Constants.Gaia.InteractiveInputFilePath, FileAttributes.ReadOnly)
                match FsiSession.EvalInteractionNonThrowing (InteractiveInputStr + ";;", Constants.Gaia.InteractiveInputFilePath) with
                | (Choice1Of2 _, _) ->
                    let errorStr = string FsiErrorStream
                    let outStr = string FsiOutStream
                    let outStr =
                        if initialEval then
                            let outStr = outStr.Replace ("\r\n> ", "") // TODO: ensure the use of \r\n also works on linux.
                            let outStrLines = outStr.Split "\r\n"
                            let outStrLines = Array.filter (fun (line : string) -> not (line.Contains "--> Referenced '")) outStrLines
                            String.join "\r\n" outStrLines
                        else outStr
                    let outStr =
                        if SelectedEntityOpt.IsNone // HACK: 2/2: strip eval output relating to above 1/2 hack.
                        then outStr.Replace ("val selectedEntityOpt: Entity option = None\r\n", "")
                        else outStr
                    if errorStr.Length > 0
                    then InteractiveOutputStr <- InteractiveOutputStr + errorStr
                    else InteractiveOutputStr <- InteractiveOutputStr + Environment.NewLine + outStr
                | (Choice2Of2 _, diags) ->
                    let diagsStr = diags |> Array.map _.Message |> String.join Environment.NewLine
                    InteractiveOutputStr <- InteractiveOutputStr + Environment.NewLine + diagsStr
                InteractiveOutputStr <-
                    InteractiveOutputStr.Split Environment.NewLine
                    |> Array.filter (not << String.IsNullOrWhiteSpace)
                    |> String.join Environment.NewLine
                FsiErrorStream.GetStringBuilder().Clear() |> ignore<StringBuilder>
                FsiOutStream.GetStringBuilder().Clear() |> ignore<StringBuilder>
                toBottom <- true

            ImGui.SameLine ()
            if ImGui.Button "Clear" || ImGui.IsKeyReleased ImGuiKey.C && ImGui.IsAltDown () then InteractiveOutputStr <- ""
            if ImGui.IsItemHovered ImGuiHoveredFlags.DelayNormal && ImGui.BeginTooltip () then
                ImGui.Text "Clear evaluation output (Alt+C)"
                ImGui.EndTooltip ()
            if InteractiveInputFocusRequested then ImGui.SetKeyboardFocusHere (); InteractiveInputFocusRequested <- false
            ImGui.InputTextMultiline ("##interactiveInputStr", &InteractiveInputStr, 131072u, v2 -1.0f 130.0f, if eval then ImGuiInputTextFlags.ReadOnly else ImGuiInputTextFlags.None) |> ignore<bool>
            if enter then InteractiveInputStr <- ""
            if eval || enter then InteractiveInputFocusRequested <- true
            ImGui.Separator ()
            ImGui.BeginChild ("##interactiveOutputStr", v2Zero, ImGuiChildFlags.None, ImGuiWindowFlags.AlwaysHorizontalScrollbar ||| ImGuiWindowFlags.AlwaysVerticalScrollbar) |> ignore<bool>
            ImGui.TextUnformatted InteractiveOutputStr
            if toBottom then ImGui.SetScrollHereY 1.0f
            ImGui.EndChild ()
        ImGui.End ()

    let private imGuiEventTracingWindow world =
        let windowName = "Event Tracing"
        if ImGui.Begin (windowName, ImGuiWindowFlags.NoNav) then
            if ImGui.IsWindowFocused () && SelectedWindowRestoreRequested = 0 then SelectedWindowOpt <- Some windowName
            let mutable traceEvents = world |> World.getEventTracerOpt |> Option.isSome
            if ImGui.Checkbox ("Trace Events", &traceEvents) then
                World.setEventTracerOpt (if traceEvents then Some (Log.custom "Event") else None) world
            let eventFilter = World.getEventFilter world
            let prettyPrinter = (SyntaxAttribute.defaultValue typeof<EventFilter>).PrettyPrinter
            let mutable eventFilterStr = PrettyPrinter.prettyPrint (scstring eventFilter) prettyPrinter
            if ImGui.InputTextMultiline ("##eventFilterStr", &eventFilterStr, 131072u, v2 -1.0f -1.0f) then
                try let eventFilter = scvalue<EventFilter> eventFilterStr
                    World.setEventFilter eventFilter world
                with _ -> ()
        ImGui.End ()

    let private imGuiAudioPlayerWindow world =
        let windowName = "Audio Player"
        if ImGui.Begin (windowName, ImGuiWindowFlags.NoNav) then
            if ImGui.IsWindowFocused () && SelectedWindowRestoreRequested = 0 then SelectedWindowOpt <- Some windowName
            ImGui.Text "Master Sound Volume"
            let mutable masterSoundVolume = World.getMasterSoundVolume world
            if ImGui.SliderFloat ("##masterSoundVolume", &masterSoundVolume, 0.0f, 1.0f) then World.setMasterSoundVolume masterSoundVolume world
            ImGui.SameLine ()
            ImGui.Text (string masterSoundVolume)
            ImGui.Text "Master Song Volume"
            let mutable masterSongVolume = World.getMasterSongVolume world
            if ImGui.SliderFloat ("##masterSongVolume", &masterSongVolume, 0.0f, 1.0f) then World.setMasterSongVolume masterSongVolume world
            ImGui.SameLine ()
            ImGui.Text (string masterSongVolume)
        ImGui.End ()

    let private imGuiRendererWindow world =
        let windowName = "Renderer"
        if ImGui.Begin (windowName, ImGuiWindowFlags.NoNav) then
            if ImGui.IsWindowFocused () && SelectedWindowRestoreRequested = 0 then SelectedWindowOpt <- Some windowName
            let renderer3dConfig = World.getRenderer3dConfig world
            let mutable renderer3dEdited = false
            let mutable lightMappingEnabled = renderer3dConfig.LightMappingEnabled
            let mutable lightShadowingEnabled = renderer3dConfig.LightShadowingEnabled
            let mutable sssEnabled = renderer3dConfig.SssEnabled
            let mutable ssaoEnabled = renderer3dConfig.SsaoEnabled
            let mutable ssaoSampleCount = renderer3dConfig.SsaoSampleCount
            let mutable ssvfEnabled = renderer3dConfig.SsvfEnabled
            let mutable ssrlEnabled = renderer3dConfig.SsrlEnabled
            let mutable ssrrEnabled = renderer3dConfig.SsrrEnabled
            let mutable bloomEnabled = renderer3dConfig.BloomEnabled
            let mutable fxaaEnabled = renderer3dConfig.FxaaEnabled
            renderer3dEdited <- ImGui.Checkbox ("Light Mapping Enabled", &lightMappingEnabled) || renderer3dEdited
            renderer3dEdited <- ImGui.Checkbox ("Light Shadowing Enabled", &lightShadowingEnabled) || renderer3dEdited
            renderer3dEdited <- ImGui.Checkbox ("Sss Enabled", &sssEnabled) || renderer3dEdited
            renderer3dEdited <- ImGui.Checkbox ("Ssao Enabled", &ssaoEnabled) || renderer3dEdited
            renderer3dEdited <- ImGui.SliderInt ("Ssao Sample Count", &ssaoSampleCount, 0, Constants.Render.SsaoSampleCountMax) || renderer3dEdited
            renderer3dEdited <- ImGui.Checkbox ("Ssvf Enabled", &ssvfEnabled) || renderer3dEdited
            renderer3dEdited <- ImGui.Checkbox ("Ssrl Enabled", &ssrlEnabled) || renderer3dEdited
            renderer3dEdited <- ImGui.Checkbox ("Ssrr Enabled", &ssrrEnabled) || renderer3dEdited
            renderer3dEdited <- ImGui.Checkbox ("Bloom Enabled", &bloomEnabled) || renderer3dEdited
            renderer3dEdited <- ImGui.Checkbox ("Fxaa Enabled", &fxaaEnabled) || renderer3dEdited
            if renderer3dEdited then
                let renderer3dConfig =
                    { LightMappingEnabled = lightMappingEnabled
                      LightShadowingEnabled = lightShadowingEnabled
                      SssEnabled = sssEnabled
                      SsaoEnabled = ssaoEnabled
                      SsaoSampleCount = ssaoSampleCount
                      SsvfEnabled = ssvfEnabled
                      SsrlEnabled = ssrlEnabled
                      SsrrEnabled = ssrrEnabled
                      BloomEnabled = bloomEnabled
                      FxaaEnabled = fxaaEnabled }
                World.enqueueRenderMessage3d (ConfigureRenderer3d renderer3dConfig) world
        ImGui.End ()

    let private imGuiLogWindow (world : World) =
        let lines = LogStr.Split '\n'
        let warnings = lines |> Seq.filter (fun line -> line.Contains "|Warning|") |> Seq.length
        let errors = lines |> Seq.filter (fun line -> line.Contains "|Error|") |> Seq.length
        let flag = warnings > 0 || errors > 0
        let flash = flag && world.DateTime.Millisecond / 400 % 2 = 0
        if flash then
            let flashColor =
                if errors > 0 then let red = Color.Red in red.Abgr
                elif warnings > 0 then let yellow = Color.Yellow in yellow.Abgr
                else failwithumf ()
            ImGui.PushStyleColor (ImGuiCol.TitleBg, flashColor)
            ImGui.PushStyleColor (ImGuiCol.TitleBgActive, flashColor)
            ImGui.PushStyleColor (ImGuiCol.TitleBgCollapsed, flashColor)
            ImGui.PushStyleColor (ImGuiCol.Tab, flashColor)
            ImGui.PushStyleColor (ImGuiCol.TabHovered, flashColor)
            ImGui.PushStyleColor (ImGuiCol.TabSelected, flashColor)
            ImGui.PushStyleColor (ImGuiCol.TabDimmed, flashColor)
            ImGui.PushStyleColor (ImGuiCol.TabDimmedSelected, flashColor)
        let windowName = "Log"
        if ImGui.Begin (windowName, ImGuiWindowFlags.NoNav) then
            if ImGui.IsWindowFocused () && SelectedWindowRestoreRequested = 0 then SelectedWindowOpt <- Some windowName
            ImGui.Text "Log:"
            ImGui.SameLine ()
            if ImGui.SmallButton "Clear" then LogStr <- ""
            if ImGui.IsItemHovered ImGuiHoveredFlags.DelayNormal && ImGui.BeginTooltip () then
                ImGui.Text "Clear evaluation output (Alt+C)"
                ImGui.EndTooltip ()
            ImGui.BeginChild ("##outputBufferStr", v2Zero, ImGuiChildFlags.None, ImGuiWindowFlags.AlwaysHorizontalScrollbar ||| ImGuiWindowFlags.AlwaysVerticalScrollbar) |> ignore<bool>
            ImGui.TextUnformatted LogStr
            ImGui.EndChild ()
        if flash then for i in 0 .. dec 8 do ImGui.PopStyleColor ()
        ImGui.End ()

    let private imGuiEditorConfigWindow () =
        let windowName = "Editor"
        if ImGui.Begin (windowName, ImGuiWindowFlags.NoNav) then
            if ImGui.IsWindowFocused () && SelectedWindowRestoreRequested = 0 then SelectedWindowOpt <- Some windowName
            ImGui.Text "Transform Snapping"
            ImGui.SetNextItemWidth 50.0f
            let mutable index = if Snaps2dSelected then 0 else 1
            if ImGui.Combo ("##snapsSelection", &index, [|"2d"; "3d"|], 2) then
                match index with
                | 0 -> Snaps2dSelected <- true
                | _ -> Snaps2dSelected <- false
            if ImGui.IsItemHovered ImGuiHoveredFlags.DelayNormal && ImGui.BeginTooltip () then
                ImGui.Text "Use 2d or 3d snapping (F3 to swap mode)."
                ImGui.EndTooltip ()
            ImGui.SameLine ()
            let mutable (p, d, s) = if Snaps2dSelected then Snaps2d else Snaps3d
            ImGui.Text "Pos"
            ImGui.SameLine ()
            ImGui.SetNextItemWidth 50.0f
            ImGui.DragFloat ("##p", &p, (if Snaps2dSelected then 0.1f else 0.01f), 0.0f, Single.MaxValue, "%2.2f") |> ignore<bool>
            ImGui.SameLine ()
            ImGui.Text "Deg"
            ImGui.SameLine ()
            ImGui.SetNextItemWidth 50.0f
            if Snaps2dSelected
            then ImGui.DragFloat ("##d", &d, 0.1f, 0.0f, Single.MaxValue, "%2.2f") |> ignore<bool>
            else ImGui.DragFloat ("##d", &d, 0.0f, 0.0f, 0.0f, "%2.2f") |> ignore<bool> // unchangable 3d rotation
            ImGui.SameLine ()
            ImGui.Text "Scl"
            ImGui.SameLine ()
            ImGui.SetNextItemWidth 50.0f
            ImGui.DragFloat ("##s", &s, 0.01f, 0.0f, Single.MaxValue, "%2.2f") |> ignore<bool>
            if Snaps2dSelected then Snaps2d <- (p, d, s) else Snaps3d <- (p, d, s)
            ImGui.Text "Creation Elevation (2d)"
            ImGui.DragFloat ("##newEntityElevation", &NewEntityElevation, SnapDrag, Single.MinValue, Single.MaxValue, "%2.2f") |> ignore<bool>
            ImGui.Text "Creation Distance (3d)"
            ImGui.DragFloat ("##newEntityDistance", &NewEntityDistance, SnapDrag, 0.5f, Single.MaxValue, "%2.2f") |> ignore<bool>
            ImGui.Text "Input"
            ImGui.Checkbox ("Alternative Eye Travel Input", &AlternativeEyeTravelInput) |> ignore<bool>
            ImGui.Text "Debug"
            ImGui.Checkbox ("Physics Debug Rendering (2d)", &PhysicsDebugRendering2d) |> ignore<bool>
            ImGui.Checkbox ("Physics Debug Rendering (3d)", &PhysicsDebugRendering3d) |> ignore<bool>
            ImGui.Checkbox ("ImGui Debug Window", &ImGuiDebugWindow) |> ignore<bool>
        ImGui.End ()

    let private imGuiAssetViewerWindow world =
        let windowName = "Asset Viewer"
        if ImGui.Begin (windowName, ImGuiWindowFlags.NoNav) then
            if ImGui.IsWindowFocused () && SelectedWindowRestoreRequested = 0 then SelectedWindowOpt <- Some windowName
            ImGui.SetNextItemWidth -1.0f
            let searchActivePrevious = not (String.IsNullOrWhiteSpace AssetViewerSearchStr)
            if AssetViewerSearchRequested then
                ImGui.SetKeyboardFocusHere ()
                AssetViewerSearchStr <- ""
                AssetViewerSearchRequested <- false
            ImGui.InputTextWithHint ("##assetViewerSearchStr", "[enter search text]", &AssetViewerSearchStr, 4096u) |> ignore<bool>
            let searchActiveCurrent = not (String.IsNullOrWhiteSpace AssetViewerSearchStr)
            let searchDeactivated = searchActivePrevious && not searchActiveCurrent
            ImGui.BeginChild "Container" |> ignore<bool>
            for packageEntry in Metadata.getMetadataPackagesLoaded () |> Array.sortWith (fun a b -> String.Compare (a.Key, b.Key, true)) do
                let flags = ImGuiTreeNodeFlags.SpanAvailWidth ||| ImGuiTreeNodeFlags.OpenOnArrow
                if searchActiveCurrent then ImGui.SetNextItemOpen true
                if searchDeactivated then ImGui.SetNextItemOpen false
                if ImGui.TreeNodeEx (packageEntry.Key, flags) then
                    for assetEntry in packageEntry.Value |> Array.sortWith (fun a b -> String.Compare (a.Key, b.Key, true)) do
                        let assetName = assetEntry.Key
                        if (assetName.ToLowerInvariant ()).Contains (AssetViewerSearchStr.ToLowerInvariant ()) then
                            let assetImageSize = v2Dup (ImGui.GetFontSize () + 3.0f)
                            match World.imGuiTryGetTextureId (asset packageEntry.Key assetName) world with
                            | ValueSome textureId ->
                                ImGui.Image (nativeint textureId, assetImageSize)
                                if ImGui.IsItemHovered ImGuiHoveredFlags.DelayShort then
                                    let zoom = ImGui.IsShiftDown ()
                                    let size = if zoom then v2Dup 256.0f else v2Dup 128.0f
                                    let offset = if zoom then v2 -288.0f -128.0f else v2 -160.0f -64.0f
                                    let tooltipPosition = ImGui.GetMousePos () + offset
                                    ImGui.SetNextWindowPos tooltipPosition
                                    if ImGui.BeginTooltip () then
                                        ImGui.Image (nativeint textureId, size)
                                        ImGui.EndTooltip ()
                            | ValueNone -> ImGui.Dummy assetImageSize
                            ImGui.SameLine ()
                            ImGui.TreeNodeEx (assetName, flags ||| ImGuiTreeNodeFlags.Leaf) |> ignore<bool>
                            if ImGui.BeginDragDropSource () then // NOTE: it appears that drag-dropping only works from nodes in Dear ImGui.
                                let packageNameText = if Symbol.shouldBeExplicit packageEntry.Key then String.surround "\"" packageEntry.Key else packageEntry.Key
                                let assetNameText = if Symbol.shouldBeExplicit assetName then String.surround "\"" assetName else assetName
                                let assetTagStr = "[" + packageNameText + " " + assetNameText + "]"
                                DragDropPayloadOpt <- Some assetTagStr
                                ImGui.Text assetTagStr
                                ImGui.SetDragDropPayload ("Asset", IntPtr.Zero, 0u) |> ignore<bool>
                                ImGui.EndDragDropSource ()
                            ImGui.TreePop ()
                    ImGui.TreePop ()
            ImGui.EndChild ()
        ImGui.End ()

    let private imGuiDebugWindow () =
        if ImGuiDebugWindow then
            ImGui.ShowDebugLogWindow ()

    let private imGuiNewProjectDialog world =

        // prompt user to create new project
        let programDir = PathF.GetDirectoryName (Assembly.GetEntryAssembly().Location)
        let title = "Create Nu Project... *EDITOR RESTART REQUIRED!*"
        ImGui.SetNextWindowPos (ImGui.MainViewportCenter, ImGuiCond.Appearing, v2Dup 0.5f)
        ImGui.SetNextWindowSize (v2 900.0f 0.0f) // HACK: this is needed since auto-resizing windows don't work with ImGui.TextWrapped (https://github.com/ocornut/imgui/issues/778)
        if not (ImGui.IsPopupOpen title) then ImGui.OpenPopup title
        if ImGui.BeginPopupModal (title, &ShowNewProjectDialog) then
            ImGui.Text "Project Name"
            ImGui.SameLine ()
            ImGui.InputText ("##newProjectName", &NewProjectName, 4096u) |> ignore<bool>
            NewProjectName <- NewProjectName.Replace("\t", "").Replace(".", "")
            ImGui.Text "Project Type"
            ImGui.SameLine ()
            if ImGui.BeginCombo ("##newProjectType", NewProjectType) then
                for projectType in ["ImSim Game"; "ImSim Empty"; "MMCC Game"; "MMCC Empty"] do
                    if ImGui.Selectable projectType then
                        NewProjectType <- projectType
                ImGui.EndCombo ()
            let projectTypeDescription =
                match NewProjectType with
                | "ImSim Game" -> "Create a full ImSim game project. This contains the structures and pieces that embody the best practices of ImSim usage."
                | "ImSim Empty" -> "Create an empty ImSim project. This contains the minimum code needed to initially learn or experiment with the ImSim API."
                | "MMCC Game" -> "Create a full MMCC game project. This contains the structures and pieces that embody the best practices of MMCC usage."
                | "MMCC Empty" -> "Create an empty MMCC project. This contains the minimum code needed to initially learn or experiment with the MMCC API."
                | _ -> failwithumf ()
            ImGui.Separator ()
            ImGui.TextWrapped ("Description: " + projectTypeDescription)
            ImGui.Separator ()
            let projectsDir = PathF.GetFullPath (programDir + "/../../../../../Projects")
            let newProjectDir = PathF.GetFullPath (projectsDir + "/" + NewProjectName)
            let newProjectDllPath = newProjectDir + "/bin/" + Constants.Gaia.BuildName + "/net9.0/" + NewProjectName + ".dll"
            let newFileName = NewProjectName + ".fsproj"
            let newProject = PathF.GetFullPath (newProjectDir + "/" + newFileName)
            let validName = not (String.IsNullOrWhiteSpace NewProjectName) && Array.notExists (fun char -> NewProjectName.Contains (string char)) (PathF.GetInvalidPathChars ())
            let validDirectory = not (Directory.Exists newProjectDir)
            if not validName then
                ImGui.Text "Invalid project name!"
            elif not validDirectory then
                ImGui.Text "Project already exists!"
            elif ImGui.Button "Create" || ImGui.IsKeyReleased ImGuiKey.Enter then

                // choose a template, ensuring it exists
                let slnDir = PathF.GetFullPath (programDir + "/../../../../..")
                let (templateFileName, templateDir, editMode, shortName) =
                    match NewProjectType with
                    | "MMCC Empty" -> ("Nu.Template.Mmcc.Empty.fsproj", PathF.GetFullPath (programDir + "/../../../../Nu.Template.Mmcc.Empty"), "Initial", "nu-template-mmcc-empty")
                    | "MMCC Game" -> ("Nu.Template.Mmcc.Game.fsproj", PathF.GetFullPath (programDir + "/../../../../Nu.Template.Mmcc.Game"), "Title", "nu-template-mmcc-game")
                    | "ImSim Empty" -> ("Nu.Template.ImSim.Empty.fsproj", PathF.GetFullPath (programDir + "/../../../../Nu.Template.ImSim.Empty"), "Initial", "nu-template-imsim-empty")
                    | "ImSim Game" -> ("Nu.Template.ImSim.Game.fsproj", PathF.GetFullPath (programDir + "/../../../../Nu.Template.ImSim.Game"), "Title", "nu-template-imsim-game")
                    | _ -> failwithumf ()
                if Directory.Exists templateDir then

                    // attempt to create project files
                    try Log.info ("Creating project '" + NewProjectName + "' in '" + projectsDir + "'...")

                        // install nu template
                        Directory.SetCurrentDirectory templateDir
                        Process.Start("dotnet", "new install ./ --force").WaitForExit()

                        // instantiate nu template
                        Directory.SetCurrentDirectory projectsDir
                        Directory.CreateDirectory NewProjectName |> ignore<DirectoryInfo>
                        Directory.SetCurrentDirectory newProjectDir
                        Process.Start("dotnet", "new " + shortName + " --force").WaitForExit()

                        // rename project file
                        File.Copy (templateFileName, newFileName, true)
                        File.Delete templateFileName

                        // substitute project guid in project file
                        let projectGuid = Gen.id
                        let projectGuidStr = projectGuid.ToString().ToUpperInvariant()
                        let newProjectStr = File.ReadAllText newProject
                        let newProjectStr = newProjectStr.Replace("4DBBAA23-56BA-43CB-AB63-C45D5FC1016F", projectGuidStr)
                        File.WriteAllText (newProject, newProjectStr)

                        // add project to sln file
                        Directory.SetCurrentDirectory slnDir
                        let slnLines = "Nu.sln" |> File.ReadAllLines |> Array.toList
                        let insertionIndex = List.findIndexBack ((=) "\tEndProjectSection") slnLines
                        let slnLines = 
                            List.take insertionIndex slnLines @
                            ["\t\t{" + projectGuidStr + "} = {" + projectGuidStr + "}"] @
                            List.skip insertionIndex slnLines
                        let insertionIndex = List.findIndex ((=) "Global") slnLines
                        let slnLines =
                            List.take insertionIndex slnLines @
                            ["Project(\"{6EC3EE1D-3C4E-46DD-8F32-0CC8E7565705}\") = \"" + NewProjectName + "\", \"Projects\\" + NewProjectName + "\\" + NewProjectName + ".fsproj\", \"{" + projectGuidStr + "}\""
                             "EndProject"] @
                            List.skip insertionIndex slnLines
                        let insertionIndex = List.findIndex ((=) "\tGlobalSection(SolutionProperties) = preSolution") slnLines - 1
                        let slnLines =
                            List.take insertionIndex slnLines @
                            ["\t\t{" + projectGuidStr + "}.Debug|Any CPU.ActiveCfg = Debug|Any CPU"
                             "\t\t{" + projectGuidStr + "}.Debug|Any CPU.Build.0 = Debug|Any CPU"
                             "\t\t{" + projectGuidStr + "}.Mixed|Any CPU.ActiveCfg = Debug|Any CPU"
                             "\t\t{" + projectGuidStr + "}.Mixed|Any CPU.Build.0 = Debug|Any CPU"
                             "\t\t{" + projectGuidStr + "}.Release|Any CPU.ActiveCfg = Release|Any CPU"
                             "\t\t{" + projectGuidStr + "}.Release|Any CPU.Build.0 = Release|Any CPU"] @
                            List.skip insertionIndex slnLines
                        let insertionIndex = List.findIndex ((=) "\tGlobalSection(ExtensibilityGlobals) = postSolution") slnLines - 1
                        let slnLines =
                            List.take insertionIndex slnLines @
                            ["\t\t{" + projectGuidStr + "} = {E3C4D6E1-0572-4D80-84A9-8001C21372D3}"] @
                            List.skip insertionIndex slnLines
                        File.WriteAllLines ("Nu.sln", List.toArray slnLines)
                        Log.info ("Project '" + NewProjectName + "'" + " created.")

                        // configure editor to open new project then exit
                        let gaiaState = makeGaiaState newProjectDllPath (Some editMode) true world
                        let gaiaFilePath = (Assembly.GetEntryAssembly ()).Location
                        let gaiaDirectory = PathF.GetDirectoryName gaiaFilePath
                        try File.WriteAllText (gaiaDirectory + "/" + Constants.Gaia.StateFilePath, printGaiaState gaiaState)
                            Directory.SetCurrentDirectory gaiaDirectory
                            ShowRestartDialog <- true
                        with _ -> Log.error "Could not save gaia state and open new project."

                        // close dialog
                        ShowNewProjectDialog <- false
                        NewProjectName <- "My Game"

                    // log failure
                    with exn -> Log.error ("Failed to create new project '" + NewProjectName + "' due to: " + scstring exn)

                // template project missing
                else
                    Log.error "Template project is missing; new project cannot be generated."
                    ShowNewProjectDialog <- false

            // escape to cancel
            if ImGui.IsKeyReleased ImGuiKey.Escape then
                ShowNewProjectDialog <- false
                NewProjectName <- "My Game"

            // fin
            ImGui.EndPopup ()

    let private imGuiOpenProjectDialog world =
        let title = "Choose a project .dll... *EDITOR RESTART REQUIRED!*"
        ImGui.SetNextWindowPos (ImGui.MainViewportCenter, ImGuiCond.Appearing, v2Dup 0.5f)
        if not (ImGui.IsPopupOpen title) then ImGui.OpenPopup title
        if ImGui.BeginPopupModal (title, &ShowOpenProjectDialog, ImGuiWindowFlags.AlwaysAutoResize) then
            ImGui.Text "Game Assembly Path:"
            ImGui.SameLine ()
            ImGui.SetNextItemWidth 500.0f
            ImGui.InputTextWithHint ("##openProjectFilePath", "[enter game .dll path]", &OpenProjectFilePath, 4096u) |> ignore<bool>
            ImGui.SameLine ()
            if ImGui.Button "..." then ShowOpenProjectFileDialog <- true
            ImGui.Text "Edit Mode:"
            ImGui.SameLine ()
            ImGui.InputText ("##openProjectEditMode", &OpenProjectEditMode, 4096u) |> ignore<bool>
            if  (ImGui.Button "Open" || ImGui.IsKeyReleased ImGuiKey.Enter) &&
                String.notEmpty OpenProjectFilePath &&
                File.Exists OpenProjectFilePath then
                ShowOpenProjectDialog <- false
                let gaiaState = makeGaiaState OpenProjectFilePath (Some OpenProjectEditMode) true world
                let gaiaFilePath = (Assembly.GetEntryAssembly ()).Location
                let gaiaDirectory = PathF.GetDirectoryName gaiaFilePath
                try File.WriteAllText (gaiaDirectory + "/" + Constants.Gaia.StateFilePath, printGaiaState gaiaState)
                    Directory.SetCurrentDirectory gaiaDirectory
                    ShowRestartDialog <- true
                with _ ->
                    revertOpenProjectState ()
                    Log.info "Could not save editor state and open project."
            if ImGui.IsKeyReleased ImGuiKey.Escape then
                revertOpenProjectState ()
                ShowOpenProjectDialog <- false
            ImGui.EndPopup ()

    let private imGuiOpenProjectFileDialog () =
        ProjectFileDialogState.Title <- "Choose a game .dll..."
        ProjectFileDialogState.FilePattern <- "*.dll"
        ProjectFileDialogState.FileDialogType <- ImGuiFileDialogType.Open
        if ImGui.FileDialog (&ShowOpenProjectFileDialog, ProjectFileDialogState) then
            OpenProjectFilePath <- ProjectFileDialogState.FilePath

    let private imGuiCloseProjectDialog () =
        let title = "Close project... *EDITOR RESTART REQUIRED!*"
        ImGui.SetNextWindowPos (ImGui.MainViewportCenter, ImGuiCond.Appearing, v2Dup 0.5f)
        if not (ImGui.IsPopupOpen title) then ImGui.OpenPopup title
        if ImGui.BeginPopupModal (title, &ShowCloseProjectDialog, ImGuiWindowFlags.AlwaysAutoResize) then
            ImGui.Text "Close the project and use Gaia in its default state?"
            if ImGui.Button "Okay" || ImGui.IsKeyReleased ImGuiKey.Enter then
                ShowCloseProjectDialog <- false
                let gaiaState = GaiaState.defaultState
                let gaiaFilePath = (Assembly.GetEntryAssembly ()).Location
                let gaiaDirectory = PathF.GetDirectoryName gaiaFilePath
                try File.WriteAllText (gaiaDirectory + "/" + Constants.Gaia.StateFilePath, printGaiaState gaiaState)
                    Directory.SetCurrentDirectory gaiaDirectory
                    ShowRestartDialog <- true
                with _ ->
                    Log.info "Could not clear editor state and close project."
            if ImGui.IsKeyReleased ImGuiKey.Escape then
                ShowCloseProjectDialog <- false
            ImGui.EndPopup ()

    let private imGuiNewGroupDialog world =
        let title = "Create a group..."
        let opening = not (ImGui.IsPopupOpen title)
        ImGui.SetNextWindowPos (ImGui.MainViewportCenter, ImGuiCond.Appearing, v2Dup 0.5f)
        if opening then ImGui.OpenPopup title
        if ImGui.BeginPopupModal (title, &ShowNewGroupDialog, ImGuiWindowFlags.AlwaysAutoResize) then
            ImGui.Text "Group Name:"
            ImGui.SameLine ()
            if opening then ImGui.SetKeyboardFocusHere ()
            ImGui.InputTextWithHint ("##newGroupName", "[enter group name]", &NewGroupName, 4096u) |> ignore<bool>
            let newGroup = SelectedScreen / NewGroupName
            if ImGui.BeginCombo ("##newGroupDispatcherName", NewGroupDispatcherName, ImGuiComboFlags.HeightRegular) then
                let dispatcherNames = (World.getGroupDispatchers world).Keys
                let dispatcherNamePicked = tryPickName dispatcherNames
                for dispatcherName in dispatcherNames do
                    if ImGui.Selectable (dispatcherName, strEq dispatcherName NewGroupDispatcherName) then NewGroupDispatcherName <- dispatcherName
                    if Some dispatcherName = dispatcherNamePicked then ImGui.SetScrollHereY Constants.Gaia.HeightRegularPickOffset
                    if dispatcherName = NewGroupDispatcherName then ImGui.SetItemDefaultFocus ()
                ImGui.EndCombo ()
            if (ImGui.Button "Create" || ImGui.IsKeyReleased ImGuiKey.Enter) &&
                String.notEmpty NewGroupName &&
                Address.validateIdentifierName NewGroupName &&
                not (NewGroupName.Contains '"') &&
                not (newGroup.GetExists world) then
                try snapshot CreateGroup world
                    World.createGroup5 false NewGroupDispatcherName (Some NewGroupName) SelectedScreen world |> ignore<Group>
                    selectEntityOpt None world
                    selectGroup true newGroup
                    ShowNewGroupDialog <- false
                    NewGroupName <- ""
                with exn ->
                    MessageBoxOpt <- Some ("Could not create group due to: " + scstring exn)
            if ImGui.IsKeyReleased ImGuiKey.Escape then ShowNewGroupDialog <- false
            ImGui.EndPopup ()

    let private imGuiOpenGroupDialog world =
        GroupFileDialogState.Title <- "Choose a nugroup file..."
        GroupFileDialogState.FilePattern <- "*.nugroup"
        GroupFileDialogState.FileDialogType <- ImGuiFileDialogType.Open
        if ImGui.FileDialog (&ShowOpenGroupDialog, GroupFileDialogState) then
            snapshot OpenGroup world
            let loaded = tryLoadGroup GroupFileDialogState.FilePath world
            ShowOpenGroupDialog <- not loaded

    let private imGuiSaveGroupDialog world =
        GroupFileDialogState.Title <- "Save a nugroup file..."
        GroupFileDialogState.FilePattern <- "*.nugroup"
        GroupFileDialogState.FileDialogType <- ImGuiFileDialogType.Save
        if ImGui.FileDialog (&ShowSaveGroupDialog, GroupFileDialogState) then
            if not (PathF.HasExtension GroupFileDialogState.FilePath) then GroupFileDialogState.FilePath <- GroupFileDialogState.FilePath + ".nugroup"
            let saved = trySaveSelectedGroup GroupFileDialogState.FilePath world
            ShowSaveGroupDialog <- not saved

    let private imGuiRenameGroupDialog world =
        match SelectedGroup with
        | group when group.GetExists world ->
            let title = "Rename group..."
            ImGui.SetNextWindowPos (ImGui.MainViewportCenter, ImGuiCond.Appearing, v2Dup 0.5f)
            let opening = not (ImGui.IsPopupOpen title)
            if opening then ImGui.OpenPopup title
            if ImGui.BeginPopupModal (title, &ShowRenameGroupDialog, ImGuiWindowFlags.AlwaysAutoResize) then
                ImGui.Text "Group Name:"
                ImGui.SameLine ()
                if opening then
                    ImGui.SetKeyboardFocusHere ()
                    GroupRename <- group.Name
                ImGui.InputTextWithHint ("##groupName", "[enter group name]", &GroupRename, 4096u) |> ignore<bool>
                let group' = group.Screen / GroupRename
                if (ImGui.Button "Apply" || ImGui.IsKeyReleased ImGuiKey.Enter) &&
                    String.notEmpty GroupRename &&
                    Address.validateIdentifierName GroupRename &&
                    not (GroupRename.Contains '"') &&
                    not (group'.GetExists world) then
                    snapshot RenameGroup world
                    World.renameGroupImmediate group group' world
                    selectGroup true group'
                    ShowRenameGroupDialog <- false
                if ImGui.IsKeyReleased ImGuiKey.Escape then ShowRenameGroupDialog <- false
                ImGui.EndPopup ()
        | _ -> ShowRenameGroupDialog <- false

    let private imGuiOpenEntityDialog world =
        EntityFileDialogState.Title <- "Choose a nuentity file..."
        EntityFileDialogState.FilePattern <- "*.nuentity"
        EntityFileDialogState.FileDialogType <- ImGuiFileDialogType.Open
        if ImGui.FileDialog (&ShowOpenEntityDialog, EntityFileDialogState) then
            let loaded = tryLoadEntity EntityFileDialogState.FilePath world
            ShowOpenEntityDialog <- not loaded

    let private imGuiSaveEntityDialog world =
        match SelectedEntityOpt with
        | Some entity when entity.GetExists world ->
            EntityFileDialogState.Title <- "Save a nuentity file..."
            EntityFileDialogState.FilePattern <- "*.nuentity"
            EntityFileDialogState.FileDialogType <- ImGuiFileDialogType.Save
            if ImGui.FileDialog (&ShowSaveEntityDialog, EntityFileDialogState) then
                if not (PathF.HasExtension EntityFileDialogState.FilePath) then EntityFileDialogState.FilePath <- EntityFileDialogState.FilePath + ".nuentity"
                let saved = trySaveSelectedEntity EntityFileDialogState.FilePath world
                ShowSaveEntityDialog <- not saved
        | Some _ | None -> ShowSaveEntityDialog <- false

    let private imGuiRenameEntityDialog world =
        match SelectedEntityOpt with
        | Some entity when entity.GetExists world ->
            let title = "Rename entity..."
            ImGui.SetNextWindowPos (ImGui.MainViewportCenter, ImGuiCond.Appearing, v2Dup 0.5f)
            let opening = not (ImGui.IsPopupOpen title)
            if opening then ImGui.OpenPopup title
            if ImGui.BeginPopupModal (title, &ShowRenameEntityDialog, ImGuiWindowFlags.AlwaysAutoResize) then
                ImGui.Text "Entity Name:"
                ImGui.SameLine ()
                if opening then
                    ImGui.SetKeyboardFocusHere ()
                    EntityRename <- entity.Name
                ImGui.InputTextWithHint ("##entityRename", "[enter entity name]", &EntityRename, 4096u) |> ignore<bool>
                let entity' = Nu.Entity (Array.add EntityRename entity.Parent.SimulantAddress.Names)
                if (ImGui.Button "Apply" || ImGui.IsKeyReleased ImGuiKey.Enter) &&
                   String.notEmpty EntityRename &&
                   Address.validateIdentifierName EntityRename &&
                   not (EntityRename.Contains '"') &&
                   not (entity'.GetExists world) then
                    snapshot RenameEntity world
                    World.renameEntityImmediate entity entity' world
                    SelectedEntityOpt <- Some entity'
                    ShowRenameEntityDialog <- false
                if ImGui.IsKeyReleased ImGuiKey.Escape then ShowRenameEntityDialog <- false
                ImGui.EndPopup ()
        | Some _ | None -> ShowRenameEntityDialog <- false

    let private imGuiDeleteEntityDialog world =
        match SelectedEntityOpt with
        | Some entity when entity.GetExists world ->
            let title = "Entity deletion confirmation..."
            ImGui.SetNextWindowPos (ImGui.MainViewportCenter, ImGuiCond.Appearing, v2Dup 0.5f)
            let opening = not (ImGui.IsPopupOpen title)
            if opening then ImGui.OpenPopup title
            if ImGui.BeginPopupModal (title, &ShowDeleteEntityDialog, ImGuiWindowFlags.AlwaysAutoResize) then
                ImGui.Text "Selected entity is an entity propagation source."
                ImGui.Text "Select a deletion option:"
                if ImGui.Button "Wipe propagation targets and delete entity." then
                    snapshot DeleteEntity world
                    World.clearPropagationTargets entity world
                    World.destroyEntity entity world
                    SelectedEntityOpt <- None
                    ShowDeleteEntityDialog <- false
                if ImGui.Button "Ignore propagation targets and delete entity (if you plan on replacing it)." then
                    snapshot DeleteEntity world
                    World.destroyEntity entity world
                    SelectedEntityOpt <- None
                    ShowDeleteEntityDialog <- false
                if ImGui.Button "Cancel deletion." || ImGui.IsKeyReleased ImGuiKey.Escape then
                    ShowDeleteEntityDialog <- false
                ImGui.EndPopup ()
        | Some _ | None -> ShowRenameEntityDialog <- false

    let private imGuiCutEntityDialog world =
        match SelectedEntityOpt with
        | Some entity when entity.GetExists world ->
            let title = "Entity cut confirmation..."
            ImGui.SetNextWindowPos (ImGui.MainViewportCenter, ImGuiCond.Appearing, v2Dup 0.5f)
            let opening = not (ImGui.IsPopupOpen title)
            if opening then ImGui.OpenPopup title
            if ImGui.BeginPopupModal (title, &ShowCutEntityDialog, ImGuiWindowFlags.AlwaysAutoResize) then
                ImGui.Text "Selected entity is an entity propagation source."
                ImGui.Text "Select a cut option:"
                if ImGui.Button "Wipe propagation targets and cut entity." || ImGui.IsKeyReleased ImGuiKey.Enter then
                    snapshot CutEntity world
                    World.clearPropagationTargets entity world
                    World.cutEntityToClipboard entity world
                    SelectedEntityOpt <- None
                    ShowCutEntityDialog <- false
                if ImGui.Button "Ignore propagation targets and cut entity (if you plan on pasting or replacing it)." then
                    snapshot CutEntity world
                    World.cutEntityToClipboard entity world
                    SelectedEntityOpt <- None
                    ShowCutEntityDialog <- false
                if ImGui.Button "Cancel cut operation." || ImGui.IsKeyReleased ImGuiKey.Escape then
                    ShowCutEntityDialog <- false
                ImGui.EndPopup ()
        | Some _ | None -> ShowRenameEntityDialog <- false

    let private imGuiConfirmExitDialog world =
        let title = "Are you okay with exiting Gaia?"
        ImGui.SetNextWindowPos (ImGui.MainViewportCenter, ImGuiCond.Appearing, v2Dup 0.5f)
        if not (ImGui.IsPopupOpen title) then ImGui.OpenPopup title
        if ImGui.BeginPopupModal (title, &ShowConfirmExitDialog, ImGuiWindowFlags.AlwaysAutoResize) then
            ImGui.Text "Any unsaved changes will be lost."
            if ImGui.Button "Okay" || ImGui.IsKeyReleased ImGuiKey.Enter then
                let gaiaState = makeGaiaState ProjectDllPath (Some ProjectEditMode) false world
                let gaiaFilePath = (Assembly.GetEntryAssembly ()).Location
                let gaiaDirectory = PathF.GetDirectoryName gaiaFilePath
                try File.WriteAllText (gaiaDirectory + "/" + Constants.Gaia.StateFilePath, printGaiaState gaiaState)
                    Directory.SetCurrentDirectory gaiaDirectory
                with _ -> Log.error "Could not save gaia state."
                World.exit world
            ImGui.SameLine ()
            if ImGui.Button "Cancel" || ImGui.IsKeyReleased ImGuiKey.Escape then ShowConfirmExitDialog <- false
            ImGui.EndPopup ()

    let private imGuiRestartDialog world =
        let title = "Editor restart required."
        ImGui.SetNextWindowPos (ImGui.MainViewportCenter, ImGuiCond.Appearing, v2Dup 0.5f)
        if not (ImGui.IsPopupOpen title) then ImGui.OpenPopup title
        if ImGui.BeginPopupModal (title, ImGuiWindowFlags.AlwaysAutoResize) then
            ImGui.Text "Gaia will apply your configuration changes and exit. Restart Gaia after exiting."
            if ImGui.Button "Okay" || ImGui.IsKeyPressed ImGuiKey.Enter then // HACK: checking key pressed event so that previous gui's key release won't bypass this.
                World.exit world
            ImGui.EndPopup ()

    let private imGuiMessageBoxDialog (message : string) =
        let title = "Message!"
        let mutable showing = true
        ImGui.SetNextWindowPos (ImGui.MainViewportCenter, ImGuiCond.Appearing, v2Dup 0.5f)
        ImGui.SetNextWindowSize (v2 900.0f 0.0f) // HACK: this is needed since auto-resizing windows don't work with ImGui.TextWrapped (https://github.com/ocornut/imgui/issues/778)
        if not (ImGui.IsPopupOpen title) then ImGui.OpenPopup title
        if ImGui.BeginPopupModal (title, &showing) then
            ImGui.TextWrapped message
            if ImGui.Button "Okay" || ImGui.IsKeyReleased ImGuiKey.Enter || ImGui.IsKeyReleased ImGuiKey.Escape then showing <- false
            if not showing then MessageBoxOpt <- None
            ImGui.EndPopup ()

    let private imGuiViewportContext world =
        ImGui.SetNextWindowPos RightClickPosition
        ImGui.SetNextWindowSize (v2 290.0f -1.0f)
        if ImGui.Begin ("Context Menu", ImGuiWindowFlags.NoTitleBar ||| ImGuiWindowFlags.NoNav) then
            if ImGui.Button "Create" then
                createEntity true false world
                ShowEntityContextMenu <- false
            ImGui.SameLine ()
            ImGui.SetNextItemWidth -1.0f
            if ImGui.BeginCombo ("##newEntityDispatcherName", NewEntityDispatcherName, ImGuiComboFlags.HeightRegular) then
                let dispatcherNames = (World.getEntityDispatchers world).Keys
                let dispatcherNamePicked = tryPickName dispatcherNames
                for dispatcherName in dispatcherNames do
                    if ImGui.Selectable (dispatcherName, strEq dispatcherName NewEntityDispatcherName) then
                        NewEntityDispatcherName <- dispatcherName
                    if Some dispatcherName = dispatcherNamePicked then ImGui.SetScrollHereY Constants.Gaia.HeightRegularPickOffset
                    if dispatcherName = NewEntityDispatcherName then ImGui.SetItemDefaultFocus ()
                ImGui.EndCombo ()
            if SelectedEntityOpt.IsSome then
                if ImGui.Button "Create as Child" then
                    createEntity true true world
                    ShowEntityContextMenu <- false
                ImGui.SameLine ()
                if ImGui.Button "at Local Origin" then
                    createEntity true true world
                    tryMoveSelectedEntityToOrigin true world |> ignore<bool>
                    ShowEntityContextMenu <- false
            if ImGui.Button "Delete" then
                tryDeleteSelectedEntity world |> ignore<bool>
                ShowEntityContextMenu <- false
            if  ImGui.IsMouseReleased ImGuiMouseButton.Right ||
                ImGui.IsKeyReleased ImGuiKey.Escape then
                ShowEntityContextMenu <- false
            ImGui.Separator ()
            if ImGui.Button "Cut Entity" then
                tryCutSelectedEntity world |> ignore<bool>
                ShowEntityContextMenu <- false
            if ImGui.Button "Copy Entity" then
                tryCopySelectedEntity world |> ignore<bool>
                ShowEntityContextMenu <- false
            if ImGui.Button "Paste Entity" then
                tryPaste PasteAtMouse (Option.map cast NewEntityParentOpt) world |> ignore<bool>
                ShowEntityContextMenu <- false
            if SelectedEntityOpt.IsSome then
                if ImGui.Button "Paste Entity as Child" then
                    tryPaste PasteAtMouse (Option.map cast SelectedEntityOpt) world |> ignore<bool>
                    ShowEntityContextMenu <- false
                ImGui.SameLine ()
                ImGui.PushID "##pasteAsChildLocalOrigin" // NOTE: needed to differentiate from same-named button above.
                if ImGui.Button "at Local Origin" then
                    if tryPaste PasteAtMouse (Option.map cast SelectedEntityOpt) world then
                        tryMoveSelectedEntityToOrigin true world |> ignore<bool>
                    ShowEntityContextMenu <- false
                ImGui.PopID ()
            ImGui.Separator ()
            if ImGui.Button "Open Entity" then
                ShowOpenEntityDialog <- true
                ShowEntityContextMenu <- false
            if ImGui.Button "Save Entity" then
                match SelectedEntityOpt with
                | Some entity when entity.GetExists world ->
                    match Map.tryFind entity.EntityAddress EntityFilePaths with
                    | Some filePath -> EntityFileDialogState.FilePath <- filePath
                    | None -> EntityFileDialogState.FileName <- ""
                    ShowSaveEntityDialog <- true
                    ShowEntityContextMenu <- false
                | Some _ | None -> ()
            ImGui.Separator ()
            if SelectedEntityOpt.IsSome && NewEntityParentOpt = SelectedEntityOpt then
                if ImGui.Button "Reset Creation Parent" then
                    NewEntityParentOpt <- None
                    ShowEntityContextMenu <- false
            elif ImGui.Button "Set as Creation Parent" then
                NewEntityParentOpt <- SelectedEntityOpt
                ShowEntityContextMenu <- false
            if ImGui.Button "Auto Bounds Entity" then
                tryAutoBoundsSelectedEntity world |> ignore<bool>
                ShowEntityContextMenu <- false
            if ImGui.Button "Move to Origin" then
                tryMoveSelectedEntityToOrigin false world |> ignore<bool>
                ShowEntityContextMenu <- false
            if ImGui.Button "Propagate Entity" then
                tryPropagateSelectedEntityStructure world |> ignore<bool>
                ShowEntityContextMenu <- false
            if ImGui.Button "Wipe Propagated Descriptor" then
                tryWipeSelectedEntityPropagationTargets world |> ignore<bool>
                ShowEntityContextMenu <- false
            if ImGui.Button "Show in Hierarchy" then
                ShowSelectedEntity <- true
                ShowEntityContextMenu <- false
            let operation = ViewportContext { RightClickPosition = RightClickPosition; EditContext = makeContext None None }
            World.editGame operation Game world
            World.editScreen operation SelectedScreen world
            World.editGroup operation SelectedGroup world
            match SelectedEntityOpt with
            | Some selectedEntity -> World.editEntity operation selectedEntity world
            | None -> ()
        ImGui.End ()

    let private imGuiReloadingAssetsDialog world =
        let title = "Reloading assets..."
        ImGui.SetNextWindowPos (ImGui.MainViewportCenter, ImGuiCond.Appearing, v2Dup 0.5f)
        if not (ImGui.IsPopupOpen title) then ImGui.OpenPopup title
        if ImGui.BeginPopupModal (title, ImGuiWindowFlags.AlwaysAutoResize) then
            ImGui.Text "Gaia is processing your request. Please wait for processing to complete."
            ImGui.EndPopup ()
        ReloadAssetsRequested <- inc ReloadAssetsRequested
        if ReloadAssetsRequested = 4 then // NOTE: takes multiple frames to see dialog.
            tryReloadAssets world
            ReloadAssetsRequested <- 0

    let private imGuiReloadingCodeDialog world =
        let title = "Reloading code..."
        ImGui.SetNextWindowPos (ImGui.MainViewportCenter, ImGuiCond.Appearing, v2Dup 0.5f)
        if not (ImGui.IsPopupOpen title) then ImGui.OpenPopup title
        if ImGui.BeginPopupModal (title, ImGuiWindowFlags.AlwaysAutoResize) then
            ImGui.Text "Gaia is processing your request. Please wait for processing to complete."
            ImGui.EndPopup ()
        ReloadCodeRequested <- inc ReloadCodeRequested
        if ReloadCodeRequested = 4 then // NOTE: takes multiple frames to see dialog.
            tryReloadCode world
            ReloadCodeRequested <- 0

    let private imGuiReloadingAllDialog world =
        let title = "Reloading assets and code..."
        ImGui.SetNextWindowPos (ImGui.MainViewportCenter, ImGuiCond.Appearing, v2Dup 0.5f)
        if not (ImGui.IsPopupOpen title) then ImGui.OpenPopup title
        if ImGui.BeginPopupModal (title, ImGuiWindowFlags.AlwaysAutoResize) then
            ImGui.Text "Gaia is processing your request. Please wait for processing to complete."
            ImGui.EndPopup ()
        ReloadAllRequested <- inc ReloadAllRequested
        if ReloadAllRequested = 4 then // NOTE: takes multiple frames to see dialog.
            tryReloadAll world
            ReloadAllRequested <- 0

    let private imGuiSelectedWindowRestoration () =
        SelectedWindowRestoreRequested <- inc SelectedWindowRestoreRequested
        if SelectedWindowRestoreRequested = 4 then
            match SelectedWindowOpt with
            | Some window -> ImGui.SetWindowFocus window
            | None -> ()
            SelectedWindowRestoreRequested <- 0

    let private imGuiExceptionDialog exn world =
        let title = "Unhandled Exception!"
        ImGui.SetNextWindowPos (ImGui.MainViewportCenter, ImGuiCond.Appearing, v2Dup 0.5f)
        ImGui.SetNextWindowSize (v2 900.0f 0.0f) // HACK: this is needed since auto-resizing windows don't work with ImGui.TextWrapped (https://github.com/ocornut/imgui/issues/778)
        if not (ImGui.IsPopupOpen title) then ImGui.OpenPopup title
        if ImGui.BeginPopupModal (title) then
            ImGui.Text "Exception text:"
            ImGui.TextWrapped (scstring exn)
            ImGui.Text "How would you like to handle this exception?"
            if ImGui.Button "Mode Reset: reset the game mode to the current one." then
                let editModes = World.getEditModes world
                match editModes.TryGetValue ProjectEditMode with
                | (true, modeFn) -> modeFn world
                | (false, _) -> ()
                RecoverableExceptionOpt <- None
            if ImGui.Button "Ignore: proceed as-is." then
                RecoverableExceptionOpt <- None
            if ImGui.Button "Exit: close the editor." then
                World.exit world
                RecoverableExceptionOpt <- None
            ImGui.EndPopup ()

    let private imGuiProcess (world : World) =

        // detect if eyes were changed somewhere other than in the editor (such as in gameplay code)
        if  world.Eye2dCenter <> DesiredEye2dCenter ||
            world.Eye3dCenter <> DesiredEye3dCenter ||
            world.Eye3dRotation <> DesiredEye3dRotation then
            EyeChangedElsewhere <- true

        // update styling
        ImGui.StyleAdobeInspired OverlayMode

        // enable global docking
        let dockNodeFlags = ImGuiDockNodeFlags.NoDockingOverCentralNode ||| ImGuiDockNodeFlags.PassthruCentralNode
        let dockSpaceId = ImGui.DockSpaceOverViewport (0u, ImGui.GetMainViewport (), dockNodeFlags)

        // attempt to proceed with normal operation
        match RecoverableExceptionOpt with
        | None ->

            // use a generalized exception process
            try imGuiViewportManipulation world

                // windows
                let entityHierarchyFocused =
                    if FreeMode then
                        imGuiFullScreenWindow world
                        false
                    else
                        imGuiMainMenuWindow world
                        let entityHierarchyFocused = imGuiHierarchyWindow world
                        ExpandEntityHierarchy <- false
                        CollapseEntityHierarchy <- false
                        imGuiTimelineWindow ()
                        imGuiGamePropertiesWindow world 
                        imGuiScreenPropertiesWindow world 
                        imGuiGroupPropertiesWindow world 
                        imGuiEntityPropertiesWindow world 
                        imGuiEditPropertyWindow world
                        imGuiAssetGraphWindow ()
                        imGuiOverlayerWindow ()
                        imGuiPropagationSourcesWindow world
                        imGuiEditorConfigWindow ()
                        imGuiAudioPlayerWindow world
                        imGuiRendererWindow world
                        imGuiEventTracingWindow world
                        imGuiInteractiveWindow world
                        imGuiMetricsWindow world
                        imGuiLogWindow world
                        imGuiAssetViewerWindow world // HACK: for some reason, this window must be processed last in order for it to be selected by default.
                        imGuiDebugWindow ()
                        entityHierarchyFocused

                // prompt dialogs
                match MessageBoxOpt with
                | None ->
                    if ShowNewProjectDialog then imGuiNewProjectDialog world
                    if ShowOpenProjectDialog && not ShowOpenProjectFileDialog then imGuiOpenProjectDialog world
                    elif ShowOpenProjectFileDialog then imGuiOpenProjectFileDialog ()
                    if ShowCloseProjectDialog then imGuiCloseProjectDialog ()
                    if ShowNewGroupDialog then imGuiNewGroupDialog world
                    if ShowOpenGroupDialog then imGuiOpenGroupDialog world
                    if ShowSaveGroupDialog then imGuiSaveGroupDialog world
                    if ShowRenameGroupDialog then imGuiRenameGroupDialog world
                    if ShowOpenEntityDialog then imGuiOpenEntityDialog world
                    if ShowSaveEntityDialog then imGuiSaveEntityDialog world
                    if ShowRenameEntityDialog then imGuiRenameEntityDialog world
                    if ShowDeleteEntityDialog then imGuiDeleteEntityDialog world
                    if ShowCutEntityDialog then imGuiCutEntityDialog world
                    if ShowConfirmExitDialog then imGuiConfirmExitDialog world
                    if ShowRestartDialog then imGuiRestartDialog world
                | Some message -> imGuiMessageBoxDialog message

                // viewport context menu
                if ShowEntityContextMenu then imGuiViewportContext world

                // non-imgui input
                updateEyeDrag world
                updateEyeTravel world
                updateEntityContext world
                updateEntityDrag world
                updateHotkeys entityHierarchyFocused world

                // reloading dialogs
                if ReloadAssetsRequested > 0 then imGuiReloadingAssetsDialog world
                if ReloadCodeRequested > 0 then imGuiReloadingCodeDialog world
                if ReloadAllRequested > 0 then imGuiReloadingAllDialog world

                // attempt to update raster viewport
                if OverlayMode then
                    let rasterViewport = World.getRasterViewport world
                    let rasterViewport = Viewport.makeRaster rasterViewport.Bounds rasterViewport.Bounds
                    World.setRasterViewport rasterViewport world
                else
                    match ImGuiInternal.tryGetCentralDockNodeBounds dockSpaceId with
                    | Some inset ->
                        let rasterViewport = World.getRasterViewport world
                        let rasterViewport = Viewport.makeRaster inset rasterViewport.Bounds
                        World.setRasterViewport rasterViewport world
                    | None -> () // TODO: log here or something?

                // selected window restoration
                if SelectedWindowRestoreRequested > 0 then imGuiSelectedWindowRestoration ()

            // propagate exception to dialog
            with exn -> RecoverableExceptionOpt <- Some exn

        // exception handling dialog
        | Some exn -> imGuiExceptionDialog exn world

    let private imGuiRender world =

        // augmentative rendering while not in capture mode
        if not CaptureMode then

            // HACK: in order to successfully focus entity properties when clicking in the viewport in the current version
            // of Dear ImGui, we seem to have to the the window focus command AFTER normal processing.
            if EntityPropertiesFocusRequested then
                ImGui.SetWindowFocus "Entity Properties"
                EntityPropertiesFocusRequested <- false

            // render light probes of the selected group in light box and view frustum
            let lightBox = World.getLight3dViewBox world
            let eyeFrustum = World.getEye3dFrustum world
            let entities = World.getLightProbes3dInViewBox lightBox (HashSet ()) world
            let lightProbeModels =
                entities
                |> Seq.filter (fun entity -> entity.Group = SelectedGroup && eyeFrustum.Intersects (entity.GetBounds world))
                |> Seq.map (fun light -> (light.GetAffineMatrix world, false, Omnipresent, None, MaterialProperties.defaultProperties))
                |> SList.ofSeq
            if SList.notEmpty lightProbeModels then
                World.enqueueRenderMessage3d
                    (RenderStaticModels
                        { StaticModels = lightProbeModels
                          StaticModel = Assets.Default.LightProbeModel
                          Clipped = false
                          DepthTest = LessThanOrEqualTest
                          RenderType = DeferredRenderType
                          RenderPass = NormalPass })
                    world

            // render lights of the selected group in play
            let entities = World.getLights3dInViewBox lightBox (HashSet ()) world
            let lightModels =
                entities
                |> Seq.filter (fun entity -> entity.Group = SelectedGroup && eyeFrustum.Intersects (entity.GetBounds world))
                |> Seq.map (fun light -> (light.GetAffineMatrix world, false, Omnipresent, None, MaterialProperties.defaultProperties))
                |> SList.ofSeq
            if SList.notEmpty lightModels then
                World.enqueueRenderMessage3d
                    (RenderStaticModels
                        { StaticModels = lightModels
                          StaticModel = Assets.Default.LightbulbModel
                          Clipped = false
                          DepthTest = LessThanOrEqualTest
                          RenderType = DeferredRenderType
                          RenderPass = NormalPass })
                    world

            // render selection highlights
            match SelectedEntityOpt with
            | Some entity when entity.GetExists world ->
                if entity.GetIs2d world then
                    let absolute = entity.GetAbsolute world
                    let bounds = entity.GetBounds world
                    let elevation = Single.MaxValue
                    let transform = Transform.makePerimeter absolute bounds v3Zero elevation
                    let image = Assets.Default.HighlightSprite
                    World.enqueueRenderMessage2d
                        (LayeredOperation2d
                            { Elevation = elevation
                              Horizon = bounds.Bottom.Y
                              AssetTag = image
                              RenderOperation2d =
                                RenderSprite
                                    { Transform = transform
                                      InsetOpt = ValueNone
                                      ClipOpt = ValueNone
                                      Image = image
                                      Color = Color.One
                                      Blend = Transparent
                                      Emission = Color.Zero
                                      Flip = FlipNone }})
                        world
                else
                    let bounds = entity.GetBounds world
                    let bounds = box3 (bounds.Min - v3Dup 0.005f) (bounds.Size + v3Dup 0.01f) // slightly bigger to eye to prevent z-fighting with selected entity
                    for i in 0 .. dec 6 do
                        let (translation, rotation, scale) =
                            match i with
                            | 0 -> (v3Forward * bounds.Depth * 0.5f, quatIdentity, v3 bounds.Width bounds.Height 0.01f) // back face
                            | 1 -> (v3Back * bounds.Depth * 0.5f, Quaternion.CreateFromAxisAngle (v3Up, MathF.PI), v3 bounds.Width bounds.Height 0.01f) // front face
                            | 2 -> (v3Left * bounds.Width * 0.5f, Quaternion.CreateFromAxisAngle (v3Up, MathF.PI_OVER_2), v3 bounds.Depth bounds.Height 0.01f) // left face
                            | 3 -> (v3Right * bounds.Width * 0.5f, Quaternion.CreateFromAxisAngle (v3Up, -MathF.PI_OVER_2), v3 bounds.Depth bounds.Height 0.01f) // right face
                            | 5 -> (v3Down * bounds.Height * 0.5f, Quaternion.CreateFromAxisAngle (v3Right, -MathF.PI_OVER_2), v3 bounds.Width bounds.Depth 0.01f) // bottom face
                            | 4 -> (v3Up * bounds.Height * 0.5f, Quaternion.CreateFromAxisAngle (v3Right, MathF.PI_OVER_2), v3 bounds.Width bounds.Depth 0.01f) // top face
                            | _ -> failwithumf ()
                        let position = bounds.Center + translation
                        let sort =
                            let faceDistance = world.Eye3dCenter.Distance position
                            let centerDistance = world.Eye3dCenter.Distance bounds.Center
                            if faceDistance < centerDistance then Single.MaxValue else Single.MinValue
                        let mutable boundsMatrix = Matrix4x4.CreateAffine (position, rotation, scale)
                        World.enqueueRenderMessage3d
                            (RenderStaticModel
                                { ModelMatrix = boundsMatrix
                                  CastShadow = false
                                  Presence = Omnipresent
                                  InsetOpt = None
                                  MaterialProperties = { MaterialProperties.defaultProperties with SpecularScalarOpt = ValueSome 0.0f }
                                  StaticModel = Assets.Default.HighlightModel
                                  Clipped = false // not needed when forward-rendered
                                  DepthTest = LessThanOrEqualTest
                                  RenderType = ForwardRenderType (0.0f, sort)
                                  RenderPass = NormalPass })
                            world
            | Some _ | None -> ()

    let private imGuiPostProcess (world : World) =

        // override local desired eye changes if eye was changed elsewhere
        if EyeChangedElsewhere then
            DesiredEye2dCenter <- world.Eye2dCenter
            DesiredEye3dCenter <- world.Eye3dCenter
            DesiredEye3dRotation <- world.Eye3dRotation
            EyeChangedElsewhere <- false
        else
            World.setEye2dCenter DesiredEye2dCenter world
            World.setEye3dCenter DesiredEye3dCenter world
            World.setEye3dRotation DesiredEye3dRotation world

    let rec private runWithCleanUpAndErrorProtection firstFrame world =
        try World.runWithoutCleanUp tautology ignore ignore imGuiRender imGuiProcess imGuiPostProcess firstFrame world
            World.cleanUp world
            Constants.Engine.ExitCodeSuccess
        with exn ->
            let errorMsg = "Unexpected exception! Could not rewind world. Error due to: " + scstring exn
            Log.error errorMsg
            Constants.Engine.ExitCodeFailure

    let rec private runWithCleanUp gaiaState targetDir_ screen world =
        OpenProjectFilePath <- gaiaState.ProjectDllPath
        Snaps2dSelected <- gaiaState.Snaps2dSelected
        Snaps2d <- gaiaState.Snaps2d
        Snaps3d <- gaiaState.Snaps3d
        NewEntityDispatcherName <- World.getEntityDispatchers world |> Seq.head |> fun kvp -> kvp.Key
        NewEntityElevation <- gaiaState.CreationElevation
        NewEntityDistance <- gaiaState.CreationDistance
        { new TraceListener () with
            override this.Write (message : string) = concatLog message
            override this.WriteLine (message : string) = concatLog (message + "\n") }
        |> Trace.Listeners.Add
        |> ignore<int>
        AlternativeEyeTravelInput <- gaiaState.AlternativeEyeTravelInput
        let world =
            if not gaiaState.ProjectFreshlyLoaded then
                EditWhileAdvancing <- gaiaState.EditWhileAdvancing
                DesiredEye2dCenter <- gaiaState.DesiredEye2dCenter
                DesiredEye3dCenter <- gaiaState.DesiredEye3dCenter
                DesiredEye3dRotation <- gaiaState.DesiredEye3dRotation
                World.setEye2dCenter DesiredEye2dCenter world
                World.setEye3dCenter DesiredEye3dCenter world
                World.setEye3dRotation DesiredEye3dRotation world
                World.setMasterSoundVolume gaiaState.MasterSoundVolume world
                World.setMasterSongVolume gaiaState.MasterSongVolume world
                world
            else world
        TargetDir <- targetDir_
        ProjectDllPath <- OpenProjectFilePath
        ProjectFileDialogState <- ImGuiFileDialogState TargetDir
        ProjectEditMode <- Option.defaultValue "" gaiaState.ProjectEditModeOpt
        GroupFileDialogState <- ImGuiFileDialogState (TargetDir + "/../../..")
        EntityFileDialogState <- ImGuiFileDialogState (TargetDir + "/../../..")
        selectScreen false screen
        selectGroupInitial screen world
        AssetGraphStr <-
            let assetGraph = AssetGraph.makeFromFileOpt (TargetDir + "/" + Assets.Global.AssetGraphFilePath)
            let packageDescriptorsStr = scstring assetGraph.PackageDescriptors
            let prettyPrinter = (SyntaxAttribute.defaultValue typeof<AssetGraph>).PrettyPrinter
            PrettyPrinter.prettyPrint packageDescriptorsStr prettyPrinter
        OverlayerStr <-
            let overlayerFilePath = TargetDir + "/" + Assets.Global.OverlayerFilePath
            let overlayer = Overlayer.makeFromFileOpt [] overlayerFilePath
            let extrinsicOverlaysStr = scstring (Overlayer.getExtrinsicOverlays overlayer)
            let prettyPrinter = (SyntaxAttribute.defaultValue typeof<Overlay>).PrettyPrinter
            PrettyPrinter.prettyPrint extrinsicOverlaysStr prettyPrinter
        FsiSession <- Shell.FsiEvaluationSession.Create (FsiConfig, FsiArgs, FsiInStream, FsiOutStream, FsiErrorStream)
        let result = runWithCleanUpAndErrorProtection true world
        (FsiSession :> IDisposable).Dispose () // not sure why we have to cast here...
        FsiErrorStream.Dispose ()
        FsiInStream.Dispose ()
        FsiOutStream.Dispose ()
        result

    (* Public Functions *)

    /// Run Gaia.
    let run gaiaState targetDir plugin =

        // ensure imgui ini file exists and was created by Gaia before initialising imgui
        let imguiIniFilePath = targetDir + "/imgui.ini"
        if  not (File.Exists imguiIniFilePath) ||
            (File.ReadAllLines imguiIniFilePath).[0] <> "[Window][Gaia]" then
            File.WriteAllText (imguiIniFilePath, ImGuiIniFileStr)

        // attempt to create SDL dependencies
        let windowSize = Constants.Render.DisplayVirtualResolution * Globals.Render.DisplayScalar
        let outerViewport = Viewport.makeOuter windowSize
        let rasterViewport = Viewport.makeRaster outerViewport.Inset outerViewport.Bounds
        let geometryViewport = Viewport.makeGeometry outerViewport.Bounds.Size
        match tryMakeSdlDeps true windowSize with
        | Right (sdlConfig, sdlDeps) ->

            // create the world
            let worldConfig =
                { Accompanied = true
                  Advancing = false
                  FramePacing = false
                  ModeOpt = gaiaState.ProjectEditModeOpt
                  SdlConfig = sdlConfig }
            let (screen, world) =
                makeWorld sdlDeps worldConfig geometryViewport rasterViewport outerViewport plugin

            // subscribe to events related to editing
            World.subscribe handleNuMouseButton Game.MouseLeftDownEvent Game world |> ignore
            World.subscribe handleNuMouseButton Game.MouseLeftUpEvent Game world |> ignore
            World.subscribe handleNuMouseButton Game.MouseMiddleDownEvent Game world |> ignore
            World.subscribe handleNuMouseButton Game.MouseMiddleUpEvent Game world |> ignore
            World.subscribe handleNuMouseButton Game.MouseRightDownEvent Game world |> ignore
            World.subscribe handleNuMouseButton Game.MouseRightUpEvent Game world |> ignore
            World.subscribe handleNuLifeCycleGroup (Game.LifeCycleEvent (nameof Group)) Game world |> ignore
            World.subscribe handleNuSelectedScreenOptChange Game.SelectedScreenOpt.ChangeEvent Game world |> ignore
            World.subscribe handleNuExitRequest Game.ExitRequestEvent Game world |> ignore

            // run the world
            runWithCleanUp gaiaState targetDir screen world

        // handle error
        | Left error -> Log.error error; Constants.Engine.ExitCodeFailure<|MERGE_RESOLUTION|>--- conflicted
+++ resolved
@@ -66,13 +66,7 @@
     let mutable private SelectedGroup = SelectedScreen / "Group" // use the default group
     let mutable private SelectedEntityOpt = Option<Entity>.None
     let mutable private OpenProjectFilePath = null // this will be initialized on start
-<<<<<<< HEAD
-    let mutable private OpenProjectEditMode = "Title"
-=======
     let mutable private OpenProjectEditMode = ""
-    let mutable private OpenProjectImperativeExecution = false
-    let mutable private CloseProjectImperativeExecution = false
->>>>>>> 8da9dc36
     let mutable private NewProjectName = "My Game"
     let mutable private NewProjectType = "ImSim Game"
     let mutable private NewGroupDispatcherName = nameof GroupDispatcher
