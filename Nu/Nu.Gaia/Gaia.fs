--- conflicted
+++ resolved
@@ -1593,15 +1593,8 @@
             elif ImGui.IsKeyPressed ImGuiKey.N && ImGui.IsCtrlDown () && ImGui.IsShiftDown () && ImGui.IsAltUp () then synchronizeNav world
             elif ImGui.IsKeyPressed ImGuiKey.L && ImGui.IsCtrlDown () && ImGui.IsShiftDown () && ImGui.IsAltUp () then rerenderLightMaps world
             elif ImGui.IsKeyPressed ImGuiKey.I && ImGui.IsCtrlDown () && ImGui.IsShiftUp () && ImGui.IsAltUp () then tryMoveSelectedEntityToOrigin false world |> ignore<bool>
-<<<<<<< HEAD
-            elif not (ImGui.GetIO ()).WantCaptureKeyboardGlobal || entityHierarchyFocused then
+            elif not io.WantCaptureKeyboardGlobal || entityHierarchyFocused then
                 if ImGui.IsKeyPressed ImGuiKey.X && ImGui.IsCtrlDown () then tryCutSelectedEntity world |> ignore<bool>
-=======
-            elif not io.WantCaptureKeyboardGlobal || entityHierarchyFocused then
-                if ImGui.IsKeyPressed ImGuiKey.Z && ImGui.IsCtrlDown () then tryUndo world |> ignore<bool>
-                elif ImGui.IsKeyPressed ImGuiKey.Y && ImGui.IsCtrlDown () then tryRedo world |> ignore<bool>
-                elif ImGui.IsKeyPressed ImGuiKey.X && ImGui.IsCtrlDown () then tryCutSelectedEntity world |> ignore<bool>
->>>>>>> 037ff740
                 elif ImGui.IsKeyPressed ImGuiKey.C && ImGui.IsCtrlDown () then tryCopySelectedEntity world |> ignore<bool>
                 elif ImGui.IsKeyPressed ImGuiKey.V && ImGui.IsCtrlDown () then tryPaste PasteAtLook (Option.map cast NewEntityParentOpt) world |> ignore<bool>
                 elif ImGui.IsKeyPressed ImGuiKey.Enter && ImGui.IsCtrlDown () then createEntity false false world
