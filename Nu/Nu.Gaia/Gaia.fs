﻿// Gaia - The Nu Game Engine editor.
// Copyright (C) Bryan Edds, 2013-2023.

namespace Nu.Gaia
open System
open System.Collections.Generic
open System.Diagnostics
open System.IO
open System.Numerics
open System.Reflection
open System.Text
open FSharp.Compiler.Interactive
open FSharp.NativeInterop
open FSharp.Reflection
open Microsoft.FSharp.Core
open ImGuiNET
open ImGuizmoNET
open ImPlotNET
open Prime
open Nu

//////////////////////////////////////////////////////////////////////////////////////
// TODO:                                                                            //
// Perhaps look up (Value)Some-constructed default property values from overlayer.  //
// Custom properties in order of priority:                                          //
//  Enums                                                                           //
//  Flag Enums                                                                      //
//  CollisionMask                                                                   //
//  CollisionCategories                                                             //
//  CollisionDetection                                                              //
//  BodyShape                                                                       //
//  BodyJoint                                                                       //
//  NormalOpt (for terrain)                                                         //
//  BlendMaterial                                                                   //
//  TerrainMaterial                                                                 //
//  DateTimeOffset?                                                                 //
//  SymbolicCompression                                                             //
//////////////////////////////////////////////////////////////////////////////////////

[<RequireQualifiedAccess>]
module Gaia =

    (* Active Editing States *)

    let mutable private Pasts = [] : (SnapshotType * World) list
    let mutable private Futures = [] : (SnapshotType * World) list
    let mutable private TimelineChanged = false
    let mutable private ManipulationActive = false
    let mutable private ManipulationOperation = OPERATION.TRANSLATE
    let mutable private ExpandEntityHierarchy = false
    let mutable private CollapseEntityHierarchy = false
    let mutable private ShowSelectedEntity = false
    let mutable private RightClickPosition = v2Zero
    let mutable private PropertyFocusedOpt = Option<PropertyDescriptor * Simulant>.None
    let mutable private PropertyEditorFocusRequested = false
    let mutable private RntityHierarchySearchRequested = false
    let mutable private AssetViewerSearchRequested = false
    let mutable private PropertyValueStrPrevious = ""
    let mutable private DragDropPayloadOpt = None
    let mutable private DragEntityState = DragEntityInactive
    let mutable private DragEyeState = DragEyeInactive
    let mutable private SelectedScreen = Game / "Screen" // TODO: see if this is necessary or if we can just use World.getSelectedScreen.
    let mutable private SelectedGroup = SelectedScreen / "Group" // use the default group
    let mutable private SelectedEntityOpt = Option<Entity>.None
    let mutable private OpenProjectFilePath = null // this will be initialized on start
    let mutable private OpenProjectEditMode = "Title"
    let mutable private OpenProjectImperativeExecution = false
    let mutable private CloseProjectImperativeExecution = false
    let mutable private NewProjectName = "My Game"
    let mutable private NewProjectType = "Empty"
    let mutable private NewGroupDispatcherName = nameof GroupDispatcher
    let mutable private NewEntityDispatcherName = null // this will be initialized on start
    let mutable private NewEntityOverlayName = "(Default Overlay)"
    let mutable private NewEntityParentOpt = Option<Entity>.None
    let mutable private NewEntityElevation = 0.0f
    let mutable private NewEntityDistance = 2.0f
    let mutable private NewGroupName = ""
    let mutable private GroupRename = ""
    let mutable private EntityRename = ""
    let mutable private DesiredEye2dCenter = v2Zero
    let mutable private DesiredEye3dCenter = v3Zero
    let mutable private DesiredEye3dRotation = quatIdentity
    let mutable private EyeChangedElsewhere = false
    let mutable private FpsStartDateTime = DateTimeOffset.Now
    let mutable private FpsStartUpdateTime = 0L
    let mutable private InteractiveInputFocusRequested = false
    let mutable private InteractiveInputStr = ""
    let mutable private InteractiveOutputStr = ""

    (* Configuration States *)

    let mutable private FullScreen = false
    let mutable private CaptureMode = false
    let mutable private EditWhileAdvancing = false
    let mutable private Snaps2dSelected = true
    let mutable private Snaps2d = Constants.Gaia.Snaps2dDefault
    let mutable private Snaps3d = Constants.Gaia.Snaps3dDefault
    let mutable private SnapDrag = 0.1f
    let mutable private AlternativeEyeTravelInput = false
    let mutable private PhysicsReregisterWorkaround = true
    let mutable private EntityHierarchySearchStr = ""
    let mutable private EntityHierarchyFilterPropagationSources = false
    let mutable private AssetViewerSearchStr = ""

    (* Project States *)

    let mutable private TargetDir = "."
    let mutable private ProjectDllPath = ""
    let mutable private ProjectFileDialogState : ImGuiFileDialogState = null // this will be initialized on start
    let mutable private ProjectEditMode = ""
    let mutable private ProjectImperativeExecution = false
    let mutable private GroupFileDialogState : ImGuiFileDialogState = null // this will be initialized on start
    let mutable private GroupFilePaths = Map.empty<Group Address, string>
    let mutable private EntityFileDialogState : ImGuiFileDialogState = null // this will be initialized on start
    let mutable private EntityFilePaths = Map.empty<Entity Address, string>
    let mutable private AssetGraphStr = null // this will be initialized on start
    let mutable private OverlayerStr = null // this will be initialized on start

    (* Metrics States *)

    let private TimingCapacity = 200
    let private TimingsArray = Array.zeroCreate<single> TimingCapacity
    let private GcTimings = Queue (Array.zeroCreate<single> TimingCapacity)
    let private MiscTimings = Queue (Array.zeroCreate<single> TimingCapacity)
    let private PhysicsTimings = Queue (Array.zeroCreate<single> TimingCapacity)
    let private UpdateTimings = Queue (Array.zeroCreate<single> TimingCapacity)
    let private RenderMessagesTimings = Queue (Array.zeroCreate<single> TimingCapacity)
    let private ImGuiTimings = Queue (Array.zeroCreate<single> TimingCapacity)
    let private MainThreadTimings = Queue (Array.zeroCreate<single> TimingCapacity)
    let private FrameTimings = Queue (Array.zeroCreate<single> TimingCapacity)

    (* Modal Activity States *)

    let mutable private MessageBoxOpt = Option<string>.None
    let mutable private RecoverableExceptionOpt = Option<Exception * World>.None
    let mutable private ShowEntityContextMenu = false
    let mutable private ShowNewProjectDialog = false
    let mutable private ShowOpenProjectDialog = false
    let mutable private ShowOpenProjectFileDialog = false
    let mutable private ShowCloseProjectDialog = false
    let mutable private ShowNewGroupDialog = false
    let mutable private ShowOpenGroupDialog = false
    let mutable private ShowSaveGroupDialog = false
    let mutable private ShowRenameGroupDialog = false
    let mutable private ShowOpenEntityDialog = false
    let mutable private ShowSaveEntityDialog = false
    let mutable private ShowRenameEntityDialog = false
    let mutable private ShowConfirmExitDialog = false
    let mutable private ShowRestartDialog = false
    let mutable private ReloadAssetsRequested = 0
    let mutable private ReloadCodeRequested = 0
    let mutable private ReloadAllRequested = 0
    let modal () =
        MessageBoxOpt.IsSome ||
        RecoverableExceptionOpt.IsSome ||
        ShowEntityContextMenu ||
        ShowNewProjectDialog ||
        ShowOpenProjectDialog ||
        ShowOpenProjectFileDialog ||
        ShowCloseProjectDialog ||
        ShowNewGroupDialog ||
        ShowOpenGroupDialog ||
        ShowSaveGroupDialog ||
        ShowRenameGroupDialog ||
        ShowOpenEntityDialog ||
        ShowSaveEntityDialog ||
        ShowRenameEntityDialog ||
        ShowConfirmExitDialog ||
        ShowRestartDialog ||
        ReloadAssetsRequested <> 0 ||
        ReloadCodeRequested <> 0 ||
        ReloadAllRequested <> 0

    (* Memoization *)

    let ToSymbolMemo = new ForgetfulDictionary<struct (Type * obj), Symbol> (HashIdentity.FromFunctions hash objEq)
    let OfSymbolMemo = new ForgetfulDictionary<struct (Type * Symbol), obj> (HashIdentity.Structural)

    (* Fsi Session *)

    let FsProjectNoWarn = "--nowarn:FS9;FS1178;FS3391;FS3536;FS3560"
    let FsiArgs = [|"fsi.exe"; "--debug+"; "--debug:full"; "--define:DEBUG"; "--optimize-"; "--tailcalls-"; "--multiemit+"; "--gui-"; "--nologo"; FsProjectNoWarn|] // TODO: see if can we use --warnon as well.
    let FsiConfig = Shell.FsiEvaluationSession.GetDefaultConfiguration ()
    let private FsiErrorStream = new StringWriter ()
    let private FsiInStream = new StringReader ""
    let private FsiOutStream = new StringWriter ()
    let mutable private FsiSession = Unchecked.defaultof<Shell.FsiEvaluationSession>

    (* Initial imgui.ini File Content *)

    let private ImGuiIniFileStr = """
[Window][Gaia]
Pos=0,0
Size=1920,54
Collapsed=0
DockId=0x00000002,0

[Window][Edit Overlayer]
Pos=286,846
Size=675,234
Collapsed=0
DockId=0x00000001,2

[Window][Edit Asset Graph]
Pos=286,846
Size=675,234
Collapsed=0
DockId=0x00000001,1

[Window][Edit Property]
Pos=286,846
Size=675,234
Collapsed=0
DockId=0x00000001,0

[Window][Metrics]
Pos=963,846
Size=650,234
Collapsed=0
DockId=0x00000009,6

[Window][Interactive]
Pos=963,846
Size=650,234
Collapsed=0
DockId=0x00000009,5

[Window][Event Tracing]
Pos=963,846
Size=650,234
Collapsed=0
DockId=0x00000009,4

[Window][Renderer]
Pos=963,846
Size=650,234
Collapsed=0
DockId=0x00000009,3

[Window][Audio Player]
Pos=963,846
Size=650,234
Collapsed=0
DockId=0x00000009,2

[Window][Editor]
Pos=963,846
Size=650,234
Collapsed=0
DockId=0x00000009,1

[Window][Asset Viewer]
Pos=963,846
Size=650,234
Collapsed=0
DockId=0x00000009,0

[Window][Full Screen Enabled]
Pos=20,23
Size=171,77
Collapsed=0

[Window][Message!]
Pos=827,398
Size=360,182
Collapsed=0

[Window][Unhandled Exception!]
Pos=608,366
Size=694,406
Collapsed=0

[Window][Are you okay with exiting Gaia?]
Pos=836,504
Size=248,72
Collapsed=0

[Window][ContextMenu]
Pos=853,391
Size=250,135
Collapsed=0

[Window][Viewport]
Pos=0,0
Size=1920,1080
Collapsed=0

[Window][Entity Hierarchy]
Pos=0,56
Size=284,788
Collapsed=0
DockId=0x0000000A,0

[Window][Timeline]
Pos=0,846
Size=284,234
Collapsed=0
DockId=0x00000010,0

[Window][Entity Properties]
Pos=1615,56
Size=305,1024
Collapsed=0
DockId=0x0000000E,3

[Window][Group Properties]
Pos=1615,56
Size=305,1024
Collapsed=0
DockId=0x0000000E,2

[Window][Screen Properties]
Pos=1615,56
Size=305,1024
Collapsed=0
DockId=0x0000000E,1

[Window][Game Properties]
Pos=1615,56
Size=305,1024
Collapsed=0
DockId=0x0000000E,0

[Window][Create Nu Project... *EDITOR RESTART REQUIRED!*]
Pos=699,495
Size=524,138
Collapsed=0

[Window][Choose a project .dll... *EDITOR RESTART REQUIRED!*]
Pos=628,476
Size=674,128
Collapsed=0

[Window][Create a group...]
Pos=715,469
Size=482,128
Collapsed=0

[Window][Choose a nugroup file...]
Pos=602,352
Size=677,399
Collapsed=0

[Window][Save a nugroup file...]
Pos=613,358
Size=664,399
Collapsed=0

[Window][Choose an Asset...]
Pos=796,323
Size=336,458
Collapsed=0

[Window][Choose a nuentity file...]
Pos=602,352
Size=677,399
Collapsed=0

[Window][Save a nuentity file...]
Pos=613,358
Size=664,399
Collapsed=0

[Window][Rename group...]
Pos=734,514
Size=444,94
Collapsed=0

[Window][Rename entity...]
Pos=734,514
Size=444,94
Collapsed=0

[Window][Reloading assets...]
Pos=700,500
Size=520,110
Collapsed=0

[Window][Reloading code...]
Pos=700,500
Size=520,110
Collapsed=0

[Window][Reloading assets and code...]
Pos=700,500
Size=520,110
Collapsed=0

[Window][DockSpaceViewport_11111111]
Pos=0,0
Size=1920,1080
Collapsed=0

[Window][Debug##Default]
Pos=60,60
Size=400,400
Collapsed=0

[Window][Close project... *EDITOR RESTART REQUIRED!*]
Pos=716,510
Size=463,94
Collapsed=0

[Window][Editor restart required.]
Pos=671,504
Size=577,71
Collapsed=0

[Docking][Data]
DockSpace             ID=0x8B93E3BD Window=0xA787BDB4 Pos=0,0 Size=1920,1080 Split=Y
  DockNode            ID=0x00000002 Parent=0x8B93E3BD SizeRef=1920,54 HiddenTabBar=1 Selected=0x48908BE7
  DockNode            ID=0x0000000F Parent=0x8B93E3BD SizeRef=1920,1024 Split=X
    DockNode          ID=0x0000000D Parent=0x0000000F SizeRef=1613,1080 Split=X
      DockNode        ID=0x00000007 Parent=0x0000000D SizeRef=284,1080 Split=X Selected=0x29EABFBD
        DockNode      ID=0x0000000B Parent=0x00000007 SizeRef=174,1022 Selected=0x29EABFBD
        DockNode      ID=0x0000000C Parent=0x00000007 SizeRef=171,1022 Split=Y Selected=0xAE464409
          DockNode    ID=0x0000000A Parent=0x0000000C SizeRef=284,788 Selected=0xAE464409
          DockNode    ID=0x00000010 Parent=0x0000000C SizeRef=284,234 Selected=0x0F18B61B
      DockNode        ID=0x00000008 Parent=0x0000000D SizeRef=1327,1080 Split=X
        DockNode      ID=0x00000005 Parent=0x00000008 SizeRef=1223,979 Split=Y
          DockNode    ID=0x00000004 Parent=0x00000005 SizeRef=1678,788 CentralNode=1
          DockNode    ID=0x00000003 Parent=0x00000005 SizeRef=1678,234 Split=X Selected=0xD4E24632
            DockNode  ID=0x00000001 Parent=0x00000003 SizeRef=675,205 Selected=0x9CF3CB04
            DockNode  ID=0x00000009 Parent=0x00000003 SizeRef=650,205 Selected=0xD92922EC
        DockNode      ID=0x00000006 Parent=0x00000008 SizeRef=346,979 Selected=0x199AB496
    DockNode          ID=0x0000000E Parent=0x0000000F SizeRef=305,1080 Selected=0xD5116FF8

"""

    (* Prelude Functions *)

    let private canEditWithMouse (world : World) =
        let io = ImGui.GetIO ()
        not (io.WantCaptureMouseGlobal) && (world.Halted || EditWhileAdvancing)

    let private canEditWithKeyboard (world : World) =
        let io = ImGui.GetIO ()
        not (io.WantCaptureKeyboardGlobal) && (world.Halted || EditWhileAdvancing)

    let private snapshot snapshotType world =
        Pasts <- (snapshotType, world) :: Pasts
        Futures <- []
        TimelineChanged <- true
        world

    let private makeGaiaState projectDllPath editModeOpt freshlyLoaded world : GaiaState =
        GaiaState.make
            projectDllPath editModeOpt freshlyLoaded OpenProjectImperativeExecution EditWhileAdvancing
            DesiredEye2dCenter DesiredEye3dCenter DesiredEye3dRotation (World.getMasterSoundVolume world) (World.getMasterSongVolume world)            
            Snaps2dSelected Snaps2d Snaps3d NewEntityElevation NewEntityDistance AlternativeEyeTravelInput PhysicsReregisterWorkaround

    let private printGaiaState gaiaState =
        PrettyPrinter.prettyPrintSymbol (valueToSymbol gaiaState) PrettyPrinter.defaultPrinter

    let private containsProperty propertyDescriptor simulant world =
        SimulantPropertyDescriptor.containsPropertyDescriptor propertyDescriptor simulant world

    let private getPropertyValue propertyDescriptor simulant world =
        SimulantPropertyDescriptor.getValue propertyDescriptor simulant world

    let private setPropertyValueWithoutUndo (value : obj) propertyDescriptor simulant world =
        match SimulantPropertyDescriptor.trySetValue value propertyDescriptor simulant world with
        | Right world -> world
        | Left (error, world) -> MessageBoxOpt <- Some error; world

    let private setPropertyValueIgnoreError (value : obj) propertyDescriptor simulant world =
        let world = snapshot (ChangeProperty (None, propertyDescriptor.PropertyName)) world
        match SimulantPropertyDescriptor.trySetValue value propertyDescriptor simulant world with
        | Right world -> world
        | Left (_, world) -> world

    let private setPropertyValue (value : obj) propertyDescriptor simulant world =
        let skipSnapshot =
            match Pasts with
            | (ChangeProperty (mouseLeftIdOpt, _), _) :: _ -> mouseLeftIdOpt = Some ImGui.MouseLeftId
            | _ -> false
        let world =
            if not skipSnapshot
            then snapshot (ChangeProperty (Some ImGui.MouseLeftId, propertyDescriptor.PropertyName)) world
            else world
        setPropertyValueWithoutUndo value propertyDescriptor simulant world

    let private selectScreen show screen =
        if screen <> SelectedScreen then
            if show then
                ImGui.SetWindowFocus "Screen Properties" // make sure group properties are showing
                ImGui.SetWindowFocus null
            NewEntityParentOpt <- None
            SelectedScreen <- screen

    let private selectGroup show group =
        if group <> SelectedGroup then
            if show then
                ImGui.SetWindowFocus "Group Properties" // make sure group properties are showing
                ImGui.SetWindowFocus null
            NewEntityParentOpt <- None
            SelectedGroup <- group

    let private selectGroupInitial screen world =
        let groups = World.getGroups screen world
        let (group, world) =
            match Seq.tryHead groups with
            | Some group -> (group, world)
            | None -> World.createGroup (Some "Group") screen world
        selectGroup false group
        world

    let rec private focusPropertyOpt targetOpt world =
        match targetOpt with // special case for selecting property of non-entity to force deselection of entity
        | Some (_, simulant : Simulant) when not (simulant :? Entity) -> selectEntityOpt None world
        | Some _ | None -> ()
        PropertyFocusedOpt <- targetOpt

    and private selectEntityOpt entityOpt world =

        if entityOpt <> SelectedEntityOpt then

            // try to focus on same entity property
            match PropertyFocusedOpt with
            | Some (propertyDescriptor, :? Entity) ->
                match entityOpt with
                | Some entity ->
                    match world |> EntityPropertyDescriptor.getPropertyDescriptors entity |> Seq.filter (fun pd -> pd.PropertyName = propertyDescriptor.PropertyName) |> Seq.tryHead with
                    | Some propertyDescriptor -> focusPropertyOpt (Some (propertyDescriptor, entity)) world
                    | None -> focusPropertyOpt None world
                | Some _ | None -> focusPropertyOpt None world
            | Some _ -> focusPropertyOpt None world
            | None -> ()

            // make sure entity properties are showing5
            if entityOpt.IsSome then ImGui.SetWindowFocus "Entity Properties"

            // HACK: in order to keep the property of one simulant from being copied to another when the selected
            // simulant is changed, we have to move focus away from the property windows. We chose to focus on the
            // "Entity Hierarchy" window in order to avoid disrupting drag and drop when selecting a different entity
            // in it. Then if there is no entity selected, we'll select the viewport instead
            ImGui.SetWindowFocus "Entity Hierarchy"
            if entityOpt.IsNone then ImGui.SetWindowFocus "Viewport"

        // actually set the selection
        SelectedEntityOpt <- entityOpt

    let private deselectEntity world =
        focusPropertyOpt None world
        selectEntityOpt None world

    let private tryUndo world =
        match
            (if not (World.getImperative world) then
                match Pasts with
                | past :: pasts' ->
                    let future = (fst past, world)
                    let world = World.switch (snd past)
                    Pasts <- pasts'
                    Futures <- future :: Futures
                    TimelineChanged <- true
                    (true, world)
                | [] -> (false, world)
             else (false, world)) with
        | (true, world) ->
            focusPropertyOpt None world
            PropertyValueStrPrevious <- ""
            selectScreen false (World.getSelectedScreen world)
            if not (SelectedGroup.GetExists world) || not (SelectedGroup.GetSelected world) then
                let group = Seq.head (World.getGroups SelectedScreen world)
                selectGroup false group
            match SelectedEntityOpt with
            | Some entity when not (entity.GetExists world) || entity.Group <> SelectedGroup -> selectEntityOpt None world
            | Some _ | None -> ()
            let world = World.setEye2dCenter DesiredEye2dCenter world
            let world = World.setEye3dCenter DesiredEye3dCenter world
            let world = World.setEye3dRotation DesiredEye3dRotation world
            (true, world)
        | (false, world) -> (false, world)

    let private tryRedo world =
        match
            (if not (World.getImperative world) then
                match Futures with
                | future :: futures' ->
                    let past = (fst future, world)
                    let world = World.switch (snd future)
                    Pasts <- past :: Pasts
                    Futures <- futures'
                    TimelineChanged <- true
                    (true, world)
                | [] -> (false, world)
             else (false, world)) with
        | (true, world) ->
            focusPropertyOpt None world
            PropertyValueStrPrevious <- ""
            selectScreen false (World.getSelectedScreen world)
            if not (SelectedGroup.GetExists world) || not (SelectedGroup.GetSelected world) then
                let group = Seq.head (World.getGroups SelectedScreen world)
                selectGroup false group
            match SelectedEntityOpt with
            | Some entity when not (entity.GetExists world) || entity.Group <> SelectedGroup -> selectEntityOpt None world
            | Some _ | None -> ()
            let world = World.setEye2dCenter DesiredEye2dCenter world
            let world = World.setEye3dCenter DesiredEye3dCenter world
            let world = World.setEye3dRotation DesiredEye3dRotation world
            (true, world)
        | (false, world) -> (false, world)

    let private freezeEntities world =
        let groups = World.getGroups SelectedScreen world
        groups |>
        Seq.map (fun group -> World.getEntities group world) |>
        Seq.concat |>
        Seq.filter (fun entity -> entity.Has<FreezerFacet> world) |>
        Seq.fold (fun world freezer -> freezer.SetFrozen true world) world

    let private thawEntities world =
        let groups = World.getGroups SelectedScreen world
        groups |>
        Seq.map (fun group -> World.getEntities group world) |>
        Seq.concat |>
        Seq.filter (fun entity -> entity.Has<FreezerFacet> world) |>
        Seq.fold (fun world freezer -> freezer.SetFrozen false world) world

    let private reregisterPhysics world =
        let world = snapshot ReregisterPhysics world
        World.reregisterPhysics world

    let private synchronizeNav world =
        let world = snapshot SynchronizeNav world
        // TODO: sync nav 2d when it's available.
        World.synchronizeNav3d SelectedScreen world

    let private rerenderLightMaps world =
        let groups = World.getGroups SelectedScreen world
        groups |>
        Seq.map (fun group -> World.getEntities group world) |>
        Seq.concat |>
        Seq.filter (fun entity -> entity.Has<LightProbe3dFacet> world) |>
        Seq.fold (fun world lightProbe -> lightProbe.SetProbeStale true world) world

    let private getSnaps () =
        if Snaps2dSelected
        then Snaps2d
        else Snaps3d

    let private getPickCandidates2d world =
        let entities = World.getEntities2dInView (HashSet (QuadelementEqualityComparer ())) world
        let entitiesInGroup = entities |> Seq.filter (fun entity -> entity.Group = SelectedGroup && entity.GetVisible world) |> Seq.toArray
        entitiesInGroup

    let private getPickCandidates3d world =
        let entities = World.getEntities3dInView (HashSet (OctelementEqualityComparer ())) world
        let entitiesInGroup = entities |> Seq.filter (fun entity -> entity.Group = SelectedGroup && entity.GetVisible world) |> Seq.toArray
        entitiesInGroup

    let private tryMousePick mousePosition world =
        let entities2d = getPickCandidates2d world
        let pickedOpt = World.tryPickEntity2d mousePosition entities2d world
        match pickedOpt with
        | Some entity ->
            selectEntityOpt (Some entity) world
            Some (0.0f, entity)
        | None ->
            let entities3d = getPickCandidates3d world
            let pickedOpt = World.tryPickEntity3d mousePosition entities3d world
            match pickedOpt with
            | Some (intersection, entity) ->
                selectEntityOpt (Some entity) world
                Some (intersection, entity)
            | None -> None

    let private tryPickName names =
        let io = ImGui.GetIO ()
        io.SwallowKeyboard ()
        let namesMatching =
            [|for key in int ImGuiKey.A .. int ImGuiKey.Z do
                if ImGui.IsKeyReleased (enum key) then
                    let chr = char (key - int ImGuiKey.A + 97)
                    names |>
                    Seq.filter (fun (name : string) -> name.Length > 0 && Char.ToLowerInvariant name.[0] = chr) |>
                    Seq.tryHead|]
        namesMatching |>
        Array.definitize |>
        Array.tryHead

    let private searchAssetViewer () =
        ImGui.SetWindowFocus "Asset Viewer"
        AssetViewerSearchRequested <- true

    let private searchEntityHierarchy () =
        ImGui.SetWindowFocus "Entity Hierarchy"
        RntityHierarchySearchRequested <- true

    let private revertOpenProjectState (world : World) =
        OpenProjectFilePath <- ProjectDllPath
        OpenProjectEditMode <- ProjectEditMode
        OpenProjectImperativeExecution <- world.Imperative

    let private resolveAssemblyAt (dirPath : string) (args : ResolveEventArgs) =
        let assemblyName = AssemblyName args.Name
        let assemblyFilePath = dirPath + "/" + assemblyName.Name + ".dll"
        if File.Exists assemblyFilePath
        then Assembly.LoadFrom assemblyFilePath
        else null

    // NOTE: this function isn't used, but it is kept around as it's a good tool to surface memory leaks deep in large libs like FSI.
    let private scanAndNullifyFields (root : obj) (targetType : Type) =
        let bindingFlags = BindingFlags.NonPublic ||| BindingFlags.Public ||| BindingFlags.Instance
        let visited = HashSet ()
        let rec scan (obj : obj) =
            if notNull obj then
                let objType = obj.GetType ()
                if not objType.IsValueType && (try not (visited.Contains(obj)) with _ -> false) then
                    visited.Add obj |> ignore
                    let fields = objType.GetFields bindingFlags
                    for field in fields do
                        if not field.FieldType.IsValueType && targetType = field.FieldType 
                        then field.SetValue (obj, null)
                        else
                            let fieldValue = field.GetValue obj
                            scan fieldValue
        scan root

    let private makeContext focusPropertyOpt unfocusPropertyOpt =
        { Snapshot = snapshot
          FocusProperty = match focusPropertyOpt with Some focus -> focus | None -> fun () -> ()
          UnfocusProperty = match unfocusPropertyOpt with Some unfocus -> unfocus | None -> fun () -> ()
          SearchAssetViewer = fun () -> ()
          PropertyValueStrPreviousRef = ref PropertyValueStrPrevious
          DragDropPayloadOpt = DragDropPayloadOpt
          SnapDrag = SnapDrag
          SelectedScreen = SelectedScreen
          SelectedGroup = SelectedGroup
          SelectedEntityOpt = SelectedEntityOpt }

    (* Nu Event Handling Functions *)

    let private handleNuMouseButton (_ : Event<MouseButtonData, Game>) world =
        if canEditWithMouse world
        then (Resolve, world)
        else (Cascade, world)

    let private handleNuLifeCycleGroup (evt : Event<LifeCycleData, Game>) world =
        let world =
            match evt.Data with
            | UnregisteringData simulant ->
                if SelectedGroup :> Simulant = simulant then
                    let groups = World.getGroups SelectedScreen world
                    if Seq.isEmpty groups then
                        let (group, world) = World.createGroup (Some "Group") SelectedScreen world // create default group if no group remains
                        SelectedGroup <- group
                        world
                    else
                        SelectedGroup <- Seq.head groups
                        world
                elif (match SelectedEntityOpt with Some entity -> entity :> Simulant = simulant | None -> false) then
                    SelectedEntityOpt <- None
                    world
                else world
            | _ -> world
        (Cascade, world)

    let private handleNuSelectedScreenOptChange (evt : Event<ChangeData, Game>) world =
        match evt.Data.Value :?> Screen option with
        | Some screen ->
            selectScreen true screen
            let world = selectGroupInitial screen world
            selectEntityOpt None world
            focusPropertyOpt None world
            (Cascade, world)
        | None -> (Cascade, world) // just keep current group selection and screen if no screen selected

    (* Editor Command Functions *)

    let private createRestorePoint world =
        World.playSound Constants.Audio.SoundVolumeDefault Assets.Default.Sound world
        if world.Advancing then
            let world = World.setAdvancing false world
            let world = snapshot RestorePoint world
            let world = World.setAdvancing true world
            world
        else snapshot RestorePoint world

    let private inductEntity atMouse (entity : Entity) world =
        let (positionSnap, _, _) = getSnaps ()
        let viewport = World.getViewport world
        let mutable entityTransform = entity.GetTransform world
        let world =
            if entity.GetIs2d world then
                let eyeCenter = World.getEye2dCenter world
                let eyeSize = World.getEye2dSize world
                let entityPosition =
                    if atMouse then
                        viewport.MouseToWorld2d (entity.GetAbsolute world, RightClickPosition, eyeCenter, eyeSize)
                    elif not (entity.GetAbsolute world) then
                        eyeCenter
                    else v2Zero
                let attributes = entity.GetAttributesInferred world
                entityTransform.Position <- entityPosition.V3
                entityTransform.Size <- attributes.SizeInferred
                entityTransform.Offset <- attributes.OffsetInferred
                entityTransform.Elevation <- NewEntityElevation
                if Snaps2dSelected && ImGui.IsCtrlUp ()
                then entity.SetTransformPositionSnapped positionSnap entityTransform world
                else entity.SetTransform entityTransform world
            else
                let eyeCenter = World.getEye3dCenter world
                let eyeRotation = World.getEye3dRotation world
                let entityPosition =
                    if atMouse then
                        let ray = viewport.MouseToWorld3d (entity.GetAbsolute world, RightClickPosition, eyeCenter, eyeRotation)
                        let forward = eyeRotation.Forward
                        let plane = plane3 (eyeCenter + forward * NewEntityDistance) -forward
                        (ray.Intersection plane).Value
                    elif not (entity.GetAbsolute world) then
                        eyeCenter + v3Forward.Transform eyeRotation * NewEntityDistance
                    else v3Zero
                let attributes = entity.GetAttributesInferred world
                entityTransform.Position <- entityPosition
                entityTransform.Size <- attributes.SizeInferred
                entityTransform.Offset <- attributes.OffsetInferred
                if not Snaps2dSelected && ImGui.IsCtrlUp ()
                then entity.SetTransformPositionSnapped positionSnap entityTransform world
                else entity.SetTransform entityTransform world
        let world =
            if entity.Surnames.Length > 1 then
                if World.getEntityAllowedToMount entity world
                then entity.SetMountOptWithAdjustment (Some (Relation.makeParent ())) world
                else world
            else world
        match entity.TryGetProperty (nameof entity.ProbeBounds) world with
        | Some property when property.PropertyType = typeof<Box3> ->
            entity.ResetProbeBounds world
        | Some _ | None -> world

    let private createEntity atMouse inHierarchy world =
        let world = snapshot CreateEntity world
        let dispatcherName = NewEntityDispatcherName
        let overlayNameDescriptor =
            match NewEntityOverlayName with
            | "(Default Overlay)" -> DefaultOverlay
            | "(Routed Overlay)" -> RoutedOverlay
            | "(No Overlay)" -> NoOverlay
            | overlayName -> ExplicitOverlay overlayName
        let name = World.generateEntitySequentialName dispatcherName SelectedGroup world
        let surnames =
            match SelectedEntityOpt with
            | Some entity ->
                if inHierarchy then
                    if entity.GetExists world
                    then Array.add name entity.Surnames
                    else [|name|]
                else
                    match NewEntityParentOpt with
                    | Some newEntityParent when newEntityParent.GetExists world -> Array.add name newEntityParent.Surnames
                    | Some _ | None -> [|name|]
            | None -> [|name|]
        let (entity, world) = World.createEntity5 dispatcherName overlayNameDescriptor (Some surnames) SelectedGroup world
        let world = inductEntity atMouse entity world
        selectEntityOpt (Some entity) world
        ImGui.SetWindowFocus "Viewport"
        ShowSelectedEntity <- true
        world

    let private trySaveSelectedEntity filePath world =
        match SelectedEntityOpt with
        | Some entity when entity.GetExists world ->
            try World.writeEntityToFile false filePath entity world
                try let deploymentPath = PathF.Combine (TargetDir, PathF.GetRelativePath(TargetDir, filePath).Replace("../", ""))
                    if Directory.Exists (PathF.GetDirectoryName deploymentPath) then
                        File.Copy (filePath, deploymentPath, true)
                with exn -> MessageBoxOpt <- Some ("Could not deploy file due to: " + scstring exn)
                EntityFilePaths <- Map.add entity.EntityAddress EntityFileDialogState.FilePath EntityFilePaths
                true
            with exn ->
                MessageBoxOpt <- Some ("Could not save file due to: " + scstring exn)
                false
        | Some _ | None -> false

    let private tryLoadSelectedEntity filePath world =

        // ensure entity isn't protected
        if SelectedEntityOpt.IsNone || not (SelectedEntityOpt.Value.GetProtected world) then

            // attempt to load entity descriptor
            let entityAndDescriptorOpt =
                try let entityDescriptorStr = File.ReadAllText filePath
                    let entityDescriptor = scvalue<EntityDescriptor> entityDescriptorStr
                    let entityProperties =
                        Map.removeMany
                            [nameof Entity.Position
                             nameof Entity.Rotation
                             nameof Entity.Elevation
                             nameof Entity.Visible]
                            entityDescriptor.EntityProperties
                    let entityDescriptor = { entityDescriptor with EntityProperties = entityProperties }
                    let entity =
                        match SelectedEntityOpt with
                        | Some entity when entity.GetExists world -> entity
                        | Some _ | None ->
                            let name = Gen.nameForEditor entityDescriptor.EntityDispatcherName
                            let surnames =
                                match NewEntityParentOpt with
                                | Some newEntityParent when newEntityParent.GetExists world -> Array.add name newEntityParent.Surnames
                                | Some _ | None -> [|name|]
                            Nu.Entity (Array.append SelectedGroup.GroupAddress.Names surnames)
                    Right (entity, entityDescriptor)
                with exn -> Left exn

            // attempt to load entity
            match entityAndDescriptorOpt with
            | Right (entity, entityDescriptor) ->
                let worldOld = world
                try let world =
                        if entity.GetExists world then
                            let world = snapshot LoadEntity world
                            let order = entity.GetOrder world
                            let position = entity.GetPosition world
                            let rotation = entity.GetRotation world
                            let elevation = entity.GetElevation world
                            let propagatedDescriptorOpt = entity.GetPropagatedDescriptorOpt world
                            let world = World.destroyEntityImmediate entity world
                            let (entity, world) = World.readEntity entityDescriptor (Some entity.Name) entity.Parent world
                            let world = entity.SetOrder order world
                            let world = entity.SetPosition position world
                            let world = entity.SetRotation rotation world
                            let world = entity.SetElevation elevation world
                            let world = entity.SetPropagatedDescriptorOpt propagatedDescriptorOpt world
                            world
                        else
                            let world = snapshot LoadEntity world
                            let (entity, world) = World.readEntity entityDescriptor (Some entity.Name) entity.Parent world
                            let world = inductEntity false entity world
                            world
                    SelectedEntityOpt <- Some entity
                    EntityFilePaths <- Map.add entity.EntityAddress EntityFileDialogState.FilePath EntityFilePaths
                    EntityFileDialogState.FileName <- ""
                    (true, world)
                with exn ->
                    let world = World.switch worldOld
                    MessageBoxOpt <- Some ("Could not load entity file due to: " + scstring exn)
                    (false, world)

            // error
            | Left exn ->
                MessageBoxOpt <- Some ("Could not load entity file due to: " + scstring exn)
                (false, world)

        // error
        else
            MessageBoxOpt <- Some "Cannot load into a protected simulant (such as a group created by the MMCC API)."
            (false, world)

    let private tryDeleteSelectedEntity world =
        match SelectedEntityOpt with
        | Some entity when entity.GetExists world ->
            if not (entity.GetProtected world) then
                let world = snapshot DeleteEntity world
                let world = World.destroyEntity entity world
                SelectedEntityOpt <- None
                (true, world)
            else
                MessageBoxOpt <- Some "Cannot destroy a protected simulant (such as an entity created by the MMCC API)."
                (false, world)
        | Some _ | None -> (false, world)

    let private tryAutoBoundsSelectedEntity world =
        match SelectedEntityOpt with
        | Some entity when entity.GetExists world ->
            let world = snapshot AutoBoundsEntity world
            let world = entity.AutoBounds world
            (true, world)
        | Some _ | None -> (false, world)

    let rec private propagateEntityStructure entity world =
        let world = snapshot PropagateEntity world
        World.propagateEntityStructure entity world

    let private tryPropagateSelectedEntityStructure world =
        match SelectedEntityOpt with
        | Some selectedEntity when selectedEntity.GetExists world ->
            let world = propagateEntityStructure selectedEntity world
            (true, world)
        | Some _ | None -> (false, world)

    let private tryWipeSelectedEntityPropagationTargets world =
        match SelectedEntityOpt with
        | Some entity when entity.GetExists world ->
            let world = snapshot WipePropagationTargets world
            let world = entity.SetPropagatedDescriptorOpt None world
            let world = World.clearPropagationTargets entity world
            (true, world)
        | Some _ | None -> (false, world)

    let private tryReorderSelectedEntity up world =
        if String.IsNullOrWhiteSpace EntityHierarchySearchStr then
            match SelectedEntityOpt with
            | Some entity when entity.GetExists world ->
                let peerOpt =
                    if up
                    then World.tryGetPreviousEntity entity world
                    else World.tryGetNextEntity entity world
                match peerOpt with
                | Some peer ->
                    let world = snapshot ReorderEntities world
                    World.swapEntityOrders entity peer world
                | None -> world
            | Some _ | None -> world
        else world

    let private tryCutSelectedEntity world =
        match SelectedEntityOpt with
        | Some entity when entity.GetExists world ->
            if not (entity.GetProtected world) then
                let world = snapshot CutEntity world
                selectEntityOpt None world
                let world = World.cutEntityToClipboard entity world
                (true, world)
            else
                MessageBoxOpt <- Some "Cannot cut a protected simulant (such as an entity created by the MMCC API)."
                (false, world)
        | Some _ | None -> (false, world)

    let private tryCopySelectedEntity world =
        match SelectedEntityOpt with
        | Some entity when entity.GetExists world ->
            if not (entity.GetProtected world) then
                World.copyEntityToClipboard entity world
                (true, world)
            else
                MessageBoxOpt <- Some "Cannot copy a protected simulant (such as an entity created by the MMCC API)."
                (false, world)
        | Some _ | None -> (false, world)

    let private tryPaste tryForwardPropagationSource atMouse parentOpt world =
        let world = snapshot PasteEntity world
        let positionSnapEir = if Snaps2dSelected then Left (a__ Snaps2d) else Right (a__ Snaps3d)
        let parent = match parentOpt with Some parent -> parent | None -> SelectedGroup :> Simulant
        let (entityOpt, world) = World.pasteEntityFromClipboard tryForwardPropagationSource NewEntityDistance RightClickPosition positionSnapEir atMouse parent world
        match entityOpt with
        | Some entity ->
            selectEntityOpt (Some entity) world
            ImGui.SetWindowFocus "Viewport"
            ShowSelectedEntity <- true
            (true, world)
        | None -> (false, world)

    let private trySetSelectedEntityFamilyStatic static_ world =
        let rec setEntityFamilyStatic static_ (entity : Entity) world =
            let world = entity.SetStatic static_ world
            Seq.fold (fun world child -> setEntityFamilyStatic static_ child world)
                world (entity.GetChildren world)
        match SelectedEntityOpt with
        | Some entity when entity.GetExists world ->
            let world = snapshot (SetEntityFamilyStatic static_) world
            setEntityFamilyStatic static_ entity world
        | Some _ | None -> world

    let private trySaveSelectedGroup filePath world =
        try World.writeGroupToFile true filePath SelectedGroup world
            try let deploymentPath = PathF.Combine (TargetDir, PathF.GetRelativePath(TargetDir, filePath).Replace("../", ""))
                if Directory.Exists (PathF.GetDirectoryName deploymentPath) then
                    File.Copy (filePath, deploymentPath, true)
            with exn -> MessageBoxOpt <- Some ("Could not deploy file due to: " + scstring exn)
            GroupFilePaths <- Map.add SelectedGroup.GroupAddress GroupFileDialogState.FilePath GroupFilePaths
            true
        with exn ->
            MessageBoxOpt <- Some ("Could not save file due to: " + scstring exn)
            false

    let private tryLoadSelectedGroup filePath world =

        // ensure group isn't protected
        if not (SelectedGroup.GetProtected world) then

            // attempt to load group descriptor
            let groupAndDescriptorOpt =
                try let groupDescriptorStr = File.ReadAllText filePath
                    let groupDescriptor = scvalue<GroupDescriptor> groupDescriptorStr
                    let groupName =
                        match groupDescriptor.GroupProperties.TryFind Constants.Engine.NamePropertyName with
                        | Some (Atom (name, _) | Text (name, _)) -> name
                        | _ -> failwithumf ()
                    Right (SelectedScreen / groupName, groupDescriptor)
                with exn -> Left exn

            // attempt to load group
            match groupAndDescriptorOpt with
            | Right (group, groupDescriptor) ->
                let worldOld = world
                try let world =
                        if group.GetExists world
                        then World.destroyGroupImmediate SelectedGroup world
                        else world
                    let (group, world) = World.readGroup groupDescriptor None SelectedScreen world
                    selectGroup true group
                    match SelectedEntityOpt with
                    | Some entity when not (entity.GetExists world) || entity.Group <> SelectedGroup -> selectEntityOpt None world
                    | Some _ | None -> ()
                    GroupFilePaths <- Map.add group.GroupAddress GroupFileDialogState.FilePath GroupFilePaths
                    GroupFileDialogState.FileName <- ""
                    (true, world)
                with exn ->
                    let world = World.switch worldOld
                    MessageBoxOpt <- Some ("Could not load group file due to: " + scstring exn)
                    (false, world)

            // error
            | Left exn ->
                MessageBoxOpt <- Some ("Could not load group file due to: " + scstring exn)
                (false, world)

        // error
        else
            MessageBoxOpt <- Some "Cannot load into a protected simulant (such as a group created by the MMCC API)."
            (false, world)

    let private tryReloadAssets world =
        let assetSourceDir = TargetDir + "/../../.."
        match World.tryReloadAssetGraph assetSourceDir TargetDir Constants.Engine.RefinementDir world with
        | (Right assetGraph, world) ->
            let prettyPrinter = (SyntaxAttribute.defaultValue typeof<AssetGraph>).PrettyPrinter
            AssetGraphStr <- PrettyPrinter.prettyPrint (scstring assetGraph) prettyPrinter
            world
        | (Left error, world) ->
            MessageBoxOpt <- Some ("Asset reload error due to: " + error + "'.")
            world

    let private tryReloadCode world =
        if World.getAllowCodeReload world then
            let world = snapshot ReloadCode world
            let worldOld = world
            selectEntityOpt None world // NOTE: makes sure old dispatcher doesn't hang around in old cached entity state.
            let workingDirPath = TargetDir + "/../../.."
            Log.info ("Inspecting directory " + workingDirPath + " for F# code...")
            try match Array.ofSeq (Directory.EnumerateFiles (workingDirPath, "*.fsproj")) with
                | [||] ->
                    Log.error ("Unable to find fsproj file in '" + workingDirPath + "'.")
                    world
                | fsprojFilePaths ->

                    // generate code reload fsx file string
                    let fsprojFilePath = fsprojFilePaths.[0]
                    Log.info ("Inspecting code for F# project '" + fsprojFilePath + "'...")
                    let fsprojFileLines = File.ReadAllLines fsprojFilePath
                    let fsprojNugetPaths = // imagine manually parsing an xml file...
                        fsprojFileLines |>
                        Array.map (fun line -> line.Trim ()) |>
                        Array.filter (fun line -> line.Contains "PackageReference") |>
                        Array.filter (fun line -> not (line.Contains "PackageReference Update=")) |>
                        Array.map (fun line -> line.Replace ("<PackageReference Include=", "nuget: ")) |>
                        Array.map (fun line -> line.Replace (" Version=", ", ")) |>
                        Array.map (fun line -> line.Replace ("/>", "")) |>
                        Array.map (fun line -> line.Replace ("\"", "")) |>
                        Array.map (fun line -> line.Trim ())
                    let fsprojDllFilePaths =
                        fsprojFileLines |>
                        Array.map (fun line -> line.Trim ()) |>
                        Array.filter (fun line -> line.Contains "HintPath" && line.Contains ".dll") |>
                        Array.map (fun line -> line.Replace ("<HintPath>", "")) |>
                        Array.map (fun line -> line.Replace ("</HintPath>", "")) |>
                        Array.map (fun line -> line.Replace ("=", "")) |>
                        Array.map (fun line -> line.Replace ("\"", "")) |>
                        Array.map (fun line -> PathF.Normalize line) |>
                        Array.map (fun line -> line.Trim ())
                    let fsprojProjectLines = // TODO: see if we can pull these from the fsproj as well...
                        ["#r \"../../../../../Nu/Nu.Math/bin/" + Constants.Gaia.BuildName + "/netstandard2.1/Nu.Math.dll\""
                         "#r \"../../../../../Nu/Nu.Pipe/bin/" + Constants.Gaia.BuildName + "/net8.0/Nu.Pipe.dll\""
                         "#r \"../../../../../Nu/Nu/bin/" + Constants.Gaia.BuildName + "/net8.0/Nu.dll\""]
                    let fsprojFsFilePaths =
                        fsprojFileLines |>
                        Array.map (fun line -> line.Trim ()) |>
                        Array.filter (fun line -> line.Contains "Compile Include" && line.Contains ".fs") |>
                        Array.filter (fun line -> line.Contains "Compile Include" && not (line.Contains "Program.fs")) |>
                        Array.map (fun line -> line.Replace ("<Compile Include", "")) |>
                        Array.map (fun line -> line.Replace ("/>", "")) |>
                        Array.map (fun line -> line.Replace ("=", "")) |>
                        Array.map (fun line -> line.Replace ("\"", "")) |>
                        Array.map (fun line -> PathF.Normalize line) |>
                        Array.map (fun line -> line.Trim ())
                    let fsxFileString =
                        String.Join ("\n", Array.map (fun (nugetPath : string) -> "#r \"" + nugetPath + "\"") fsprojNugetPaths) + "\n" +
                        String.Join ("\n", Array.map (fun (filePath : string) -> "#r \"../../../" + filePath + "\"") fsprojDllFilePaths) + "\n" +
                        String.Join ("\n", fsprojProjectLines) + "\n" +
                        String.Join ("\n", Array.map (fun (filePath : string) -> "#load \"../../../" + filePath + "\"") fsprojFsFilePaths)

                    // dispose of existing fsi eval session
                    (FsiSession :> IDisposable).Dispose ()

                    // HACK: fix a memory leak caused by FsiEvaluationSession hanging around in a lambda its also roots.
                    let mutable fsiDynamicCompiler = FsiSession.GetType().GetField("fsiDynamicCompiler", BindingFlags.NonPublic ||| BindingFlags.Instance).GetValue(FsiSession)
                    fsiDynamicCompiler.GetType().GetField("resolveAssemblyRef", BindingFlags.NonPublic ||| BindingFlags.Instance).SetValue(fsiDynamicCompiler, null)
                    fsiDynamicCompiler <- null
                    
                    // HACK: same as above, but for another place.
                    let mutable tcConfigB = FsiSession.GetType().GetField("tcConfigB", BindingFlags.NonPublic ||| BindingFlags.Instance).GetValue(FsiSession)
                    tcConfigB.GetType().GetField("tryGetMetadataSnapshot@", BindingFlags.NonPublic ||| BindingFlags.Instance).SetValue(tcConfigB, null)
                    tcConfigB <- null

                    // HACK: manually clear fsi eval session since it has such a massive object footprint
                    FsiSession <- Unchecked.defaultof<_>
                    GC.Collect ()

                    // notify user fsi session has been reset
                    InteractiveOutputStr <- "(fsi session reset)"

                    // create a new session for code reload
                    Log.info ("Compiling code via generated F# script:\n" + fsxFileString)
                    FsiSession <- Shell.FsiEvaluationSession.Create (FsiConfig, FsiArgs, FsiInStream, FsiOutStream, FsiErrorStream)
                    let world =
                        match FsiSession.EvalInteractionNonThrowing fsxFileString with
                        | (Choice1Of2 _, _) ->
                            let errorStr = string FsiErrorStream
                            if errorStr.Length > 0
                            then Log.info ("Code compiled with the following warnings (these may disable debugging of reloaded code):\n" + errorStr)
                            else Log.info "Code compiled with no warnings."
                            Log.info "Updating code..."
                            focusPropertyOpt None world // drop any reference to old property type
                            let world = World.updateLateBindings FsiSession.DynamicAssemblies world // replace references to old types
                            Log.info "Code updated."
                            world
                        | (Choice2Of2 _, diags) ->
                            let diagsStr = diags |> Array.map _.Message |> String.join Environment.NewLine
                            Log.error ("Failed to compile code due to (see full output in the console):\n" + diagsStr)
                            World.switch worldOld
                    FsiErrorStream.GetStringBuilder().Clear() |> ignore<StringBuilder>
                    FsiOutStream.GetStringBuilder().Clear() |> ignore<StringBuilder>
                    world
            with exn ->
                Log.error ("Failed to inspect for F# code due to: " + scstring exn)
                World.switch worldOld
        else
            MessageBoxOpt <- Some "Code reloading not allowed by current plugin. This is likely because you're using the GaiaPlugin which doesn't allow it."
            world

    let private tryReloadAll world =
        let world = tryReloadAssets world
        let world = tryReloadCode world
        world

    let private resetEye () =
        DesiredEye2dCenter <- v2Zero
        DesiredEye3dCenter <- Constants.Engine.Eye3dCenterDefault
        DesiredEye3dRotation <- quatIdentity

    let private toggleAdvancing (world : World) =
        let wasAdvancing = world.Advancing
        let world = snapshot (if wasAdvancing then Halt else Advance) world
        let world = if PhysicsReregisterWorkaround && not wasAdvancing then World.reregisterPhysics world else world // HACK: reregister physics as an automatic workaround for #856.
        let world = World.setAdvancing (not world.Advancing) world
        world

    let private trySelectTargetDirAndMakeNuPluginFromFilePathOpt filePathOpt =
        let gaiaDir = Directory.GetCurrentDirectory ()
        let filePathAndDirNameAndTypesOpt =
            if not (String.IsNullOrWhiteSpace filePathOpt) then
                let filePath = filePathOpt
                try let dirName = PathF.GetDirectoryName filePath
                    try Directory.SetCurrentDirectory dirName
                        let assembly = Assembly.Load (File.ReadAllBytes filePath)
                        Right (Some (filePath, dirName, assembly.GetTypes ()))
                    with _ ->
                        let assembly = Assembly.LoadFrom filePath
                        Right (Some (filePath, dirName, assembly.GetTypes ()))
                with exn ->
                    Log.info ("Failed to load Nu game project from '" + filePath + "' due to: " + scstring exn)
                    Directory.SetCurrentDirectory gaiaDir
                    Left ()
            else Right None
        match filePathAndDirNameAndTypesOpt with
        | Right (Some (filePath, dirPath, types)) ->
            let pluginTypeOpt = Array.tryFind (fun (ty : Type) -> ty.IsSubclassOf typeof<NuPlugin>) types
            match pluginTypeOpt with
            | Some ty ->
                AppDomain.CurrentDomain.add_AssemblyResolve (ResolveEventHandler (constant (resolveAssemblyAt dirPath)))
                let plugin = Activator.CreateInstance ty :?> NuPlugin
                Right (Some (filePath, dirPath, plugin))
            | None ->
                Directory.SetCurrentDirectory gaiaDir
                Left ()
        | Right None -> Right None
        | Left () -> Left ()

    let selectNuPlugin gaiaPlugin =
        let gaiaState =
            try if File.Exists Constants.Gaia.StateFilePath
                then scvalue (File.ReadAllText Constants.Gaia.StateFilePath)
                else GaiaState.defaultState
            with _ -> GaiaState.defaultState
        let gaiaDirectory = Directory.GetCurrentDirectory ()
        match trySelectTargetDirAndMakeNuPluginFromFilePathOpt gaiaState.ProjectDllPath with
        | Right (Some (filePath, targetDir, plugin)) ->
            Constants.Override.fromAppConfig filePath
            try File.WriteAllText (gaiaDirectory + "/" + Constants.Gaia.StateFilePath, printGaiaState gaiaState)
            with _ -> Log.info "Could not save gaia state."
            (gaiaState, targetDir, plugin)
        | Right None ->
            try File.WriteAllText (gaiaDirectory + "/" + Constants.Gaia.StateFilePath, printGaiaState gaiaState)
            with _ -> Log.info "Could not save gaia state."
            (gaiaState, ".", gaiaPlugin)
        | Left () ->
            if not (String.IsNullOrWhiteSpace gaiaState.ProjectDllPath) then
                Log.error ("Invalid Nu Assembly: " + gaiaState.ProjectDllPath)
            (GaiaState.defaultState, ".", gaiaPlugin)

    let private tryMakeWorld sdlDeps worldConfig (plugin : NuPlugin) =

        // attempt to make the world
        match World.tryMake sdlDeps worldConfig plugin with
        | Right world ->

            // initialize event filter as not to flood the log
            let world = World.setEventFilter Constants.Gaia.EventFilter world

            // apply any selected mode
            let world =
                match worldConfig.ModeOpt with
                | Some mode ->
                    match plugin.EditModes.TryGetValue mode with
                    | (true, modeFn) -> modeFn world
                    | (false, _) -> world
                | None -> world

            // figure out which screen to use
            let (screen, world) =
                match Game.GetDesiredScreen world with
                | Desire screen -> (screen, world)
                | DesireNone ->
                    match Game.GetSelectedScreenOpt world with
                    | None ->
                        let screen = Game / "Screen"
                        if not (screen.GetExists world) then
                            let (screen, world) = World.createScreen (Some "Screen") world
                            let world = Game.SetDesiredScreen (Desire screen) world
                            (screen, world)
                        else (screen, world)
                    | Some screen -> (screen, world)
                | DesireIgnore ->
                    match Game.GetSelectedScreenOpt world with
                    | None ->
                        let screen = Game / "Screen"
                        if not (screen.GetExists world) then
                            let (screen, world) = World.createScreen (Some "Screen") world
                            let world = World.setSelectedScreen screen world
                            (screen, world)
                        else (screen, world)
                    | Some screen -> (screen, world)

            // proceed directly to idle state
            let world = World.selectScreen (IdlingState world.GameTime) screen world
            Right (screen, world)

        // error
        | Left error -> Left error

    let private tryMakeSdlDeps () =
        let sdlWindowConfig = { SdlWindowConfig.defaultConfig with WindowTitle = "Gaia" }
        let sdlConfig = { SdlConfig.defaultConfig with WindowConfig = sdlWindowConfig }
        match SdlDeps.tryMake sdlConfig with
        | Left msg -> Left msg
        | Right sdlDeps -> Right (sdlConfig, sdlDeps)

    (* Update Functions *)

    let private updateEntityContext world =
        if canEditWithMouse world then
            if ImGui.IsMouseReleased ImGuiMouseButton.Right then
                let mousePosition = World.getMousePosition world
                tryMousePick mousePosition world |> ignore<(single * Entity) option>
                RightClickPosition <- mousePosition
                ShowEntityContextMenu <- true

    let private updateEntityDrag world =

        let world =
            if canEditWithMouse world then

                // attempt to start dragging
                let world =
                    if ImGui.IsMouseClicked ImGuiMouseButton.Left then
                        let mousePosition = World.getMousePosition world
                        match tryMousePick mousePosition world with
                        | Some (_, entity) ->
                            if entity.GetIs2d world then
                                if World.isKeyboardAltDown world then
                                    let world = snapshot RotateEntity world
                                    let viewport = World.getViewport world
                                    let eyeCenter = World.getEye2dCenter world
                                    let eyeSize = World.getEye2dSize world
                                    let mousePositionWorld = viewport.MouseToWorld2d (entity.GetAbsolute world, mousePosition, eyeCenter, eyeSize)
                                    let entityDegrees = if entity.MountExists world then entity.GetDegreesLocal world else entity.GetDegrees world
                                    DragEntityState <- DragEntityRotation2d (DateTimeOffset.Now, mousePositionWorld, entityDegrees.Z + mousePositionWorld.Y, entity)
                                    world
                                else
                                    let (entity, world) =
                                        if ImGui.IsCtrlDown () then
                                            let world = snapshot DuplicateEntity world
                                            let entityDescriptor = World.writeEntity false EntityDescriptor.empty entity world
                                            let entityName = World.generateEntitySequentialName entityDescriptor.EntityDispatcherName entity.Group world
                                            let parent = NewEntityParentOpt |> Option.map cast |> Option.defaultValue entity.Group
                                            let (duplicate, world) = World.readEntity entityDescriptor (Some entityName) parent world
                                            let world =
                                                if ImGui.IsShiftDown () then
                                                    duplicate.SetPropagationSourceOpt None world
                                                elif Option.isNone (duplicate.GetPropagationSourceOpt world) then
                                                    duplicate.SetPropagationSourceOpt (Some entity) world
                                                else world
                                            let rec getDescendantPairs source entity world =
                                                [for child in World.getEntityChildren entity world do
                                                    let childSource = source / child.Name
                                                    yield (childSource, child)
                                                    yield! getDescendantPairs childSource child world]
                                            let world =
                                                List.fold (fun world (descendantSource : Entity, descendantDuplicate : Entity) ->
                                                    if descendantDuplicate.GetExists world then
                                                        let world = descendantDuplicate.SetPropagatedDescriptorOpt None world
                                                        if descendantSource.GetExists world && World.hasPropagationTargets descendantSource world
                                                        then descendantDuplicate.SetPropagationSourceOpt (Some descendantSource) world
                                                        else world
                                                    else world)
                                                    world (getDescendantPairs entity duplicate world)
                                            selectEntityOpt (Some duplicate) world
                                            ImGui.SetWindowFocus "Viewport"
                                            ShowSelectedEntity <- true
                                            (duplicate, world)
                                        else
                                            let world = snapshot TranslateEntity world
                                            (entity, world)
                                    let viewport = World.getViewport world
                                    let eyeCenter = World.getEye2dCenter world
                                    let eyeSize = World.getEye2dSize world
                                    let mousePositionWorld = viewport.MouseToWorld2d (entity.GetAbsolute world, mousePosition, eyeCenter, eyeSize)
                                    let entityPosition = entity.GetPosition world
                                    DragEntityState <- DragEntityPosition2d (DateTimeOffset.Now, mousePositionWorld, entityPosition.V2 + mousePositionWorld, entity)
                                    world
                            else world
                        | None -> world
                    else world

                // attempt to continue dragging
                let world =
                    match DragEntityState with
                    | DragEntityPosition2d (time, mousePositionWorldOriginal, entityDragOffset, entity) ->
                        let localTime = DateTimeOffset.Now - time
                        if entity.GetExists world && localTime.TotalSeconds >= Constants.Gaia.DragMinimumSeconds then
                            let mousePositionWorld = World.getMousePostion2dWorld (entity.GetAbsolute world) world
                            let entityPosition = (entityDragOffset - mousePositionWorldOriginal) + (mousePositionWorld - mousePositionWorldOriginal)
                            let entityPositionSnapped =
                                if Snaps2dSelected && ImGui.IsCtrlUp ()
                                then Math.SnapF3d (Triple.fst (getSnaps ())) entityPosition.V3
                                else entityPosition.V3
                            let entityPosition = entity.GetPosition world
                            let entityPositionDelta = entityPositionSnapped - entityPosition
                            let entityPositionConstrained = entityPosition + entityPositionDelta
                            let world =
                                match Option.bind (tryResolve entity) (entity.GetMountOpt world) with
                                | Some parent ->
                                    let entityPositionLocal = entityPositionConstrained.Transform (parent.GetAffineMatrix world).Inverted
                                    entity.SetPositionLocal entityPositionLocal world
                                | None -> entity.SetPosition entityPositionConstrained world
                            let world =
                                if  Option.isSome (entity.TryGetProperty "LinearVelocity" world) &&
                                    Option.isSome (entity.TryGetProperty "AngularVelocity" world) then
                                    let world = entity.SetLinearVelocity v3Zero world
                                    let world = entity.SetAngularVelocity v3Zero world
                                    world
                                else world
                            world
                        else world
                    | DragEntityRotation2d (time, mousePositionWorldOriginal, entityDragOffset, entity) ->
                        let localTime = DateTimeOffset.Now - time
                        if entity.GetExists world && localTime.TotalSeconds >= Constants.Gaia.DragMinimumSeconds then
                            let mousePositionWorld = World.getMousePostion2dWorld (entity.GetAbsolute world) world
                            let entityDegree = (entityDragOffset - mousePositionWorldOriginal.Y) + (mousePositionWorld.Y - mousePositionWorldOriginal.Y)
                            let entityDegreeSnapped =
                                if Snaps2dSelected && ImGui.IsCtrlUp ()
                                then Math.SnapF (Triple.snd (getSnaps ())) entityDegree
                                else entityDegree
                            let entityDegree = (entity.GetDegreesLocal world).Z
                            let world =
                                if entity.MountExists world then
                                    let entityDegreeDelta = entityDegreeSnapped - entityDegree
                                    let entityDegreeLocal = entityDegree + entityDegreeDelta
                                    entity.SetDegreesLocal (v3 0.0f 0.0f entityDegreeLocal) world
                                else
                                    let entityDegreeDelta = entityDegreeSnapped - entityDegree
                                    let entityDegree = entityDegree + entityDegreeDelta
                                    entity.SetDegrees (v3 0.0f 0.0f entityDegree) world
                            if  Option.isSome (entity.TryGetProperty "LinearVelocity" world) &&
                                Option.isSome (entity.TryGetProperty "AngularVelocity" world) then
                                let world = entity.SetLinearVelocity v3Zero world
                                let world = entity.SetAngularVelocity v3Zero world
                                world
                            else world
                        else world
                    | DragEntityInactive -> world

                // fin
                world
            else world

        // attempt to end dragging
        if ImGui.IsMouseReleased ImGuiMouseButton.Left then
            match DragEntityState with
            | DragEntityPosition2d _ | DragEntityRotation2d _ -> DragEntityState <- DragEntityInactive
            | DragEntityInactive -> ()

        // fin
        world

    let private updateEyeDrag world =
        if canEditWithMouse world then
            if ImGui.IsMouseClicked ImGuiMouseButton.Middle then
                let mousePositionScreen = World.getMousePosition2dScreen world
                let dragState = DragEye2dCenter (World.getEye2dCenter world + mousePositionScreen, mousePositionScreen)
                DragEyeState <- dragState
            match DragEyeState with
            | DragEye2dCenter (entityDragOffset, mousePositionScreenOrig) ->
                let mousePositionScreen = World.getMousePosition2dScreen world
                DesiredEye2dCenter <- (entityDragOffset - mousePositionScreenOrig) + -Constants.Gaia.EyeSpeed * (mousePositionScreen - mousePositionScreenOrig)
                DragEyeState <- DragEye2dCenter (entityDragOffset, mousePositionScreenOrig)
            | DragEyeInactive -> ()
        if ImGui.IsMouseReleased ImGuiMouseButton.Middle then
            match DragEyeState with
            | DragEye2dCenter _ -> DragEyeState <- DragEyeInactive
            | DragEyeInactive -> ()

    let private updateEyeTravel world =
        if canEditWithKeyboard world then
            let delta = world.DateDelta
            let seconds = single delta.TotalSeconds
            let position = World.getEye3dCenter world
            let rotation = World.getEye3dRotation world
            let moveSpeed =
                if ImGui.IsEnterDown () && ImGui.IsShiftDown () then 300.0f * seconds
                elif ImGui.IsEnterDown () then 30.0f * seconds
                elif ImGui.IsShiftDown () then 2.1f * seconds
                else 7.2f * seconds
            let turnSpeed =
                if ImGui.IsShiftDown () && ImGui.IsEnterUp () then 1.5f * seconds
                else 3.0f * seconds
            if ImGui.IsKeyDown ImGuiKey.W && ImGui.IsCtrlUp () then
                DesiredEye3dCenter <- position + v3Forward.Transform rotation * moveSpeed
            if ImGui.IsKeyDown ImGuiKey.S && ImGui.IsCtrlUp () then
                DesiredEye3dCenter <- position + v3Back.Transform rotation * moveSpeed
            if ImGui.IsKeyDown ImGuiKey.A && ImGui.IsCtrlUp () then
                DesiredEye3dCenter <- position + v3Left.Transform rotation * moveSpeed
            if ImGui.IsKeyDown ImGuiKey.D && ImGui.IsCtrlUp () then
                DesiredEye3dCenter <- position + v3Right.Transform rotation * moveSpeed
            if ImGui.IsKeyDown (if AlternativeEyeTravelInput then ImGuiKey.UpArrow else ImGuiKey.E) && ImGui.IsCtrlUp () then
                let rotation' = rotation * Quaternion.CreateFromAxisAngle (v3Right, turnSpeed)
                if rotation'.Forward.Dot v3Up < 0.99f then DesiredEye3dRotation <- rotation'
            if ImGui.IsKeyDown (if AlternativeEyeTravelInput then ImGuiKey.DownArrow else ImGuiKey.Q) && ImGui.IsCtrlUp () then
                let rotation' = rotation * Quaternion.CreateFromAxisAngle (v3Left, turnSpeed)
                if rotation'.Forward.Dot v3Down < 0.99f then DesiredEye3dRotation <- rotation'
            if ImGui.IsKeyDown (if AlternativeEyeTravelInput then ImGuiKey.E else ImGuiKey.UpArrow) && ImGui.IsAltUp () then
                DesiredEye3dCenter <- position + v3Up.Transform rotation * moveSpeed
            if ImGui.IsKeyDown (if AlternativeEyeTravelInput then ImGuiKey.Q else ImGuiKey.DownArrow) && ImGui.IsAltUp () then
                DesiredEye3dCenter <- position + v3Down.Transform rotation * moveSpeed
            if ImGui.IsKeyDown ImGuiKey.LeftArrow && ImGui.IsAltUp () then
                DesiredEye3dRotation <- Quaternion.CreateFromAxisAngle (v3Up, turnSpeed) * rotation
            if ImGui.IsKeyDown ImGuiKey.RightArrow && ImGui.IsAltUp () then
                DesiredEye3dRotation <- Quaternion.CreateFromAxisAngle (v3Down, turnSpeed) * rotation

    let private updateHotkeys entityHierarchyFocused world =
        if not (modal ()) then
            if ImGui.IsKeyPressed ImGuiKey.F2 && SelectedEntityOpt.IsSome && not (SelectedEntityOpt.Value.GetProtected world) then ShowRenameEntityDialog <- true; world
            elif ImGui.IsKeyPressed ImGuiKey.F3 then Snaps2dSelected <- not Snaps2dSelected; world
            elif ImGui.IsKeyPressed ImGuiKey.F4 && ImGui.IsAltDown () then ShowConfirmExitDialog <- true; world
            elif ImGui.IsKeyPressed ImGuiKey.F5 then toggleAdvancing world
            elif ImGui.IsKeyPressed ImGuiKey.F6 then EditWhileAdvancing <- not EditWhileAdvancing; world
            elif ImGui.IsKeyPressed ImGuiKey.F7 then createRestorePoint world
            elif ImGui.IsKeyPressed ImGuiKey.F8 then ReloadAssetsRequested <- 1; world
            elif ImGui.IsKeyPressed ImGuiKey.F9 then ReloadCodeRequested <- 1; world
            elif ImGui.IsKeyPressed ImGuiKey.F11 then FullScreen <- not FullScreen; (if not FullScreen then CaptureMode <- false); world
            elif ImGui.IsKeyPressed ImGuiKey.F12 then CaptureMode <- not CaptureMode; (if CaptureMode then FullScreen <- true); world
            elif ImGui.IsKeyPressed ImGuiKey.UpArrow && ImGui.IsAltDown () then tryReorderSelectedEntity true world
            elif ImGui.IsKeyPressed ImGuiKey.DownArrow && ImGui.IsAltDown () then tryReorderSelectedEntity false world
            elif ImGui.IsKeyPressed ImGuiKey.N && ImGui.IsCtrlDown () && ImGui.IsShiftUp () && ImGui.IsAltUp () then ShowNewGroupDialog <- true; world
            elif ImGui.IsKeyPressed ImGuiKey.O && ImGui.IsCtrlDown () && ImGui.IsShiftUp () && ImGui.IsAltUp () then ShowOpenGroupDialog <- true; world
            elif ImGui.IsKeyPressed ImGuiKey.S && ImGui.IsCtrlDown () && ImGui.IsShiftUp () && ImGui.IsAltUp () then ShowSaveGroupDialog <- true; world
            elif ImGui.IsKeyPressed ImGuiKey.B && ImGui.IsCtrlDown () && ImGui.IsShiftUp () && ImGui.IsAltUp () then tryAutoBoundsSelectedEntity world |> snd
            elif ImGui.IsKeyPressed ImGuiKey.O && ImGui.IsCtrlDown () && ImGui.IsShiftUp () && ImGui.IsAltDown () then ShowOpenEntityDialog <- true; world
            elif ImGui.IsKeyPressed ImGuiKey.S && ImGui.IsCtrlDown () && ImGui.IsShiftUp () && ImGui.IsAltDown () then ShowSaveEntityDialog <- true; world
            elif ImGui.IsKeyPressed ImGuiKey.R && ImGui.IsCtrlDown () && ImGui.IsShiftUp () && ImGui.IsAltUp () then ReloadAllRequested <- 1; world
            elif ImGui.IsKeyPressed ImGuiKey.P && ImGui.IsCtrlDown () && ImGui.IsShiftUp () && ImGui.IsAltUp () then tryPropagateSelectedEntityStructure world |> snd
            elif ImGui.IsKeyPressed ImGuiKey.U && ImGui.IsCtrlDown () && ImGui.IsShiftUp () && ImGui.IsAltUp () then tryWipeSelectedEntityPropagationTargets world |> snd
            elif ImGui.IsKeyPressed ImGuiKey.F && ImGui.IsCtrlDown () && ImGui.IsShiftUp () && ImGui.IsAltUp () then searchEntityHierarchy (); world
            elif ImGui.IsKeyPressed ImGuiKey.O && ImGui.IsCtrlDown () && ImGui.IsShiftDown () && ImGui.IsAltUp () then ShowOpenProjectDialog <- true; world
            elif ImGui.IsKeyPressed ImGuiKey.F && ImGui.IsCtrlDown () && ImGui.IsShiftDown () && ImGui.IsAltUp () then freezeEntities world
            elif ImGui.IsKeyPressed ImGuiKey.T && ImGui.IsCtrlDown () && ImGui.IsShiftDown () && ImGui.IsAltUp () then thawEntities world
            elif ImGui.IsKeyPressed ImGuiKey.P && ImGui.IsCtrlDown () && ImGui.IsShiftDown () && ImGui.IsAltUp () then reregisterPhysics world
            elif ImGui.IsKeyPressed ImGuiKey.N && ImGui.IsCtrlDown () && ImGui.IsShiftDown () && ImGui.IsAltUp () then synchronizeNav world
            elif ImGui.IsKeyPressed ImGuiKey.L && ImGui.IsCtrlDown () && ImGui.IsShiftDown () && ImGui.IsAltUp () then rerenderLightMaps world
            elif not (ImGui.GetIO ()).WantCaptureKeyboardGlobal || entityHierarchyFocused then
                if ImGui.IsKeyPressed ImGuiKey.Z && ImGui.IsCtrlDown () then tryUndo world |> snd
                elif ImGui.IsKeyPressed ImGuiKey.Y && ImGui.IsCtrlDown () then tryRedo world |> snd
                elif ImGui.IsKeyPressed ImGuiKey.X && ImGui.IsCtrlDown () then tryCutSelectedEntity world |> snd
                elif ImGui.IsKeyPressed ImGuiKey.C && ImGui.IsCtrlDown () then tryCopySelectedEntity world |> snd
                elif ImGui.IsKeyPressed ImGuiKey.V && ImGui.IsCtrlDown () then tryPaste (ImGui.IsShiftUp ()) PasteAtLook (Option.map cast NewEntityParentOpt) world |> snd
                elif ImGui.IsKeyPressed ImGuiKey.Enter && ImGui.IsCtrlDown () then createEntity false false world
                elif ImGui.IsKeyPressed ImGuiKey.Delete then tryDeleteSelectedEntity world |> snd
                elif ImGui.IsKeyPressed ImGuiKey.Escape then
                    if not (String.IsNullOrWhiteSpace EntityHierarchySearchStr)
                    then EntityHierarchySearchStr <- ""
                    else deselectEntity world
                    world
                else world
            else world
        else world

    (* Top-Level Functions *)

    let private imGuiEntity branch filtering (entity : Entity) world =
        let selected = match SelectedEntityOpt with Some selectedEntity -> entity = selectedEntity | None -> false
        let treeNodeFlags =
            (if selected then ImGuiTreeNodeFlags.Selected else ImGuiTreeNodeFlags.None) |||
            (if not branch || filtering then ImGuiTreeNodeFlags.Leaf else ImGuiTreeNodeFlags.None) |||
            (if NewEntityParentOpt = Some entity && DateTimeOffset.Now.Millisecond / 400 % 2 = 0 then ImGuiTreeNodeFlags.Bullet else ImGuiTreeNodeFlags.None) |||
            ImGuiTreeNodeFlags.OpenOnArrow
        if not filtering then
            if ExpandEntityHierarchy then ImGui.SetNextItemOpen true
            if CollapseEntityHierarchy then ImGui.SetNextItemOpen false
        if ShowSelectedEntity then
            match SelectedEntityOpt with
            | Some selectedEntity when selectedEntity.GetExists world ->
                let relation = relate entity selectedEntity
                if  Array.notExists (fun t -> t = Parent || t = Current) relation.Links &&
                    relation.Links.Length > 0 then
                    ImGui.SetNextItemOpen true
            | Some _ | None -> ()
        let expanded = ImGui.TreeNodeEx (entity.Name, treeNodeFlags)
        if ShowSelectedEntity && Some entity = SelectedEntityOpt then
            ImGui.SetScrollHereY 0.5f
        if ImGui.IsKeyPressed ImGuiKey.Space && ImGui.IsItemFocused () && ImGui.IsWindowFocused () then
            selectEntityOpt (Some entity) world
        if ImGui.IsMouseReleased ImGuiMouseButton.Left && ImGui.IsItemHovered () then
            selectEntityOpt (Some entity) world
        if ImGui.IsMouseDoubleClicked ImGuiMouseButton.Left && ImGui.IsItemHovered () then
            if not (entity.GetAbsolute world) then
                if entity.GetIs2d world then
                    DesiredEye2dCenter <- (entity.GetPerimeterCenter world).V2
                else
                    let eyeRotation = World.getEye3dRotation world
                    let eyeCenterOffset = (v3Back * NewEntityDistance).Transform eyeRotation
                    DesiredEye3dCenter <- entity.GetPosition world + eyeCenterOffset
        let popupContextItemTitle = "##popupContextItem" + scstringMemo entity
        let mutable openPopupContextItemWhenUnselected = false
        let world =
            if ImGui.BeginPopupContextItem popupContextItemTitle then
                if ImGui.IsMouseReleased ImGuiMouseButton.Right then openPopupContextItemWhenUnselected <- true
                selectEntityOpt (Some entity) world
                let world = if ImGui.MenuItem "Create Entity" then createEntity false true world else world
                let world = if ImGui.MenuItem "Delete Entity" then tryDeleteSelectedEntity world |> snd else world
                ImGui.Separator ()
                let world = if ImGui.MenuItem "Cut Entity" then tryCutSelectedEntity world |> snd else world
                let world = if ImGui.MenuItem "Copy Entity" then tryCopySelectedEntity world |> snd else world
                let world = if ImGui.MenuItem "Paste Entity" then tryPaste true PasteAtLook (Some entity) world |> snd else world
                let world = if ImGui.MenuItem "Paste Entity (w/o Propagation Source)" then tryPaste false PasteAtLook (Some entity) world |> snd else world
                ImGui.Separator ()
                if ImGui.MenuItem ("Open Entity", "Ctrl+Alt+O") then ShowOpenEntityDialog <- true
                if ImGui.MenuItem ("Save Entity", "Ctrl+Alt+S") then
                    match SelectedEntityOpt with
                    | Some entity when entity.GetExists world ->
                        match Map.tryFind entity.EntityAddress EntityFilePaths with
                        | Some filePath -> EntityFileDialogState.FilePath <- filePath
                        | None -> EntityFileDialogState.FileName <- ""
                        ShowSaveEntityDialog <- true
                    | Some _ | None -> ()
                ImGui.Separator ()
                if NewEntityParentOpt = Some entity then
                    if ImGui.MenuItem "Reset Creation Parent" then
                        NewEntityParentOpt <- None
                        ShowEntityContextMenu <- false
                else
                    if ImGui.MenuItem "Set as Creation Parent" then
                        NewEntityParentOpt <- SelectedEntityOpt
                        ShowEntityContextMenu <- false
                let world = if ImGui.MenuItem ("Auto Bounds Entity", "Ctrl+B") then tryAutoBoundsSelectedEntity world |> snd else world
                let world = if ImGui.MenuItem ("Propagate Entity", "Ctrl+P") then tryPropagateSelectedEntityStructure world |> snd else world
                let world = if ImGui.MenuItem ("Wipe Propagated Descriptor", "Ctrl+W") then tryWipeSelectedEntityPropagationTargets world |> snd else world
                let world =
                    match SelectedEntityOpt with
                    | Some entity when entity.GetExists world ->
                        if entity.GetStatic world then
                            if ImGui.MenuItem "Make Entity Family Non-Static" then trySetSelectedEntityFamilyStatic false world else world
                        else
                            if ImGui.MenuItem "Make Entity Family Static" then trySetSelectedEntityFamilyStatic true world else world
                    | Some _ | None -> world
                let operation = HierarchyContext { EditContext = makeContext None None }
                let world = World.editGame operation Game world
                let world = World.editScreen operation SelectedScreen world
                let world = World.editGroup operation SelectedGroup world
                let world =
                    match SelectedEntityOpt with
                    | Some selectedEntity -> World.editEntity operation selectedEntity world
                    | None -> world
                ImGui.EndPopup ()
                world
            else world
        if openPopupContextItemWhenUnselected then
            ImGui.OpenPopup popupContextItemTitle
        if ImGui.BeginDragDropSource () then
            let entityAddressStr = entity.EntityAddress |> scstringMemo  |> Symbol.distill
            DragDropPayloadOpt <- Some entityAddressStr
            ImGui.Text (entity.Name + if ImGui.IsCtrlDown () then " (Copy)" else "")
            ImGui.SetDragDropPayload ("Entity", IntPtr.Zero, 0u) |> ignore<bool>
            ImGui.EndDragDropSource ()
        let world =
            if ImGui.BeginDragDropTarget () then
                if not (NativePtr.isNullPtr (ImGui.AcceptDragDropPayload "Entity").NativePtr) then
                    match DragDropPayloadOpt with
                    | Some payload ->
                        let sourceEntityAddressStr = payload
                        let sourceEntity = Nu.Entity sourceEntityAddressStr
                        if not (sourceEntity.GetProtected world) then
                            if ImGui.IsCtrlDown () then
                                let entityDescriptor = World.writeEntity false EntityDescriptor.empty sourceEntity world
                                let entityName = World.generateEntitySequentialName entityDescriptor.EntityDispatcherName sourceEntity.Group world
                                let parent = Nu.Entity (SelectedGroup.GroupAddress <-- Address.makeFromArray entity.Surnames)
                                let (duplicate, world) = World.readEntity entityDescriptor (Some entityName) parent world
                                let world =
                                    if ImGui.IsShiftDown () then
                                        duplicate.SetPropagationSourceOpt None world
                                    elif Option.isNone (duplicate.GetPropagationSourceOpt world) then
                                        duplicate.SetPropagationSourceOpt (Some sourceEntity) world
                                    else world
                                let rec getDescendantPairs source entity world =
                                    [for child in World.getEntityChildren entity world do
                                        let childSource = source / child.Name
                                        yield (childSource, child)
                                        yield! getDescendantPairs childSource child world]
                                let world =
                                    List.fold (fun world (descendantSource : Entity, descendantDuplicate : Entity) ->
                                        if descendantDuplicate.GetExists world then
                                            let world = descendantDuplicate.SetPropagatedDescriptorOpt None world
                                            if descendantSource.GetExists world && World.hasPropagationTargets descendantSource world
                                            then descendantDuplicate.SetPropagationSourceOpt (Some descendantSource) world
                                            else world
                                        else world)
                                        world (getDescendantPairs entity duplicate world)
                                selectEntityOpt (Some duplicate) world
                                ShowSelectedEntity <- true
                                world
                            elif ImGui.IsAltDown () then
                                let next = Nu.Entity (SelectedGroup.GroupAddress <-- Address.makeFromArray entity.Surnames)
                                let previousOpt = World.tryGetPreviousEntity next world
                                let parentOpt = match next.Parent with :? Entity as parent -> Some parent | _ -> None
                                if not ((scstringMemo parentOpt).Contains (scstringMemo sourceEntity)) then
                                    let mountOpt = match parentOpt with Some _ -> Some (Relation.makeParent ()) | None -> None
                                    let sourceEntity' = match parentOpt with Some parent -> parent / sourceEntity.Name | None -> SelectedGroup / sourceEntity.Name
                                    if sourceEntity'.GetExists world then
                                        let world = snapshot ReorderEntities world
                                        let world = World.insertEntityOrder sourceEntity previousOpt next world
                                        ShowSelectedEntity <- true
                                        world
                                    else
                                        let world = snapshot ReorderEntities world
                                        let world = World.insertEntityOrder sourceEntity previousOpt next world
                                        let world = World.renameEntityImmediate sourceEntity sourceEntity' world
                                        let world =
                                            if World.getEntityAllowedToMount sourceEntity' world
                                            then sourceEntity'.SetMountOptWithAdjustment mountOpt world
                                            else world
                                        if NewEntityParentOpt = Some sourceEntity then NewEntityParentOpt <- Some sourceEntity'
                                        selectEntityOpt (Some sourceEntity') world
                                        ShowSelectedEntity <- true
                                        world
                                else world
                            else
                                let parent = Nu.Entity (SelectedGroup.GroupAddress <-- Address.makeFromArray entity.Surnames)
                                let sourceEntity' = parent / sourceEntity.Name
                                if not ((scstringMemo parent).Contains (scstringMemo sourceEntity)) then
                                    if not (sourceEntity'.GetExists world) then
                                        let world = snapshot RenameEntity world
                                        let world = World.renameEntityImmediate sourceEntity sourceEntity' world
                                        let world =
                                            if World.getEntityAllowedToMount sourceEntity' world
                                            then sourceEntity'.SetMountOptWithAdjustment (Some (Relation.makeParent ())) world
                                            else world
                                        if NewEntityParentOpt = Some sourceEntity then NewEntityParentOpt <- Some sourceEntity'
                                        selectEntityOpt (Some sourceEntity') world
                                        ShowSelectedEntity <- true
                                        world
                                    else MessageBoxOpt <- Some "Cannot reparent an entity where the parent entity contains a child with the same name."; world
                                else world
                        else MessageBoxOpt <- Some "Cannot relocate a protected simulant (such as an entity created by the MMCC API)."; world
                    | None -> world
                else world
            else world
        let world =
            if entity.GetExists world && entity.Has<FreezerFacet> world then // check for existence since entity may have been deleted just above
                let frozen = entity.GetFrozen world
                let (text, color) = if frozen then ("Thaw", Color.CornflowerBlue) else ("Freeze", Color.DarkRed)
                ImGui.SameLine ()
                ImGui.PushStyleColor (ImGuiCol.Button, color.Abgr)
                ImGui.PushID ("##frozen" + scstringMemo entity)
                let world =
                    if ImGui.SmallButton text then
                        let frozen = not frozen
                        let world = snapshot (SetEntityFrozen frozen) world
                        entity.SetFrozen frozen world
                    else world
                ImGui.PopID ()
                ImGui.PopStyleColor ()
                world
            else world
        let world =
            let hasPropagationTargets = World.hasPropagationTargets entity world
            let hasPropagationDescriptorOpt = Option.isSome (entity.GetPropagatedDescriptorOpt world)
            if hasPropagationTargets || hasPropagationDescriptorOpt then
                ImGui.PushID ("##push" + scstringMemo entity)
                ImGui.SameLine ()
                let world =
                    if ImGui.SmallButton "Push"
                    then propagateEntityStructure entity world
                    else world
                ImGui.PopID ()
                if ImGui.IsItemHovered ImGuiHoveredFlags.DelayNormal && ImGui.BeginTooltip () then
                    ImGui.Text "Propagate entity structure to all targets, preserving propagation data."
                    ImGui.EndTooltip ()
                ImGui.PushID ("##wipe" + scstringMemo entity)
                ImGui.SameLine ()
                let world =
                    if ImGui.SmallButton "Wipe" then
                        let world = snapshot WipePropagationTargets world
                        let world = World.clearPropagationTargets entity world
                        let world = entity.SetPropagatedDescriptorOpt None world
                        world
                    else world
                ImGui.PopID ()
                if ImGui.IsItemHovered ImGuiHoveredFlags.DelayNormal && ImGui.BeginTooltip () then
                    ImGui.Text "Clear entity structure propagation targets, wiping any propagated descriptor data."
                    ImGui.EndTooltip ()
                world
            else world
        (expanded, world)

    let rec private imGuiEntityHierarchy (entity : Entity) world =
        if entity.GetExists world then // NOTE: entity may have been moved during this process.
            let filtering =
                not (String.IsNullOrWhiteSpace EntityHierarchySearchStr) ||
                EntityHierarchyFilterPropagationSources
            let visible =
                if EntityHierarchyFilterPropagationSources then
                    if World.hasPropagationTargets entity world
                    then String.IsNullOrWhiteSpace EntityHierarchySearchStr || entity.Name.ToLowerInvariant().Contains (EntityHierarchySearchStr.ToLowerInvariant ())
                    else false
                else String.IsNullOrWhiteSpace EntityHierarchySearchStr || entity.Name.ToLowerInvariant().Contains (EntityHierarchySearchStr.ToLowerInvariant ())
            let (expanded, world) =
                if visible then
                    let branch = entity.HasChildren world
                    imGuiEntity branch filtering entity world
                else (false, world)
            if filtering || expanded then
                let children =
                    entity.GetChildren world |>
                    Array.ofSeq |>
                    Array.map (fun entity -> ((entity.Surnames.Length, entity.GetOrder world), entity)) |>
                    Array.sortBy fst |>
                    Array.map snd
                let world =
                    Array.fold (fun world child ->
                        imGuiEntityHierarchy child world)
                        world children
                if visible then ImGui.TreePop ()
                world
            else world
        else world

    let private imGuiEditPropertyRecord
        (getProperty : PropertyDescriptor -> Simulant -> World -> obj)
        (setProperty : obj -> PropertyDescriptor -> Simulant -> World -> World)
        (focusProperty : unit -> unit)
        (headered : bool)
        (propertyDescriptor : PropertyDescriptor)
        (simulant : Simulant)
        (world : World) =
        let propertyValue = getProperty propertyDescriptor simulant world
        let context = makeContext (Some focusProperty) None
        let (changed, propertyValue) = World.imGuiEditPropertyRecord headered propertyDescriptor.PropertyName propertyDescriptor.PropertyType propertyValue context world
        PropertyValueStrPrevious <- context.PropertyValueStrPreviousRef.Value
        if changed then setProperty propertyValue propertyDescriptor simulant world else world

    let private imGuiEditProperty
        (getProperty : PropertyDescriptor -> Simulant -> World -> obj)
        (setProperty : obj -> PropertyDescriptor -> Simulant -> World -> World)
        (focusProperty : unit -> unit)
        (propertyDescriptor : PropertyDescriptor)
        (simulant : Simulant)
        (world : World) =
        let propertyValue = getProperty propertyDescriptor simulant world
        let context = makeContext (Some focusProperty) None
        let (changed, propertyValue) = World.imGuiEditProperty propertyDescriptor.PropertyName propertyDescriptor.PropertyType propertyValue context world
        PropertyValueStrPrevious <- context.PropertyValueStrPreviousRef.Value
        if changed then setProperty propertyValue propertyDescriptor simulant world else world

    let private imGuiEditEntityAppliedTypes (entity : Entity) world =
        let dispatcherNameCurrent = getTypeName (entity.GetDispatcher world)
        let world =
            if ImGui.BeginCombo ("Dispatcher Name", dispatcherNameCurrent, ImGuiComboFlags.HeightRegular) then
                let dispatcherNames = (World.getEntityDispatchers world).Keys
                let dispatcherNamePicked = tryPickName dispatcherNames
                let world =
                    Seq.fold (fun world dispatcherName ->
                        let world =
                            if ImGui.Selectable (dispatcherName, strEq dispatcherName dispatcherNameCurrent) then
                                if not (entity.GetProtected world) then
                                    let world = snapshot ChangeEntityDispatcher world
                                    World.changeEntityDispatcher dispatcherName entity world
                                else MessageBoxOpt <- Some "Cannot change dispatcher of a protected simulant (such as an entity created by the MMCC API)."; world
                            else world
                        if Some dispatcherName = dispatcherNamePicked then ImGui.SetScrollHereY Constants.Gaia.HeightRegularPickOffset
                        if dispatcherName = dispatcherNameCurrent then ImGui.SetItemDefaultFocus ()
                        world)
                        world dispatcherNames
                ImGui.EndCombo ()
                world
            else world
        let facetNameEmpty = "(Empty)"
        let facetNamesValue = entity.GetFacetNames world
        let facetNamesSelectable = world |> World.getFacets |> Map.toKeyArray |> Array.append [|facetNameEmpty|]
        let facetNamesPropertyDescriptor = { PropertyName = Constants.Engine.FacetNamesPropertyName; PropertyType = typeof<string Set> }
        let mutable facetNamesValue' = Set.empty
        let mutable changed = false
        ImGui.Indent ()
        for i in 0 .. facetNamesValue.Count do
            let last = i = facetNamesValue.Count
            let mutable facetName = if not last then Seq.item i facetNamesValue else facetNameEmpty
            if ImGui.BeginCombo ("Facet Name " + string i, facetName, ImGuiComboFlags.HeightRegular) then
                let facetNameSelectablePicked = tryPickName facetNamesSelectable
                for facetNameSelectable in facetNamesSelectable do
                    if ImGui.Selectable (facetNameSelectable, strEq facetName NewEntityDispatcherName) then
                        facetName <- facetNameSelectable
                        changed <- true
                    if Some facetNameSelectable = facetNameSelectablePicked then ImGui.SetScrollHereY Constants.Gaia.HeightRegularPickOffset
                    if facetNameSelectable = facetName then ImGui.SetItemDefaultFocus ()
                ImGui.EndCombo ()
            if not last && ImGui.IsItemFocused () then focusPropertyOpt (Some (facetNamesPropertyDescriptor, entity :> Simulant)) world
            if facetName <> facetNameEmpty then facetNamesValue' <- Set.add facetName facetNamesValue'
        ImGui.Unindent ()
        if changed
        then setPropertyValueIgnoreError facetNamesValue' facetNamesPropertyDescriptor entity world
        else world

    let private imGuiEditProperties (simulant : Simulant) world =
        let propertyDescriptors = world |> SimulantPropertyDescriptor.getPropertyDescriptors simulant |> Array.ofList
        let propertyDescriptorses = propertyDescriptors |> Array.groupBy EntityPropertyDescriptor.getCategory |> Map.ofSeq
        let world =
            Seq.fold (fun world (propertyCategory, propertyDescriptors) ->
                let world =
                    if ImGui.CollapsingHeader (propertyCategory, ImGuiTreeNodeFlags.DefaultOpen ||| ImGuiTreeNodeFlags.OpenOnArrow) then
                        let propertyDescriptors =
                            propertyDescriptors |>
                            Array.filter (fun pd -> SimulantPropertyDescriptor.getEditable pd simulant) |>
                            Array.sortBy (fun pd ->
                                match pd.PropertyName with
                                | Constants.Engine.NamePropertyName -> "!00" // put Name first
                                | Constants.Engine.MountOptPropertyName -> "!01" // and so on...
                                | Constants.Engine.PropagationSourceOptPropertyName -> "!02"
                                | Constants.Engine.ModelPropertyName -> "!03"
                                | nameof Entity.Position -> "!04"
                                | nameof Entity.PositionLocal -> "!05"
                                | nameof Entity.Degrees -> "!06"
                                | nameof Entity.DegreesLocal -> "!07"
                                | nameof Entity.Scale -> "!08"
                                | nameof Entity.ScaleLocal -> "!09"
                                | nameof Entity.Size -> "!10"
                                | nameof Entity.Offset -> "!11"
                                | nameof Entity.Overflow -> "!12"
                                | name -> name)
                        Array.fold (fun world propertyDescriptor ->
                            if containsProperty propertyDescriptor simulant world then
                                if propertyDescriptor.PropertyName = Constants.Engine.NamePropertyName then // NOTE: name edit properties can't be replaced.
                                    match simulant with
                                    | :? Screen as screen ->
                                        let mutable name = screen.Name
                                        ImGui.InputText ("Name", &name, 4096u, ImGuiInputTextFlags.ReadOnly) |> ignore<bool>
                                    | :? Group as group ->
                                        let mutable name = group.Name
                                        ImGui.InputText ("##name", &name, 4096u, ImGuiInputTextFlags.ReadOnly) |> ignore<bool>
                                        ImGui.SameLine ()
                                        if not (group.GetProtected world) then
                                            if ImGui.Button "Rename" then
                                                ShowRenameGroupDialog <- true
                                        else ImGui.Text "Name"
                                    | :? Entity as entity ->
                                        let mutable name = entity.Name
                                        ImGui.InputText ("##name", &name, 4096u, ImGuiInputTextFlags.ReadOnly) |> ignore<bool>
                                        ImGui.SameLine ()
                                        if not (entity.GetProtected world) then
                                            if ImGui.Button "Rename" then
                                                ShowRenameEntityDialog <- true
                                        else ImGui.Text "Name"
                                    | _ -> ()
                                    if ImGui.IsItemFocused () then focusPropertyOpt None world
                                    world
                                elif propertyDescriptor.PropertyName = Constants.Engine.ModelPropertyName then
                                    let getPropertyValue propertyDescriptor simulant world =
                                        let propertyValue = getPropertyValue propertyDescriptor simulant world
                                        if propertyDescriptor.PropertyName = Constants.Engine.ModelPropertyName then
                                            match World.tryTruncateModel propertyValue simulant world with
                                            | Some truncatedValue -> truncatedValue
                                            | None -> propertyValue
                                        else propertyValue
                                    let setPropertyValue propertyValue propertyDescriptor simulant world =
                                        let propertyValue =
                                            if propertyDescriptor.PropertyName = Constants.Engine.ModelPropertyName then
                                                match World.tryUntruncateModel propertyValue simulant world with
                                                | Some untruncatedValue -> untruncatedValue
                                                | None -> propertyValue
                                            else propertyValue
                                        setPropertyValue propertyValue propertyDescriptor simulant world
                                    let focusProperty () = focusPropertyOpt (Some (propertyDescriptor, simulant)) world
                                    let mutable replaced = false
                                    let replaceProperty =
                                        ReplaceProperty
                                            { IndicateReplaced = fun () -> replaced <- true
                                              PropertyDescriptor = propertyDescriptor
                                              EditContext = makeContext (Some focusProperty) None }
                                    let world = World.edit replaceProperty simulant world
                                    if not replaced then
                                        if  FSharpType.IsRecord propertyDescriptor.PropertyType ||
                                            FSharpType.isRecordAbstract propertyDescriptor.PropertyType then
                                            imGuiEditPropertyRecord getPropertyValue setPropertyValue focusProperty false propertyDescriptor simulant world
                                        else imGuiEditProperty getPropertyValue setPropertyValue focusProperty propertyDescriptor simulant world
                                    else world
                                else
                                    let focusProperty () = focusPropertyOpt (Some (propertyDescriptor, simulant)) world
                                    let mutable replaced = false
                                    let replaceProperty =
                                        ReplaceProperty
                                            { IndicateReplaced = fun () -> replaced <- true
                                              PropertyDescriptor = propertyDescriptor
                                              EditContext = makeContext (Some focusProperty) None }
                                    let world = World.edit replaceProperty simulant world
                                    if not replaced
                                    then imGuiEditProperty getPropertyValue setPropertyValue focusProperty propertyDescriptor simulant world
                                    else world
                            else world)
                            world propertyDescriptors
                    else world
                if propertyCategory = "Ambient Properties" then // applied types directly after ambient properties
                    match simulant with
                    | :? Game as game ->
                        let mutable dispatcherNameCurrent = getTypeName (game.GetDispatcher world)
                        ImGui.InputText (Constants.Engine.DispatcherNamePropertyName, &dispatcherNameCurrent, 4096u, ImGuiInputTextFlags.ReadOnly) |> ignore<bool>
                        world
                    | :? Screen as screen ->
                        let mutable dispatcherNameCurrent = getTypeName (screen.GetDispatcher world)
                        ImGui.InputText (Constants.Engine.DispatcherNamePropertyName, &dispatcherNameCurrent, 4096u, ImGuiInputTextFlags.ReadOnly) |> ignore<bool>
                        world
                    | :? Group as group ->
                        let mutable dispatcherNameCurrent = getTypeName (group.GetDispatcher world)
                        ImGui.InputText (Constants.Engine.DispatcherNamePropertyName, &dispatcherNameCurrent, 4096u, ImGuiInputTextFlags.ReadOnly) |> ignore<bool>
                        world
                    | :? Entity as entity ->
                        imGuiEditEntityAppliedTypes entity world
                    | _ ->
                        Log.infoOnce "Unexpected simulant type."
                        world
                else world)
                world propertyDescriptorses.Pairs
        let unfocusProperty () = focusPropertyOpt None world
        let appendProperties : AppendProperties = { EditContext = makeContext None (Some unfocusProperty) }
        World.edit (AppendProperties appendProperties) simulant world

    let private imGuiViewportManipulation world =

        // viewport
        let io = ImGui.GetIO ()
        ImGui.SetNextWindowPos v2Zero
        ImGui.SetNextWindowSize io.DisplaySize
        if ImGui.IsKeyReleased ImGuiKey.Escape && not (modal ()) then ImGui.SetNextWindowFocus ()
        if ImGui.Begin ("Viewport", ImGuiWindowFlags.NoBackground ||| ImGuiWindowFlags.NoTitleBar ||| ImGuiWindowFlags.NoInputs ||| ImGuiWindowFlags.NoNav) then

            // user-defined viewport manipulation
            let viewport = Viewport (Constants.Render.NearPlaneDistanceInterior, Constants.Render.FarPlaneDistanceOmnipresent, v2iZero, Constants.Render.Resolution)
            let projectionMatrix = viewport.Projection3d
            let projection = projectionMatrix.ToArray ()
            let operation =
                ViewportOverlay
                    { ViewportView = viewport.View3d (false, World.getEye3dCenter world, World.getEye3dRotation world)
                      ViewportProjection = projectionMatrix
                      ViewportBounds = box2 v2Zero io.DisplaySize
                      EditContext = makeContext None None }
            let world = World.editGame operation Game world
            let world = World.editScreen operation SelectedScreen world
            let world = World.editGroup operation SelectedGroup world
            let world =
                match SelectedEntityOpt with
                | Some entity when entity.GetExists world && entity.GetIs3d world ->
                    let operation =
                        ViewportOverlay
                            { ViewportView = viewport.View3d (entity.GetAbsolute world, World.getEye3dCenter world, World.getEye3dRotation world)
                              ViewportProjection = projectionMatrix
                              ViewportBounds = box2 v2Zero io.DisplaySize
                              EditContext = makeContext None None }
                    World.editEntity operation entity world
                | Some _ | None -> world

            // light probe bounds manipulation
            let world =
                match SelectedEntityOpt with
                | Some entity when entity.GetExists world && entity.Has<LightProbe3dFacet> world ->
                    let mutable lightProbeBounds = entity.GetProbeBounds world
                    let manipulationResult =
                        ImGuizmo.ManipulateBox3
                            (World.getEye3dCenter world,
                             World.getEye3dRotation world,
                             World.getEye3dFrustumView world,
                             entity.GetAbsolute world,
                             (if not Snaps2dSelected && ImGui.IsCtrlUp () then Triple.fst Snaps3d else 0.0f),
                             &lightProbeBounds)
                    match manipulationResult with
                    | ImGuiEditActive started ->
                        let world = if started then snapshot (ChangeProperty (None, nameof Entity.ProbeBounds)) world else world
                        entity.SetProbeBounds lightProbeBounds world
                    | ImGuiEditInactive -> world
                | Some _ | None -> world

            // guizmo manipulation
            ImGuizmo.SetOrthographic false
            ImGuizmo.SetRect (0.0f, 0.0f, io.DisplaySize.X, io.DisplaySize.Y)
            ImGuizmo.SetDrawlist (ImGui.GetBackgroundDrawList ())
            let world =
                match SelectedEntityOpt with
                | Some entity when entity.GetExists world && entity.GetIs3d world && not io.WantCaptureMouseLocal ->
                    let viewMatrix = viewport.View3d (entity.GetAbsolute world, World.getEye3dCenter world, World.getEye3dRotation world)
                    let view = viewMatrix.ToArray ()
                    let affineMatrix = entity.GetAffineMatrix world
                    let affine = affineMatrix.ToArray ()
                    let (p, r, s) =
                        if not Snaps2dSelected && ImGui.IsCtrlUp ()
                        then Snaps3d
                        else (0.0f, 0.0f, 0.0f)
                    let mutable copying = false
                    if not ManipulationActive then
                        if ImGui.IsCtrlDown () then ManipulationOperation <- OPERATION.TRANSLATE; copying <- true
                        elif ImGui.IsShiftDown () then ManipulationOperation <- OPERATION.SCALE
                        elif ImGui.IsAltDown () then ManipulationOperation <- OPERATION.ROTATE
                        elif ImGui.IsKeyDown ImGuiKey.X then ManipulationOperation <- OPERATION.ROTATE_X
                        elif ImGui.IsKeyDown ImGuiKey.Y then ManipulationOperation <- OPERATION.ROTATE_Y
                        elif ImGui.IsKeyDown ImGuiKey.Z then ManipulationOperation <- OPERATION.ROTATE_Z
                        else ManipulationOperation <- OPERATION.TRANSLATE
                    let mutable snap =
                        match ManipulationOperation with
                        | OPERATION.ROTATE | OPERATION.ROTATE_X | OPERATION.ROTATE_Y | OPERATION.ROTATE_Z -> r
                        | _ -> 0.0f // NOTE: doing other snapping ourselves since I don't like guizmo's implementation.
                    let deltaMatrix = m4Identity.ToArray ()
                    let manipulationResult =
                        if snap = 0.0f
                        then ImGuizmo.Manipulate (&view.[0], &projection.[0], ManipulationOperation, MODE.WORLD, &affine.[0], &deltaMatrix.[0])
                        else ImGuizmo.Manipulate (&view.[0], &projection.[0], ManipulationOperation, MODE.WORLD, &affine.[0], &deltaMatrix.[0], &snap)
                    let world =
                        if manipulationResult then
                            let (manipulationAwaken, world) =
                                if not ManipulationActive && ImGui.IsMouseDown ImGuiMouseButton.Left then
                                    ManipulationActive <- true
                                    (true, world)
                                else (false, world)
                            let affine' = Matrix4x4.CreateFromArray affine
                            let mutable (position, rotation, degrees, scale) = (v3Zero, quatIdentity, v3Zero, v3One)
                            if Matrix4x4.Decompose (affine', &scale, &rotation, &position) then
                                position <- Math.SnapF3d p position
                                rotation <- rotation.Normalized // try to avoid weird angle combinations
                                let rollPitchYaw = rotation.RollPitchYaw
                                degrees.X <- Math.RadiansToDegrees rollPitchYaw.X
                                degrees.Y <- Math.RadiansToDegrees rollPitchYaw.Y
                                degrees.Z <- Math.RadiansToDegrees rollPitchYaw.Z
                                degrees <- if degrees.X = 180.0f && degrees.Z = 180.0f then v3 0.0f (180.0f - degrees.Y) 0.0f else degrees
                                degrees <- v3 degrees.X (if degrees.Y > 180.0f then degrees.Y - 360.0f else degrees.Y) degrees.Z
                                degrees <- v3 degrees.X (if degrees.Y < -180.0f then degrees.Y + 360.0f else degrees.Y) degrees.Z
                                scale <- Math.SnapF3d s scale
                                if scale.X < 0.01f then scale.X <- 0.01f
                                if scale.Y < 0.01f then scale.Y <- 0.01f
                                if scale.Z < 0.01f then scale.Z <- 0.01f
                            let (entity, world) =
                                if copying then
                                    let world = if manipulationAwaken then snapshot DuplicateEntity world else world
                                    let entityDescriptor = World.writeEntity false EntityDescriptor.empty entity world
                                    let entityName = World.generateEntitySequentialName entityDescriptor.EntityDispatcherName entity.Group world
                                    let parent = NewEntityParentOpt |> Option.map cast<Simulant> |> Option.defaultValue entity.Group
                                    let (duplicate, world) = World.readEntity entityDescriptor (Some entityName) parent world
                                    let world =
                                        if ImGui.IsShiftDown () then
                                            duplicate.SetPropagationSourceOpt None world
                                        elif Option.isNone (duplicate.GetPropagationSourceOpt world) then
                                            duplicate.SetPropagationSourceOpt (Some entity) world
                                        else world
                                    let rec getDescendantPairs source entity world =
                                        [for child in World.getEntityChildren entity world do
                                            let childSource = source / child.Name
                                            yield (childSource, child)
                                            yield! getDescendantPairs childSource child world]
                                    let world =
                                        List.fold (fun world (descendantSource : Entity, descendantDuplicate : Entity) ->
                                            if descendantDuplicate.GetExists world then
                                                let world = descendantDuplicate.SetPropagatedDescriptorOpt None world
                                                if descendantSource.GetExists world && World.hasPropagationTargets descendantSource world
                                                then descendantDuplicate.SetPropagationSourceOpt (Some descendantSource) world
                                                else world
                                            else world)
                                            world (getDescendantPairs entity duplicate world)
                                    selectEntityOpt (Some duplicate) world
                                    ImGui.SetWindowFocus "Viewport"
                                    ShowSelectedEntity <- true
                                    (duplicate, world)
                                else
                                    if manipulationAwaken then
                                        let snapshotType =
                                            match ManipulationOperation with
                                            | OPERATION.TRANSLATE -> TranslateEntity
                                            | OPERATION.ROTATE | OPERATION.ROTATE_X | OPERATION.ROTATE_Y | OPERATION.ROTATE_Z -> RotateEntity
                                            | _ -> ScaleEntity
                                        let world = snapshot snapshotType world
                                        (entity, world)
                                    else (entity, world)
                            let world =
                                match Option.bind (tryResolve entity) (entity.GetMountOpt world) with
                                | Some mount ->
                                    let mountAffineMatrixInverse = (mount.GetAffineMatrix world).Inverted
                                    let positionLocal = position.Transform mountAffineMatrixInverse
                                    let mountRotationInverse = (mount.GetRotation world).Inverted
                                    let rotationLocal = mountRotationInverse * rotation
                                    let rollPitchYawLocal = rotationLocal.RollPitchYaw
                                    let mutable degreesLocal = v3Zero
                                    degreesLocal.X <- Math.RadiansToDegrees rollPitchYawLocal.X
                                    degreesLocal.Y <- Math.RadiansToDegrees rollPitchYawLocal.Y
                                    degreesLocal.Z <- Math.RadiansToDegrees rollPitchYawLocal.Z
                                    degreesLocal <- if degreesLocal.X = 180.0f && degreesLocal.Z = 180.0f then v3 0.0f (180.0f - degreesLocal.Y) 0.0f else degreesLocal
                                    degreesLocal <- v3 degreesLocal.X (if degreesLocal.Y > 180.0f then degreesLocal.Y - 360.0f else degreesLocal.Y) degreesLocal.Z
                                    degreesLocal <- v3 degreesLocal.X (if degreesLocal.Y < -180.0f then degreesLocal.Y + 360.0f else degreesLocal.Y) degreesLocal.Z
                                    let mountScaleInverse = v3One / mount.GetScale world
                                    let scaleLocal = mountScaleInverse * scale
                                    match ManipulationOperation with
                                    | OPERATION.TRANSLATE -> entity.SetPositionLocal positionLocal world
                                    | OPERATION.ROTATE | OPERATION.ROTATE_X | OPERATION.ROTATE_Y | OPERATION.ROTATE_Z -> entity.SetDegreesLocal degreesLocal world
                                    | OPERATION.SCALE -> entity.SetScaleLocal scaleLocal world
                                    | _ -> world // nothing to do
                                | None ->
                                    match ManipulationOperation with
                                    | OPERATION.TRANSLATE -> entity.SetPosition position world
                                    | OPERATION.ROTATE | OPERATION.ROTATE_X | OPERATION.ROTATE_Y | OPERATION.ROTATE_Z -> entity.SetDegrees degrees world
                                    | OPERATION.SCALE -> entity.SetScale scale world
                                    | _ -> world // nothing to do
                            if world.Advancing then
                                let world =
                                    match entity.TryGetProperty (nameof entity.LinearVelocity) world with
                                    | Some property when property.PropertyType = typeof<Vector3> -> entity.SetLinearVelocity v3Zero world
                                    | Some _ | None -> world
                                let world =
                                    match entity.TryGetProperty (nameof entity.AngularVelocity) world with
                                    | Some property when property.PropertyType = typeof<Vector3> -> entity.SetAngularVelocity v3Zero world
                                    | Some _ | None -> world
                                world
                            else world
                        else world
                    if ImGui.IsMouseReleased ImGuiMouseButton.Left then
                        if ManipulationActive then
                            do (ImGuizmo.Enable false; ImGuizmo.Enable true) // HACK: forces imguizmo to end manipulation when mouse is release over an imgui window.
                            let world =
                                match Option.bind (tryResolve entity) (entity.GetMountOpt world) with
                                | Some _ ->
                                    match ManipulationOperation with
                                    | OPERATION.ROTATE | OPERATION.ROTATE_X | OPERATION.ROTATE_Y | OPERATION.ROTATE_Z when r <> 0.0f ->
                                        let degrees = Math.SnapDegree3d r (entity.GetDegreesLocal world)
                                        entity.SetDegreesLocal degrees world
                                    | _ -> world
                                | None ->
                                    match ManipulationOperation with
                                    | OPERATION.ROTATE | OPERATION.ROTATE_X | OPERATION.ROTATE_Y | OPERATION.ROTATE_Z when r <> 0.0f ->
                                        let degrees = Math.SnapDegree3d r (entity.GetDegrees world)
                                        entity.SetDegrees degrees world
                                    | _ -> world
                            ManipulationOperation <- OPERATION.TRANSLATE
                            ManipulationActive <- false
                            world
                        else world
                    else world
                | Some _ | None -> world

            // view manipulation
            // NOTE: this code is the current failed attempt to integrate ImGuizmo view manipulation as reported here - https://github.com/CedricGuillemet/ImGuizmo/issues/304
            //if not io.WantCaptureMouseMinus then
            //    let eyeCenter = (World.getEye3dCenter world |> Matrix4x4.CreateTranslation).ToArray ()
            //    let eyeRotation = (World.getEye3dRotation world |> Matrix4x4.CreateFromQuaternion).ToArray ()
            //    let eyeScale = m4Identity.ToArray ()
            //    let view = m4Identity.ToArray ()
            //    ImGuizmo.RecomposeMatrixFromComponents (&eyeCenter.[0], &eyeRotation.[0], &eyeScale.[0], &view.[0])
            //    ImGuizmo.ViewManipulate (&view.[0], 1.0f, v2 1400.0f 100.0f, v2 150.0f 150.0f, uint 0x10101010)
            //    ImGuizmo.DecomposeMatrixToComponents (&view.[0], &eyeCenter.[0], &eyeRotation.[0], &eyeScale.[0])
            //    desiredEye3dCenter <- (eyeCenter |> Matrix4x4.CreateFromArray).Translation
            //    desiredEye3dRotation <- (eyeRotation |> Matrix4x4.CreateFromArray |> Quaternion.CreateFromRotationMatrix)

            // fin
            ImGui.End ()
            world
        else world

    let private imGuiFullScreenWindow () =
        if not CaptureMode then
            if ImGui.Begin ("Full Screen Enabled", ImGuiWindowFlags.NoNav) then
                ImGui.Text "Full Screen (F11)"
                ImGui.SameLine ()
                ImGui.Checkbox ("##fullScreen", &FullScreen) |> ignore<bool>
                if not FullScreen then CaptureMode <- false
                if ImGui.IsItemHovered ImGuiHoveredFlags.DelayNormal && ImGui.BeginTooltip () then
                    ImGui.Text "Toggle full screen view (F11 to toggle)."
                    ImGui.EndTooltip ()
                ImGui.Text "Capture Mode (F12)"
                ImGui.SameLine ()
                ImGui.Checkbox ("##captureMode", &CaptureMode) |> ignore<bool>
                if CaptureMode then FullScreen <- true
                if ImGui.IsItemHovered ImGuiHoveredFlags.DelayNormal && ImGui.BeginTooltip () then
                    ImGui.Text "Toggle capture mode (F12 to toggle)."
                    ImGui.EndTooltip ()
                ImGui.End ()

    let private imGuiMainMenuWindow world =
        
        // menu window
        if ImGui.Begin ("Gaia", ImGuiWindowFlags.MenuBar ||| ImGuiWindowFlags.NoNav) then
            
            // menu bar
            let world =
                if ImGui.BeginMenuBar () then

                    // game menu
                    let world =
                        if ImGui.BeginMenu "Game" then
                            if ImGui.MenuItem "New Project" then ShowNewProjectDialog <- true
                            if ImGui.MenuItem ("Open Project", "Ctrl+Shit+O") then ShowOpenProjectDialog <- true
                            if ImGui.MenuItem "Close Project" then ShowCloseProjectDialog <- true
                            ImGui.Separator ()
                            let world = if ImGui.MenuItem ("Undo", "Ctrl+Z") then tryUndo world |> snd else world
                            let world = if ImGui.MenuItem ("Redo", "Ctrl+Y") then tryRedo world |> snd else world
                            ImGui.Separator ()
                            let world =
                                if not world.Advancing then
                                    if ImGui.MenuItem ("Advance", "F5") then toggleAdvancing world else world
                                else
                                    if ImGui.MenuItem ("Halt", "F5") then toggleAdvancing world else world
                            if EditWhileAdvancing
                            then if ImGui.MenuItem ("Disable Edit while Advancing", "F6") then EditWhileAdvancing <- false
                            else if ImGui.MenuItem ("Enable Edit while Advancing", "F6") then EditWhileAdvancing <- true
                            let world = if ImGui.MenuItem ("Create Restore Point", "F7") then createRestorePoint world else world
                            ImGui.Separator ()
                            if ImGui.MenuItem ("Reload Assets", "F8") then ReloadAssetsRequested <- 1
                            if ImGui.MenuItem ("Reload Code", "F9") then ReloadCodeRequested <- 1
                            if ImGui.MenuItem ("Reload All", "Ctrl+R") then ReloadAllRequested <- 1
                            ImGui.Separator ()
                            if ImGui.MenuItem ("Exit", "Alt+F4") then ShowConfirmExitDialog <- true
                            ImGui.EndMenu ()
                            world
                        else world

                    // screen menu
                    let world =
                        if ImGui.BeginMenu "Screen" then
                            let world = if ImGui.MenuItem ("Thaw Entities", "Ctrl+Shift+T") then freezeEntities world else world
                            let world = if ImGui.MenuItem ("Freeze Entities", "Ctrl+Shift+F") then freezeEntities world else world
                            let world = if ImGui.MenuItem ("Reregister Physics", "Ctrl+Shift+P") then reregisterPhysics world else world
                            let world = if ImGui.MenuItem ("Rebuild Navigation", "Ctrl+Shift+N") then synchronizeNav world else world
                            let world = if ImGui.MenuItem ("Rerender Light Maps", "Ctrl+Shift+L") then rerenderLightMaps world else world
                            ImGui.EndMenu ()
                            world
                        else world

                    // group menu
                    let world =
                        if ImGui.BeginMenu "Group" then
                            if ImGui.MenuItem ("New Group", "Ctrl+N") then ShowNewGroupDialog <- true
                            if ImGui.MenuItem ("Open Group", "Ctrl+O") then ShowOpenGroupDialog <- true
                            if ImGui.MenuItem ("Save Group", "Ctrl+S") then
                                match Map.tryFind SelectedGroup.GroupAddress GroupFilePaths with
                                | Some filePath -> GroupFileDialogState.FilePath <- filePath
                                | None -> GroupFileDialogState.FileName <- ""
                                ShowSaveGroupDialog <- true
                            let world =
                                if ImGui.MenuItem "Close Group" then
                                    let groups = world |> World.getGroups SelectedScreen |> Set.ofSeq
                                    if not (SelectedGroup.GetProtected world) && Set.count groups > 1 then
                                        let world = snapshot CloseGroup world
                                        let groupsRemaining = Set.remove SelectedGroup groups
                                        selectEntityOpt None world
                                        let world = World.destroyGroupImmediate SelectedGroup world
                                        GroupFilePaths <- Map.remove SelectedGroup.GroupAddress GroupFilePaths
                                        selectGroup true (Seq.head groupsRemaining)
                                        world
                                    else MessageBoxOpt <- Some "Cannot close protected or only group."; world
                                else world
                            ImGui.EndMenu ()
                            world
                        else world

                    // entity menu
                    let world =
                        if ImGui.BeginMenu "Entity" then
                            let world = if ImGui.MenuItem ("Create Entity", "Ctrl+Enter") then createEntity false false world else world
                            let world = if ImGui.MenuItem ("Delete Entity", "Delete") then tryDeleteSelectedEntity world |> snd else world
                            ImGui.Separator ()
                            let world = if ImGui.MenuItem ("Cut Entity", "Ctrl+X") then tryCutSelectedEntity world |> snd else world
                            let world = if ImGui.MenuItem ("Copy Entity", "Ctrl+C") then tryCopySelectedEntity world |> snd else world
                            let world = if ImGui.MenuItem ("Paste Entity", "Ctrl+V") then tryPaste true PasteAtLook (Option.map cast NewEntityParentOpt) world |> snd else world
                            let world =
                                if ImGui.MenuItem ("Paste Entity (w/o Propagation Source)", "Ctrl+Shift+V")
                                then tryPaste false PasteAtLook (Option.map cast NewEntityParentOpt) world |> snd
                                else world
                            ImGui.Separator ()
                            if ImGui.MenuItem ("Open Entity", "Ctrl+Alt+O") then ShowOpenEntityDialog <- true
                            if ImGui.MenuItem ("Save Entity", "Ctrl+Alt+S") then
                                match SelectedEntityOpt with
                                | Some entity when entity.GetExists world ->
                                    match Map.tryFind entity.EntityAddress EntityFilePaths with
                                    | Some filePath -> EntityFileDialogState.FilePath <- filePath
                                    | None -> EntityFileDialogState.FileName <- ""
                                    ShowSaveEntityDialog <- true
                                | Some _ | None -> ()
                            ImGui.Separator ()
                            if SelectedEntityOpt.IsSome && NewEntityParentOpt = SelectedEntityOpt then
                                if ImGui.MenuItem "Reset Creation Parent" then
                                    NewEntityParentOpt <- None
                                    ShowEntityContextMenu <- false
                            else
                                if ImGui.MenuItem "Set as Creation Parent" then
                                    NewEntityParentOpt <- SelectedEntityOpt
                                    ShowEntityContextMenu <- false
                            let world = if ImGui.MenuItem ("Auto Bounds Entity", "Ctrl+B") then tryAutoBoundsSelectedEntity world |> snd else world
                            let world = if ImGui.MenuItem ("Propagate Entity", "Ctrl+P") then tryPropagateSelectedEntityStructure world |> snd else world
                            let world = if ImGui.MenuItem ("Wipe Propagation Targets", "Ctrl+W") then tryWipeSelectedEntityPropagationTargets world |> snd else world
                            ImGui.EndMenu ()
                            world
                        else world

                    // fin
                    ImGui.EndMenuBar ()
                    world
                else world

            // tool bar
            let world =
                let world = if ImGui.Button "Create" then createEntity false false world else world
                ImGui.SameLine ()
                ImGui.SetNextItemWidth 200.0f
                if ImGui.BeginCombo ("##newEntityDispatcherName", NewEntityDispatcherName, ImGuiComboFlags.HeightRegular) then
                    let dispatcherNames = (World.getEntityDispatchers world).Keys
                    let dispatcherNamePicked = tryPickName dispatcherNames
                    for dispatcherName in dispatcherNames do
                        if ImGui.Selectable (dispatcherName, strEq dispatcherName NewEntityDispatcherName) then NewEntityDispatcherName <- dispatcherName
                        if Some dispatcherName = dispatcherNamePicked then ImGui.SetScrollHereY Constants.Gaia.HeightRegularPickOffset
                        if dispatcherName = NewEntityDispatcherName then ImGui.SetItemDefaultFocus ()
                    ImGui.EndCombo ()
                ImGui.SameLine ()
                ImGui.Text "w/ Overlay"
                ImGui.SameLine ()
                ImGui.SetNextItemWidth 150.0f
                let overlayNames = Seq.append ["(Default Overlay)"; "(Routed Overlay)"; "(No Overlay)"] (World.getOverlayNames world)
                if ImGui.BeginCombo ("##newEntityOverlayName", NewEntityOverlayName, ImGuiComboFlags.HeightRegular) then
                    let overlayNamePicked = tryPickName overlayNames
                    for overlayName in overlayNames do
                        if ImGui.Selectable (overlayName, strEq overlayName NewEntityOverlayName) then NewEntityOverlayName <- overlayName
                        if Some overlayName = overlayNamePicked then ImGui.SetScrollHereY Constants.Gaia.HeightRegularPickOffset
                        if overlayName = NewEntityOverlayName then ImGui.SetItemDefaultFocus ()
                    ImGui.EndCombo ()
                ImGui.SameLine ()
                let world = if ImGui.Button "Auto Bounds" then tryAutoBoundsSelectedEntity world |> snd else world
                if ImGui.IsItemHovered ImGuiHoveredFlags.DelayNormal && ImGui.BeginTooltip () then
                    ImGui.Text "Infer an entity's bounds from the asset(s) it uses. (Ctrl+B)"
                    ImGui.EndTooltip ()
                ImGui.SameLine ()
                let world = if ImGui.Button "Delete" then tryDeleteSelectedEntity world |> snd else world
                ImGui.SameLine ()
                ImGui.Text "|"
                ImGui.SameLine ()
                let world =
                    if world.Halted then
                        if ImGui.Button "Advance (F5)" then toggleAdvancing world else world
                    else
                        let world = if ImGui.Button "Halt (F5)" then toggleAdvancing world else world
                        ImGui.SameLine ()
                        ImGui.Checkbox ("Edit", &EditWhileAdvancing) |> ignore<bool>
                        world
                ImGui.SameLine ()
                ImGui.Text "|"
                ImGui.SameLine ()
                ImGui.Text "Eye:"
                ImGui.SameLine ()
                if ImGui.Button "Reset" then resetEye ()
                if ImGui.IsItemHovered ImGuiHoveredFlags.DelayNormal && ImGui.BeginTooltip () then
                    let mutable eye2dCenter = World.getEye2dCenter world
                    let mutable eye3dCenter = World.getEye3dCenter world
                    let mutable eye3dDegrees = Math.RadiansToDegrees3d (World.getEye3dRotation world).RollPitchYaw
                    ImGui.InputFloat2 ("Eye 2d Center", &eye2dCenter, "%3.3f", ImGuiInputTextFlags.ReadOnly) |> ignore
                    ImGui.InputFloat3 ("Eye 3d Center", &eye3dCenter, "%3.3f", ImGuiInputTextFlags.ReadOnly) |> ignore
                    ImGui.InputFloat3 ("Eye 3d Degrees", &eye3dDegrees, "%3.3f", ImGuiInputTextFlags.ReadOnly) |> ignore
                    ImGui.EndTooltip ()
                ImGui.SameLine ()
                ImGui.Text "|"
                ImGui.SameLine ()
                ImGui.Text "Reload:"
                ImGui.SameLine ()
                if ImGui.Button "Assets" then ReloadAssetsRequested <- 1
                ImGui.SameLine ()
                if ImGui.Button "Code" then ReloadCodeRequested <- 1
                ImGui.SameLine ()
                if ImGui.Button "All" then ReloadAllRequested <- 1
                ImGui.SameLine ()
                ImGui.Text "|"
                ImGui.SameLine ()
                ImGui.Text "Mode:"
                ImGui.SameLine ()
                ImGui.SetNextItemWidth 130.0f
                let world =
                    if ImGui.BeginCombo ("##projectEditMode", ProjectEditMode, ImGuiComboFlags.HeightRegular) then
                        let editModes = World.getEditModes world
                        let world =
                            Seq.fold (fun world (editModeName, editModeFn) ->
                                let world =
                                    if ImGui.Selectable (editModeName, strEq editModeName ProjectEditMode) then
                                        ProjectEditMode <- editModeName
                                        let world = snapshot (SetEditMode 0) world // snapshot before mode change
                                        selectEntityOpt None world
                                        let world = editModeFn world
                                        let world = snapshot (SetEditMode 1) world // snapshot before after change
                                        world
                                    else world
                                if editModeName = ProjectEditMode then ImGui.SetItemDefaultFocus ()
                                world)
                                world editModes.Pairs
                        ImGui.EndCombo ()
                        world
                    else world
                ImGui.SameLine ()
                let world = if ImGui.Button "Thaw" then thawEntities world else world
                if ImGui.IsItemHovered ImGuiHoveredFlags.DelayNormal && ImGui.BeginTooltip () then
                    ImGui.Text "Thaw all frozen entities. (Ctrl+Shift+T)"
                    ImGui.EndTooltip ()
                ImGui.SameLine ()
                let world = if ImGui.Button "Freeze" then freezeEntities world else world
                if ImGui.IsItemHovered ImGuiHoveredFlags.DelayNormal && ImGui.BeginTooltip () then
                    ImGui.Text "Freeze all thawed entities. (Ctrl+Shift+F)"
                    ImGui.EndTooltip ()
                ImGui.SameLine ()
                let world =
                    if ImGui.Button "Renavigate" then
                        // TODO: sync nav 2d when it's available.
                        World.synchronizeNav3d SelectedScreen world
                    else world
                if ImGui.IsItemHovered ImGuiHoveredFlags.DelayNormal && ImGui.BeginTooltip () then
                    ImGui.Text "Rebuild navigation mesh. (Ctrl+Shift+N)"
                    ImGui.EndTooltip ()
                ImGui.SameLine ()
                let world = if ImGui.Button "Relight" then rerenderLightMaps world else world
                if ImGui.IsItemHovered ImGuiHoveredFlags.DelayNormal && ImGui.BeginTooltip () then
                    ImGui.Text "Rerender all light maps. (Ctrl+Shift+L)"
                    ImGui.EndTooltip ()
                ImGui.SameLine ()
                ImGui.Text "|"
                ImGui.SameLine ()
                ImGui.Text "Full Screen"
                ImGui.SameLine ()
                ImGui.Checkbox ("##fullScreen", &FullScreen) |> ignore<bool>
                if not FullScreen then CaptureMode <- false
                if ImGui.IsItemHovered ImGuiHoveredFlags.DelayNormal && ImGui.BeginTooltip () then
                    ImGui.Text "Toggle full screen view (F11 to toggle)."
                    ImGui.EndTooltip ()
                ImGui.SameLine ()
                ImGui.Text "Capture Mode (F12)"
                ImGui.SameLine ()
                ImGui.Checkbox ("##captureMode", &CaptureMode) |> ignore<bool>
                if CaptureMode then FullScreen <- true
                if ImGui.IsItemHovered ImGuiHoveredFlags.DelayNormal && ImGui.BeginTooltip () then
                    ImGui.Text "Toggle capture mode view (F12 to toggle)."
                    ImGui.EndTooltip ()
                ImGui.End ()
                world

            // fin
            world
        else world

    let private imGuiHierarchyWindow world =

        // track state for hot key input
        let mutable entityHierarchyFocused = false
        if ImGui.Begin "Entity Hierarchy" then
            
            // allow defocus of entity hierarchy?
            entityHierarchyFocused <- ImGui.IsWindowFocused ()

            // hierarchy operations
            if ImGui.Button "Collapse All" then
                CollapseEntityHierarchy <- true
                ImGui.SetWindowFocus "Viewport"
            ImGui.SameLine ()
            if ImGui.Button "Expand All" then
                ExpandEntityHierarchy <- true
                ImGui.SetWindowFocus "Viewport"
            ImGui.SameLine ()
            if ImGui.Button "Show Entity" then
                ShowSelectedEntity <- true
                ImGui.SetWindowFocus "Viewport"

            // entity search
            if RntityHierarchySearchRequested then
                ImGui.SetKeyboardFocusHere ()
                EntityHierarchySearchStr <- ""
                RntityHierarchySearchRequested <- false
            ImGui.SetNextItemWidth 165.0f
            ImGui.InputTextWithHint ("##entityHierarchySearchStr", "[enter search text]", &EntityHierarchySearchStr, 4096u) |> ignore<bool>
            if ImGui.IsItemFocused () then entityHierarchyFocused <- false
            ImGui.SameLine ()
            ImGui.Checkbox ("Propagators", &EntityHierarchyFilterPropagationSources) |> ignore<bool>

            // creation parent display
            match NewEntityParentOpt with
            | Some newEntityParent when newEntityParent.GetExists world ->
                let creationParentStr = scstring (Address.skip 2 newEntityParent.EntityAddress)
                if ImGui.Button creationParentStr then NewEntityParentOpt <- None
                if ImGui.IsItemHovered ImGuiHoveredFlags.DelayNormal && ImGui.BeginTooltip () then
                    ImGui.Text (creationParentStr + " (click to reset)")
                    ImGui.EndTooltip ()
            | Some _ | None ->
                ImGui.Button (scstring (Address.skip 2 SelectedGroup.GroupAddress)) |> ignore<bool>
                NewEntityParentOpt <- None
            ImGui.SameLine ()
            ImGui.Text "(creation parent)"

            // group selection
            let world =
                let groups = World.getGroups SelectedScreen world
                let mutable selectedGroupName = SelectedGroup.Name
                ImGui.SetNextItemWidth -1.0f
                if ImGui.BeginCombo ("##selectedGroupName", selectedGroupName, ImGuiComboFlags.HeightRegular) then
                    for group in groups do
                        if ImGui.Selectable (group.Name, strEq group.Name selectedGroupName) then
                            selectEntityOpt None world
                            selectGroup true group
                        if group.Name = selectedGroupName then ImGui.SetItemDefaultFocus ()
                    ImGui.EndCombo ()
                if ImGui.BeginDragDropTarget () then
                    if not (NativePtr.isNullPtr (ImGui.AcceptDragDropPayload "Entity").NativePtr) then
                        match DragDropPayloadOpt with
                        | Some payload ->
                            let sourceEntityAddressStr = payload
                            let sourceEntity = Nu.Entity sourceEntityAddressStr
                            if not (sourceEntity.GetProtected world) then
                                if ImGui.IsCtrlDown () then
                                    let entityDescriptor = World.writeEntity false EntityDescriptor.empty sourceEntity world
                                    let entityName = World.generateEntitySequentialName entityDescriptor.EntityDispatcherName sourceEntity.Group world
                                    let parent = sourceEntity.Group
                                    let (duplicate, world) = World.readEntity entityDescriptor (Some entityName) parent world
                                    let world =
                                        if ImGui.IsShiftDown () then
                                            duplicate.SetPropagationSourceOpt None world
                                        elif Option.isNone (duplicate.GetPropagationSourceOpt world) then
                                            duplicate.SetPropagationSourceOpt (Some sourceEntity) world
                                        else world
                                    let rec getDescendantPairs source entity world =
                                        [for child in World.getEntityChildren entity world do
                                            let childSource = source / child.Name
                                            yield (childSource, child)
                                            yield! getDescendantPairs childSource child world]
                                    let world =
                                        List.fold (fun world (descendantSource : Entity, descendantDuplicate : Entity) ->
                                            if descendantDuplicate.GetExists world then
                                                let world = descendantDuplicate.SetPropagatedDescriptorOpt None world
                                                if descendantSource.GetExists world && World.hasPropagationTargets descendantSource world
                                                then descendantDuplicate.SetPropagationSourceOpt (Some descendantSource) world
                                                else world
                                            else world)
                                            world (getDescendantPairs sourceEntity duplicate world)
                                    selectEntityOpt (Some duplicate) world
                                    ShowSelectedEntity <- true
                                    world
                                else
                                    let sourceEntity' = Nu.Entity (SelectedGroup.GroupAddress <-- Address.makeFromName sourceEntity.Name)
                                    if not (sourceEntity'.GetExists world) then
                                        let world =
                                            if World.getEntityAllowedToMount sourceEntity world
                                            then sourceEntity.SetMountOptWithAdjustment None world
                                            else world
                                        let world = World.renameEntityImmediate sourceEntity sourceEntity' world
                                        if NewEntityParentOpt = Some sourceEntity then NewEntityParentOpt <- Some sourceEntity'
                                        selectEntityOpt (Some sourceEntity') world
                                        ShowSelectedEntity <- true
                                        world
                                    else MessageBoxOpt <- Some "Cannot unparent an entity when there exists another unparented entity with the same name."; world
                            else MessageBoxOpt <- Some "Cannot relocate a protected simulant (such as an entity created by the MMCC API)."; world
                        | None -> world
                    else world
                else world

            // entity editing
            let world =
                World.getEntitiesSovereign SelectedGroup world |>
                Array.ofSeq |>
                Array.map (fun entity -> ((entity.Surnames.Length, entity.GetOrder world), entity)) |>
                Array.sortBy fst |>
                Array.map snd |>
                Array.fold (fun world entity -> imGuiEntityHierarchy entity world) world

            // finish entity showing
            ShowSelectedEntity <- false

            // fin
            ImGui.End ()
            (entityHierarchyFocused, world)

        // allow defocus of entity hierarchy
        else (false, world)

    let private imGuiTimelineWindow world =
        if ImGui.Begin ("Timeline", ImGuiWindowFlags.NoNav) then
            let world = if ImGui.Button "Undo" && List.notEmpty Pasts then tryUndo world |> snd else world
            ImGui.SameLine ()
            let world = if ImGui.Button "Redo" && List.notEmpty Futures then tryRedo world |> snd else world
            if ImGui.BeginListBox ("##history", v2 -1.0f -1.0f) then
                for (snapshotType, _) in List.rev Pasts do
                    let snapshotLabel = snapshotType.Label
                    ImGui.Button snapshotLabel |> ignore<bool>
                    if ImGui.IsItemHovered ImGuiHoveredFlags.DelayNormal && ImGui.BeginTooltip () then
                        ImGui.Text snapshotLabel
                        ImGui.EndTooltip ()
                ImGui.SeparatorText "<Present>"
                if TimelineChanged then
                    ImGui.SetScrollHereY 0.5f
                    TimelineChanged <- false
                for (snapshotType, _) in Futures do
                    let snapshotLabel = snapshotType.Label
                    ImGui.Button snapshotLabel |> ignore<bool>
                    if ImGui.IsItemHovered ImGuiHoveredFlags.DelayNormal && ImGui.BeginTooltip () then
                        ImGui.Text snapshotLabel
                        ImGui.EndTooltip ()
            ImGui.End ()
            world
        else world

    let private imGuiGamePropertiesWindow world =
        if ImGui.Begin ("Game Properties", ImGuiWindowFlags.NoNav) then
            let world = imGuiEditProperties Game world
            ImGui.End ()
            world
        else world

    let private imGuiScreenPropertiesWindow world =
        if ImGui.Begin ("Screen Properties", ImGuiWindowFlags.NoNav) then
            let world = imGuiEditProperties SelectedScreen world
            ImGui.End ()
            world
        else world

    let private imGuiGroupPropertiesWindow world =
        if ImGui.Begin ("Group Properties", ImGuiWindowFlags.NoNav) then
            let world = imGuiEditProperties SelectedGroup world
            ImGui.End ()
            world
        else world

    let private imGuiEntityPropertiesWindow world =
        if ImGui.Begin ("Entity Properties", ImGuiWindowFlags.NoNav) then
            let world =
                match SelectedEntityOpt with
                | Some entity when entity.GetExists world -> imGuiEditProperties entity world
                | Some _ | None -> world
            ImGui.End ()
            world
        else world

    let private imGuiOverlayerWindow world =
        if ImGui.Begin ("Edit Overlayer", ImGuiWindowFlags.NoNav) then
            if ImGui.Button "Save" then
                let overlayerSourceDir = TargetDir + "/../../.."
                let overlayerFilePath = overlayerSourceDir + "/" + Assets.Global.AssetGraphFilePath
                try let overlays = scvalue<Overlay list> OverlayerStr
                    let prettyPrinter = (SyntaxAttribute.defaultValue typeof<Overlay>).PrettyPrinter
                    File.WriteAllText (overlayerFilePath, PrettyPrinter.prettyPrint (scstring overlays) prettyPrinter)
                with exn -> MessageBoxOpt <- Some ("Could not save asset graph due to: " + scstring exn)
            ImGui.SameLine ()
            if ImGui.Button "Load" then
                let overlayerFilePath = TargetDir + "/" + Assets.Global.OverlayerFilePath
                match Overlayer.tryMakeFromFile [] overlayerFilePath with
                | Right overlayer ->
                    let extrinsicOverlaysStr = scstring (Overlayer.getExtrinsicOverlays overlayer)
                    let prettyPrinter = (SyntaxAttribute.defaultValue typeof<Overlay>).PrettyPrinter
                    OverlayerStr <- PrettyPrinter.prettyPrint extrinsicOverlaysStr prettyPrinter
                | Left error -> MessageBoxOpt <- Some ("Could not read overlayer due to: " + error + "'.")
            ImGui.InputTextMultiline ("##overlayerStr", &OverlayerStr, 131072u, v2 -1.0f -1.0f) |> ignore<bool>
            ImGui.End ()
            world
        else world

    let private imGuiAssetGraphWindow world =
        if ImGui.Begin ("Edit Asset Graph", ImGuiWindowFlags.NoNav) then
            if ImGui.Button "Save" then
                let assetSourceDir = TargetDir + "/../../.."
                let assetGraphFilePath = assetSourceDir + "/" + Assets.Global.AssetGraphFilePath
                try let packageDescriptorsStr = AssetGraphStr |> scvalue<Map<string, PackageDescriptor>> |> scstring
                    let prettyPrinter = (SyntaxAttribute.defaultValue typeof<AssetGraph>).PrettyPrinter
                    File.WriteAllText (assetGraphFilePath, PrettyPrinter.prettyPrint packageDescriptorsStr prettyPrinter)
                with exn -> MessageBoxOpt <- Some ("Could not save asset graph due to: " + scstring exn)
            ImGui.SameLine ()
            if ImGui.Button "Load" then
                match AssetGraph.tryMakeFromFile (TargetDir + "/" + Assets.Global.AssetGraphFilePath) with
                | Right assetGraph ->
                    let packageDescriptorsStr = scstring assetGraph.PackageDescriptors
                    let prettyPrinter = (SyntaxAttribute.defaultValue typeof<AssetGraph>).PrettyPrinter
                    AssetGraphStr <- PrettyPrinter.prettyPrint packageDescriptorsStr prettyPrinter
                | Left error -> MessageBoxOpt <- Some ("Could not read asset graph due to: " + error + "'.")
            ImGui.InputTextMultiline ("##assetGraphStr", &AssetGraphStr, 131072u, v2 -1.0f -1.0f) |> ignore<bool>
            ImGui.End ()
            world
        else world

    let private imGuiEditPropertyWindow world =
        if PropertyEditorFocusRequested then
            ImGui.SetNextWindowFocus ()
            PropertyEditorFocusRequested <- false
        if ImGui.Begin ("Edit Property", ImGuiWindowFlags.NoNav) then
            let world =
                match PropertyFocusedOpt with
                | Some (propertyDescriptor, simulant) when
                    World.getExists simulant world &&
                    propertyDescriptor.PropertyType <> typeof<ComputedProperty> ->
                    ToSymbolMemo.Evict Constants.Gaia.PropertyValueStrMemoEvictionAge
                    OfSymbolMemo.Evict Constants.Gaia.PropertyValueStrMemoEvictionAge
                    let converter = SymbolicConverter (false, None, propertyDescriptor.PropertyType, ToSymbolMemo, OfSymbolMemo)
                    let propertyValueUntruncated = getPropertyValue propertyDescriptor simulant world
                    let propertyValue =
                        if propertyDescriptor.PropertyName = Constants.Engine.ModelPropertyName then
                            match World.tryTruncateModel propertyValueUntruncated simulant world with
                            | Some truncatedValue -> truncatedValue
                            | None -> propertyValueUntruncated
                        else propertyValueUntruncated
                    ImGui.Text propertyDescriptor.PropertyName
                    ImGui.SameLine ()
                    ImGui.Text ":"
                    ImGui.SameLine ()
                    ImGui.Text (Reflection.getSimplifiedTypeNameHack propertyDescriptor.PropertyType)
                    try let propertyValueSymbol = converter.ConvertTo (propertyValue, typeof<Symbol>) :?> Symbol
                        let mutable propertyValueStr = PrettyPrinter.prettyPrintSymbol propertyValueSymbol PrettyPrinter.defaultPrinter
                        let isPropertyAssetTag = propertyDescriptor.PropertyType.IsGenericType && propertyDescriptor.PropertyType.GetGenericTypeDefinition () = typedefof<_ AssetTag>
                        if  isPropertyAssetTag then
                            ImGui.SameLine ()
                            if ImGui.Button "Pick" then searchAssetViewer ()
                        let world =
                            if  propertyDescriptor.PropertyName = Constants.Engine.FacetNamesPropertyName &&
                                propertyDescriptor.PropertyType = typeof<string Set> then
                                ImGui.InputTextMultiline ("##propertyValueStr", &propertyValueStr, 4096u, v2 -1.0f -1.0f, ImGuiInputTextFlags.ReadOnly) |> ignore<bool>
                                world
                            elif ImGui.InputTextMultiline ("##propertyValueStr", &propertyValueStr, 131072u, v2 -1.0f -1.0f) && propertyValueStr <> PropertyValueStrPrevious then
                                let pasts = Pasts
                                let world =
                                    try let propertyValueEscaped = propertyValueStr
                                        let propertyValueUnescaped = String.unescape propertyValueEscaped
                                        let propertyValueTruncated = converter.ConvertFromString propertyValueUnescaped
                                        let propertyValue =
                                            if propertyDescriptor.PropertyName = Constants.Engine.ModelPropertyName then
                                                match World.tryUntruncateModel propertyValueTruncated simulant world with
                                                | Some truncatedValue -> truncatedValue
                                                | None -> propertyValueTruncated
                                            else propertyValueTruncated
                                        setPropertyValue propertyValue propertyDescriptor simulant world
                                    with _ ->
                                        Pasts <- pasts
                                        world
                                PropertyValueStrPrevious <- propertyValueStr
                                world
                            else world
                        if isPropertyAssetTag then
                            if ImGui.BeginDragDropTarget () then
                                let world =
                                    if not (NativePtr.isNullPtr (ImGui.AcceptDragDropPayload "Asset").NativePtr) then
                                        match DragDropPayloadOpt with
                                        | Some payload ->
                                            let pasts = Pasts
                                            try let propertyValueEscaped = payload
                                                let propertyValueUnescaped = String.unescape propertyValueEscaped
                                                let propertyValue = converter.ConvertFromString propertyValueUnescaped
                                                setPropertyValue propertyValue propertyDescriptor simulant world
                                            with _ ->
                                                Pasts <- pasts
                                                world
                                        | None -> world
                                    else world
                                ImGui.EndDragDropTarget ()
                                world
                            else world
                        else world
                    with :? TargetException as exn ->
                        PropertyFocusedOpt <- None
                        Log.warn ("Encountered undesired exception due to likely logic problem in Nu: " + scstring exn)
                        world
                | Some _ | None -> world
            ImGui.End ()
            world
        else world

    let private imGuiMetricsWindow (world : World) =

        // metrics window
        if ImGui.Begin ("Metrics", ImGuiWindowFlags.NoNav) then

            // fps
            ImGui.Text "Fps:"
            ImGui.SameLine ()
            let currentDateTime = DateTimeOffset.Now
            let elapsedDateTime = currentDateTime - FpsStartDateTime
            if elapsedDateTime.TotalSeconds >= 5.0 then
                FpsStartUpdateTime <- world.UpdateTime
                FpsStartDateTime <- currentDateTime
            let elapsedDateTime = currentDateTime - FpsStartDateTime
            let time = double (world.UpdateTime - FpsStartUpdateTime)
            let frames = time / elapsedDateTime.TotalSeconds
            ImGui.Text (if not (Double.IsNaN frames) then String.Format ("{0:f2}", frames) else "0.00")

            // draw call count
            ImGui.Text "Draw Call Count:"
            ImGui.SameLine ()
            ImGui.Text (string (OpenGL.Hl.GetDrawCallCount ()))

            // draw instance count
            ImGui.Text "Draw Instance Count:"
            ImGui.SameLine ()
            ImGui.Text (string (OpenGL.Hl.GetDrawInstanceCount ()))

            // frame timing plot
            GcTimings.Enqueue (single world.Timers.GcFrameTime.TotalMilliseconds)
            GcTimings.Dequeue () |> ignore<single>
            MiscTimings.Enqueue
                (single
                    (world.Timers.InputTimer.Elapsed.TotalMilliseconds +
                     world.Timers.AudioTimer.Elapsed.TotalMilliseconds))
            MiscTimings.Dequeue () |> ignore<single>
            PhysicsTimings.Enqueue (single world.Timers.PhysicsTimer.Elapsed.TotalMilliseconds + Seq.last MiscTimings)
            PhysicsTimings.Dequeue () |> ignore<single>
            UpdateTimings.Enqueue
                (single
                    (world.Timers.PreProcessTimer.Elapsed.TotalMilliseconds +
                     world.Timers.PreUpdateTimer.Elapsed.TotalMilliseconds +
                     world.Timers.UpdateTimer.Elapsed.TotalMilliseconds +
                     world.Timers.PostUpdateTimer.Elapsed.TotalMilliseconds +
                     world.Timers.PerProcessTimer.Elapsed.TotalMilliseconds +
                     world.Timers.TaskletsTimer.Elapsed.TotalMilliseconds +
                     world.Timers.DestructionTimer.Elapsed.TotalMilliseconds +
                     world.Timers.PostProcessTimer.Elapsed.TotalMilliseconds) + Seq.last PhysicsTimings)
            UpdateTimings.Dequeue () |> ignore<single>
            RenderMessagesTimings.Enqueue (single world.Timers.RenderMessagesTimer.Elapsed.TotalMilliseconds + Seq.last UpdateTimings)
            RenderMessagesTimings.Dequeue () |> ignore<single>
            ImGuiTimings.Enqueue (single world.Timers.ImGuiTimer.Elapsed.TotalMilliseconds + Seq.last RenderMessagesTimings)
            ImGuiTimings.Dequeue () |> ignore<single>
            MainThreadTimings.Enqueue (single world.Timers.MainThreadTime.TotalMilliseconds)
            MainThreadTimings.Dequeue () |> ignore<single>
            FrameTimings.Enqueue (single world.Timers.FrameTimer.Elapsed.TotalMilliseconds)
            FrameTimings.Dequeue () |> ignore<single>
            if ImPlot.BeginPlot ("FrameTimings", v2 -1.0f -1.0f, ImPlotFlags.NoTitle ||| ImPlotFlags.NoInputs) then
                ImPlot.SetupLegend (ImPlotLocation.West, ImPlotLegendFlags.Outside)
                ImPlot.SetupAxesLimits (0.0, double (dec TimingsArray.Length), 0.0, 40.0)
                ImPlot.SetupAxes ("Frame", "Time (ms)", ImPlotAxisFlags.NoLabel ||| ImPlotAxisFlags.NoTickLabels, ImPlotAxisFlags.None)
                FrameTimings.CopyTo (TimingsArray, 0)
                ImPlot.PlotLine ("Frame Time", &TimingsArray.[0], TimingsArray.Length)
                MainThreadTimings.CopyTo (TimingsArray, 0)
                ImPlot.PlotLine ("Main Thread", &TimingsArray.[0], TimingsArray.Length)
                ImGuiTimings.CopyTo (TimingsArray, 0)
                ImPlot.PlotLine ("ImGui Time", &TimingsArray.[0], TimingsArray.Length)
                RenderMessagesTimings.CopyTo (TimingsArray, 0)
                ImPlot.PlotLine ("Render Msgs", &TimingsArray.[0], TimingsArray.Length)
                UpdateTimings.CopyTo (TimingsArray, 0)
                ImPlot.PlotLine ("Update Time", &TimingsArray.[0], TimingsArray.Length)
                PhysicsTimings.CopyTo (TimingsArray, 0)
                ImPlot.PlotLine ("Physics Time", &TimingsArray.[0], TimingsArray.Length)
                MiscTimings.CopyTo (TimingsArray, 0)
                ImPlot.PlotLine ("Misc Time", &TimingsArray.[0], TimingsArray.Length)
                GcTimings.CopyTo (TimingsArray, 0)
                ImPlot.PlotShaded ("Gc Time", &TimingsArray.[0], TimingsArray.Length)
                ImPlot.EndPlot ()
            ImGui.End ()
            world

        // fin
        else world

    let private imGuiInteractiveWindow world =
        if ImGui.Begin ("Interactive", ImGuiWindowFlags.NoNav) then
            let mutable toBottom = false
            let eval = ImGui.Button "Eval" || ImGui.IsAnyItemActive () && ImGui.IsKeyPressed ImGuiKey.Enter && ImGui.IsCtrlDown () && ImGui.IsShiftUp ()
            if ImGui.IsItemHovered ImGuiHoveredFlags.DelayNormal && ImGui.BeginTooltip () then
                ImGui.Text "Evaluate current expression (Ctrl+Enter)"
                ImGui.EndTooltip ()
            ImGui.SameLine ()
            let enter = ImGui.Button "Enter" || ImGui.IsAnyItemActive () && ImGui.IsKeyPressed ImGuiKey.Enter && ImGui.IsCtrlDown () && ImGui.IsShiftDown ()
            if ImGui.IsItemHovered ImGuiHoveredFlags.DelayNormal && ImGui.BeginTooltip () then
                ImGui.Text "Evaluate current expression, then clear input (Ctrl+Shift+Enter)"
                ImGui.EndTooltip ()
            let world =
                if eval || enter then
                    let world = snapshot (Evaluate InteractiveInputStr) world
                    let initialEntry = FsiSession.DynamicAssemblies.Length = 0
                    if initialEntry then

                        // run initialization script
                        let projectDllPathValid = File.Exists ProjectDllPath
                        let initial =
                            "#r \"System.Configuration.ConfigurationManager.dll\"\n" +
                            "#r \"System.Drawing.Common.dll\"\n" +
                            "#r \"FSharp.Core.dll\"\n" +
                            "#r \"FSharp.Compiler.Service.dll\"\n" +
                            "#r \"Aether.Physics2D.dll\"\n" +
                            "#r \"AssimpNet.dll\"\n" +
                            "#r \"BulletSharp.dll\"\n" +
                            "#r \"Csv.dll\"\n" +
                            "#r \"DotRecast.Recast.Toolset.dll\"\n" +
                            "#r \"FParsec.dll\"\n" +
                            "#r \"Magick.NET-Q8-AnyCPU.dll\"\n" +
                            "#r \"OpenGL.Net.dll\"\n" +
                            "#r \"Pfim.dll\"\n" +
                            "#r \"SDL2-CS.dll\"\n" +
                            "#r \"TiledSharp.dll\"\n" +
                            "#r \"ImGui.NET.dll\"\n" +
                            "#r \"ImGuizmo.NET.dll\"\n" +
                            "#r \"ImPlot.NET.dll\"\n" +
                            "#r \"Prime.dll\"\n" +
                            "#r \"Nu.Math.dll\"\n" +
                            "#r \"Nu.dll\"\n" +
                            "#r \"Nu.Gaia.dll\"\n" +
                            (if projectDllPathValid then "#r \"" + PathF.GetFileName ProjectDllPath + "\"\n" else "") +
                            "open System\n" +
                            "open System.Numerics\n" +
                            "open Prime\n" +
                            "open Nu\n" +
                            "open Nu.Gaia"
                        match FsiSession.EvalInteractionNonThrowing initial with
                        | (Choice1Of2 _, _) -> ()
                        | (Choice2Of2 exn, _) -> Log.error ("Could not initialize fsi eval due to: " + scstring exn)

                        // attempt to open namespace derived from project name
                        if projectDllPathValid then
                            let namespaceName = PathF.GetFileNameWithoutExtension (ProjectDllPath.Replace (" ", ""))
                            FsiSession.EvalInteractionNonThrowing ("open " + namespaceName) |> ignore<Choice<_, _> * _>

                    let world =
                        if InteractiveInputStr.Contains (nameof TargetDir) then FsiSession.AddBoundValue (nameof TargetDir, TargetDir)
                        if InteractiveInputStr.Contains (nameof ProjectDllPath) then FsiSession.AddBoundValue (nameof ProjectDllPath, ProjectDllPath)
                        if InteractiveInputStr.Contains (nameof SelectedScreen) then FsiSession.AddBoundValue (nameof SelectedScreen, SelectedScreen)
                        if InteractiveInputStr.Contains (nameof SelectedScreen) then FsiSession.AddBoundValue (nameof SelectedScreen, SelectedScreen)
                        if InteractiveInputStr.Contains (nameof SelectedGroup) then FsiSession.AddBoundValue (nameof SelectedGroup, SelectedGroup)
                        if InteractiveInputStr.Contains (nameof SelectedEntityOpt) then
                            if SelectedEntityOpt.IsNone // HACK: 1/2: workaround for binding a null value with AddBoundValue.
                            then FsiSession.EvalInteractionNonThrowing "let selectedEntityOpt = Option<Entity>.None;;" |> ignore<Choice<_, _> * _>
                            else FsiSession.AddBoundValue (nameof SelectedEntityOpt, SelectedEntityOpt)
                        if InteractiveInputStr.Contains (nameof world) then FsiSession.AddBoundValue (nameof world, world)
                        match FsiSession.EvalInteractionNonThrowing (InteractiveInputStr + ";;") with
                        | (Choice1Of2 _, _) ->
                            let errorStr = string FsiErrorStream
                            let outStr = string FsiOutStream
                            let outStr =
                                if initialEntry then
                                    let outStr = outStr.Replace ("\r\n> ", "") // TODO: ensure the use of \r\n also works on linux.
                                    let outStrLines = outStr.Split "\r\n"
                                    let outStrLines = Array.filter (fun (line : string) -> not (line.Contains "--> Referenced '")) outStrLines
                                    String.join "\r\n" outStrLines
                                else outStr
                            let outStr =
                                if SelectedEntityOpt.IsNone // HACK: 2/2: strip eval output relating to above 1/2 hack.
                                then outStr.Replace ("val selectedEntityOpt: Entity option = None\r\n", "")
                                else outStr
                            if errorStr.Length > 0
                            then InteractiveOutputStr <- InteractiveOutputStr + errorStr
                            else InteractiveOutputStr <- InteractiveOutputStr + Environment.NewLine + outStr
                            match FsiSession.TryFindBoundValue "it" with
                            | Some it when it.Value.ReflectionType = typeof<World> ->
                                it.Value.ReflectionValue :?> World
                            | Some _ | None ->
                                match FsiSession.TryFindBoundValue (nameof world) with
                                | Some wtemp when wtemp.Value.ReflectionType = typeof<World> ->
                                    wtemp.Value.ReflectionValue :?> World
                                | Some _ | None -> world
                        | (Choice2Of2 _, diags) ->
                            let diagsStr = diags |> Array.map _.Message |> String.join Environment.NewLine
                            InteractiveOutputStr <- InteractiveOutputStr + Environment.NewLine + diagsStr
                            world
                    InteractiveOutputStr <-
                        InteractiveOutputStr.Split Environment.NewLine |>
                        Array.filter (not << String.IsNullOrWhiteSpace) |>
                        String.join Environment.NewLine
                    FsiErrorStream.GetStringBuilder().Clear() |> ignore<StringBuilder>
                    FsiOutStream.GetStringBuilder().Clear() |> ignore<StringBuilder>
                    toBottom <- true
                    world
                else world
            ImGui.SameLine ()
            if ImGui.Button "Clear" || ImGui.IsKeyReleased ImGuiKey.C && ImGui.IsAltDown () then InteractiveOutputStr <- ""
            if ImGui.IsItemHovered ImGuiHoveredFlags.DelayNormal && ImGui.BeginTooltip () then
                ImGui.Text "Clear evaluation output (Alt+C)"
                ImGui.EndTooltip ()
            if InteractiveInputFocusRequested then ImGui.SetKeyboardFocusHere (); InteractiveInputFocusRequested <- false
            ImGui.InputTextMultiline ("##interactiveInputStr", &InteractiveInputStr, 131072u, v2 -1.0f 100.0f, if eval then ImGuiInputTextFlags.ReadOnly else ImGuiInputTextFlags.None) |> ignore<bool>
            if enter then InteractiveInputStr <- ""
            if eval || enter then InteractiveInputFocusRequested <- true
            ImGui.Separator ()
            ImGui.BeginChild ("##interactiveOutputStr", v2Zero, false, ImGuiWindowFlags.HorizontalScrollbar) |> ignore<bool>
            ImGui.TextUnformatted InteractiveOutputStr
            if toBottom then ImGui.SetScrollHereY 1.0f
            ImGui.EndChild ()
            ImGui.End ()
            world
        else world

    let private imGuiEventTracingWindow world =
        if ImGui.Begin ("Event Tracing", ImGuiWindowFlags.NoNav) then
            let mutable traceEvents = world |> World.getEventTracerOpt |> Option.isSome
            let world =
                if ImGui.Checkbox ("Trace Events", &traceEvents)
                then World.setEventTracerOpt (if traceEvents then Some (Log.custom "Event") else None) world
                else world
            let eventFilter = World.getEventFilter world
            let prettyPrinter = (SyntaxAttribute.defaultValue typeof<EventFilter>).PrettyPrinter
            let mutable eventFilterStr = PrettyPrinter.prettyPrint (scstring eventFilter) prettyPrinter
            let world =
                if ImGui.InputTextMultiline ("##eventFilterStr", &eventFilterStr, 131072u, v2 -1.0f -1.0f) then
                    try let eventFilter = scvalue<EventFilter> eventFilterStr
                        World.setEventFilter eventFilter world
                    with _ -> world
                else world
            ImGui.End ()
            world
        else world

    let private imGuiAudioPlayerWindow world =
        if ImGui.Begin ("Audio Player", ImGuiWindowFlags.NoNav) then
            ImGui.Text "Master Sound Volume"
            let mutable masterSoundVolume = World.getMasterSoundVolume world
            if ImGui.SliderFloat ("##masterSoundVolume", &masterSoundVolume, 0.0f, 1.0f) then World.setMasterSoundVolume masterSoundVolume world
            ImGui.SameLine ()
            ImGui.Text (string masterSoundVolume)
            ImGui.Text "Master Song Volume"
            let mutable masterSongVolume = World.getMasterSongVolume world
            if ImGui.SliderFloat ("##masterSongVolume", &masterSongVolume, 0.0f, 1.0f) then World.setMasterSongVolume masterSongVolume world
            ImGui.SameLine ()
            ImGui.Text (string masterSongVolume)
            ImGui.End ()
            world
        else world

    let private imGuiRendererWindow world =
        if ImGui.Begin ("Renderer", ImGuiWindowFlags.NoNav) then
            let renderer3dConfig = World.getRenderer3dConfig world
            let mutable renderer3dChanged = false
            let mutable staticSurfaceOcclusionPrePassEnabled = renderer3dConfig.StaticSurfaceOcclusionPrePassEnabled
            let mutable animatedSurfaceOcclusionPrePassEnabled = renderer3dConfig.AnimatedSurfaceOcclusionPrePassEnabled
            let mutable terrainOcclusionPrePassEnabled = renderer3dConfig.TerrainOcclusionPrePassEnabled
            let mutable lightMappingEnabled = renderer3dConfig.LightMappingEnabled
            let mutable ssaoEnabled = renderer3dConfig.SsaoEnabled
            let mutable ssaoSampleCount = renderer3dConfig.SsaoSampleCount
            let mutable ssvfEnabled = renderer3dConfig.SsvfEnabled
            let mutable ssrEnabled = renderer3dConfig.SsrEnabled
            renderer3dChanged <- ImGui.Checkbox ("Static Surface Occlusion Pre-Pass Enabled", &staticSurfaceOcclusionPrePassEnabled) || renderer3dChanged
            renderer3dChanged <- ImGui.Checkbox ("Animated Surface Occlusion Pre-Pass Enabled", &animatedSurfaceOcclusionPrePassEnabled) || renderer3dChanged
            renderer3dChanged <- ImGui.Checkbox ("Terrain Occlusion Pre-Pass Enabled", &terrainOcclusionPrePassEnabled) || renderer3dChanged
            renderer3dChanged <- ImGui.Checkbox ("Light Mapping Enabled", &lightMappingEnabled) || renderer3dChanged
            renderer3dChanged <- ImGui.Checkbox ("Ssao Enabled", &ssaoEnabled) || renderer3dChanged
            renderer3dChanged <- ImGui.SliderInt ("Ssao Sample Count", &ssaoSampleCount, 0, Constants.Render.SsaoSampleCountMax) || renderer3dChanged
            renderer3dChanged <- ImGui.Checkbox ("Ssvf Enabled", &ssvfEnabled) || renderer3dChanged
            renderer3dChanged <- ImGui.Checkbox ("Ssr Enabled", &ssrEnabled) || renderer3dChanged
            if renderer3dChanged then
                let renderer3dConfig =
                    { StaticSurfaceOcclusionPrePassEnabled = staticSurfaceOcclusionPrePassEnabled
                      AnimatedSurfaceOcclusionPrePassEnabled = animatedSurfaceOcclusionPrePassEnabled
                      TerrainOcclusionPrePassEnabled = terrainOcclusionPrePassEnabled
                      LightMappingEnabled = lightMappingEnabled
                      SsaoEnabled = ssaoEnabled
                      SsaoSampleCount = ssaoSampleCount
                      SsvfEnabled = ssvfEnabled
                      SsrEnabled = ssrEnabled }
                World.enqueueRenderMessage3d (ConfigureRenderer3d renderer3dConfig) world
            world
        else world

    let private imGuiEditorConfigWindow () =
        if ImGui.Begin ("Editor", ImGuiWindowFlags.NoNav) then
            ImGui.Text "Transform Snapping"
            ImGui.SetNextItemWidth 50.0f
            let mutable index = if Snaps2dSelected then 0 else 1
            if ImGui.Combo ("##snapsSelection", &index, [|"2d"; "3d"|], 2) then
                match index with
                | 0 -> Snaps2dSelected <- true
                | _ -> Snaps2dSelected <- false
            if ImGui.IsItemHovered ImGuiHoveredFlags.DelayNormal && ImGui.BeginTooltip () then
                ImGui.Text "Use 2d or 3d snapping (F3 to swap mode)."
                ImGui.EndTooltip ()
            ImGui.SameLine ()
            let mutable (p, d, s) = if Snaps2dSelected then Snaps2d else Snaps3d
            ImGui.Text "Pos"
            ImGui.SameLine ()
            ImGui.SetNextItemWidth 50.0f
            ImGui.DragFloat ("##p", &p, (if Snaps2dSelected then 0.1f else 0.01f), 0.0f, Single.MaxValue, "%2.2f") |> ignore<bool>
            ImGui.SameLine ()
            ImGui.Text "Deg"
            ImGui.SameLine ()
            ImGui.SetNextItemWidth 50.0f
            if Snaps2dSelected
            then ImGui.DragFloat ("##d", &d, 0.1f, 0.0f, Single.MaxValue, "%2.2f") |> ignore<bool>
            else ImGui.DragFloat ("##d", &d, 0.0f, 0.0f, 0.0f, "%2.2f") |> ignore<bool> // unchangable 3d rotation
            ImGui.SameLine ()
            ImGui.Text "Scl"
            ImGui.SameLine ()
            ImGui.SetNextItemWidth 50.0f
            ImGui.DragFloat ("##s", &s, 0.01f, 0.0f, Single.MaxValue, "%2.2f") |> ignore<bool>
            if Snaps2dSelected then Snaps2d <- (p, d, s) else Snaps3d <- (p, d, s)
            ImGui.Text "Creation Elevation (2d)"
            ImGui.DragFloat ("##newEntityElevation", &NewEntityElevation, SnapDrag, Single.MinValue, Single.MaxValue, "%2.2f") |> ignore<bool>
            ImGui.Text "Creation Distance (3d)"
            ImGui.DragFloat ("##newEntityDistance", &NewEntityDistance, SnapDrag, 0.5f, Single.MaxValue, "%2.2f") |> ignore<bool>
            ImGui.Text "Input"
            ImGui.Checkbox ("Alternative Eye Travel Input", &AlternativeEyeTravelInput) |> ignore<bool>
            ImGui.Text "Misc"
            ImGui.Checkbox ("Physics Reregister Workaround", &PhysicsReregisterWorkaround) |> ignore<bool>
            ImGui.End ()

    let private imGuiAssetViewerWindow () =
        if ImGui.Begin "Asset Viewer" then
            if AssetViewerSearchRequested then
                ImGui.SetKeyboardFocusHere ()
                AssetViewerSearchStr <- ""
                AssetViewerSearchRequested <- false
            ImGui.SetNextItemWidth -1.0f
            let searchActivePrevious = not (String.IsNullOrWhiteSpace AssetViewerSearchStr)
            ImGui.InputTextWithHint ("##assetViewerSearchStr", "[enter search text]", &AssetViewerSearchStr, 4096u) |> ignore<bool>
            let searchActiveCurrent = not (String.IsNullOrWhiteSpace AssetViewerSearchStr)
            let searchDeactivated = searchActivePrevious && not searchActiveCurrent
            for packageEntry in Metadata.getMetadataPackagesLoaded () do
                let flags = ImGuiTreeNodeFlags.SpanAvailWidth ||| ImGuiTreeNodeFlags.OpenOnArrow
                if searchActiveCurrent then ImGui.SetNextItemOpen true
                if searchDeactivated then ImGui.SetNextItemOpen false
                if ImGui.TreeNodeEx (packageEntry.Key, flags) then
                    for assetEntry in packageEntry.Value |> Array.sortBy (fun kvp -> kvp.Key) do
                        let assetName = assetEntry.Key
                        if (assetName.ToLowerInvariant ()).Contains (AssetViewerSearchStr.ToLowerInvariant ()) then
                            ImGui.TreeNodeEx (assetName, flags ||| ImGuiTreeNodeFlags.Leaf) |> ignore<bool>
                            if ImGui.BeginDragDropSource () then
                                let packageNameText = if Symbol.shouldBeExplicit packageEntry.Key then String.surround "\"" packageEntry.Key else packageEntry.Key
                                let assetNameText = if Symbol.shouldBeExplicit assetName then String.surround "\"" assetName else assetName
                                let assetTagStr = "[" + packageNameText + " " + assetNameText + "]"
                                DragDropPayloadOpt <- Some assetTagStr
                                ImGui.Text assetTagStr
                                ImGui.SetDragDropPayload ("Asset", IntPtr.Zero, 0u) |> ignore<bool>
                                ImGui.EndDragDropSource ()
                            ImGui.TreePop ()
                    ImGui.TreePop ()
            ImGui.End ()

    let private imGuiNewProjectDialog world =

        // prompt user to create new project
        let programDir = PathF.GetDirectoryName (Reflection.Assembly.GetEntryAssembly().Location)
        let title = "Create Nu Project... *EDITOR RESTART REQUIRED!*"
        if not (ImGui.IsPopupOpen title) then ImGui.OpenPopup title
        if ImGui.BeginPopupModal (title, &ShowNewProjectDialog) then
            ImGui.Text "Project Name"
            ImGui.SameLine ()
            ImGui.InputText ("##newProjectName", &NewProjectName, 4096u) |> ignore<bool>
            NewProjectName <- NewProjectName.Replace("\t", "").Replace(".", "")
            ImGui.Text "Project Type"
            ImGui.SameLine ()
            if ImGui.BeginCombo ("##newProjectType", NewProjectType) then
                for projectType in ["Empty"; "Game"] do
                    if ImGui.Selectable projectType then
                        NewProjectType <- projectType
                ImGui.EndCombo ()
            let projectTypeDescription =
                match NewProjectType with
                | "Empty" -> "Create an empty game project. This contains the minimum code needed to experiment freely with Nu in a sandbox environment."
                | "Game" | _ -> "Create a full game project. This contains the structures and pieces that embody the best practices of Nu usage."
            ImGui.Separator ()
            ImGui.TextWrapped ("Description: " + projectTypeDescription)
            ImGui.Separator ()
            let projectsDir = PathF.GetFullPath (programDir + "/../../../../../Projects")
            let newProjectDir = PathF.GetFullPath (projectsDir + "/" + NewProjectName)
            let newProjectDllPath = newProjectDir + "/bin/" + Constants.Gaia.BuildName + "/net8.0/" + NewProjectName + ".dll"
            let newFileName = NewProjectName + ".fsproj"
            let newProject = PathF.GetFullPath (newProjectDir + "/" + newFileName)
            let validName = not (String.IsNullOrWhiteSpace NewProjectName) && Array.notExists (fun char -> NewProjectName.Contains (string char)) (PathF.GetInvalidPathChars ())
            let validDirectory = not (Directory.Exists newProjectDir)
            if not validName then
                ImGui.Text "Invalid project name!"
            elif not validDirectory then
                ImGui.Text "Project already exists!"
            elif ImGui.Button "Create" || ImGui.IsKeyReleased ImGuiKey.Enter then

                // choose a template, ensuring it exists
                let slnDir = PathF.GetFullPath (programDir + "/../../../../..")
                let (templateFileName, templateDir, editMode) =
                    match NewProjectType with
                    | "Empty" -> ("Nu.Template.Empty.fsproj", PathF.GetFullPath (programDir + "/../../../../Nu.Template.Empty"), "Initial")
                    | "Game" | _ -> ("Nu.Template.Game.fsproj", PathF.GetFullPath (programDir + "/../../../../Nu.Template.Game"), "Title")
                if Directory.Exists templateDir then

                    // attempt to create project files
                    try Log.info ("Creating project '" + NewProjectName + "' in '" + projectsDir + "'...")

                        // install nu template
                        Directory.SetCurrentDirectory templateDir
                        Process.Start("dotnet", "new install ./ --force").WaitForExit()

                        // instantiate nu template
                        Directory.SetCurrentDirectory projectsDir
                        Directory.CreateDirectory NewProjectName |> ignore<DirectoryInfo>
                        Directory.SetCurrentDirectory newProjectDir
                        Process.Start("dotnet", "new nu-game --force").WaitForExit()

                        // rename project file
                        File.Copy (templateFileName, newFileName, true)
                        File.Delete templateFileName

                        // substitute project guid in project file
                        let projectGuid = Gen.id
                        let projectGuidStr = projectGuid.ToString().ToUpperInvariant()
                        let newProjectStr = File.ReadAllText newProject
                        let newProjectStr = newProjectStr.Replace("4DBBAA23-56BA-43CB-AB63-C45D5FC1016F", projectGuidStr)
                        File.WriteAllText (newProject, newProjectStr)

                        // add project to sln file
                        Directory.SetCurrentDirectory slnDir
                        let slnLines = "Nu.sln" |> File.ReadAllLines |> Array.toList
                        let insertionIndex = List.findIndexBack ((=) "\tEndProjectSection") slnLines
                        let slnLines = 
                            List.take insertionIndex slnLines @
                            ["\t\t{" + projectGuidStr + "} = {" + projectGuidStr + "}"] @
                            List.skip insertionIndex slnLines
                        let insertionIndex = List.findIndex ((=) "Global") slnLines
                        let slnLines =
                            List.take insertionIndex slnLines @
                            ["Project(\"{6EC3EE1D-3C4E-46DD-8F32-0CC8E7565705}\") = \"" + NewProjectName + "\", \"Projects\\" + NewProjectName + "\\" + NewProjectName + ".fsproj\", \"{" + projectGuidStr + "}\""
                             "EndProject"] @
                            List.skip insertionIndex slnLines
                        let insertionIndex = List.findIndex ((=) "\tGlobalSection(SolutionProperties) = preSolution") slnLines - 1
                        let slnLines =
                            List.take insertionIndex slnLines @
                            ["\t\t{" + projectGuidStr + "}.Debug|Any CPU.ActiveCfg = Debug|Any CPU"
                             "\t\t{" + projectGuidStr + "}.Debug|Any CPU.Build.0 = Debug|Any CPU"
                             "\t\t{" + projectGuidStr + "}.Release|Any CPU.ActiveCfg = Release|Any CPU"
                             "\t\t{" + projectGuidStr + "}.Release|Any CPU.Build.0 = Release|Any CPU"] @
                            List.skip insertionIndex slnLines
                        let insertionIndex = List.findIndex ((=) "\tGlobalSection(ExtensibilityGlobals) = postSolution") slnLines - 1
                        let slnLines =
                            List.take insertionIndex slnLines @
                            ["\t\t{" + projectGuidStr + "} = {E3C4D6E1-0572-4D80-84A9-8001C21372D3}"] @
                            List.skip insertionIndex slnLines
                        File.WriteAllLines ("Nu.sln", List.toArray slnLines)
                        Log.info ("Project '" + NewProjectName + "'" + " created.")

                        // configure editor to open new project then exit
                        let gaiaState = makeGaiaState newProjectDllPath (Some editMode) true world
                        let gaiaFilePath = (Assembly.GetEntryAssembly ()).Location
                        let gaiaDirectory = PathF.GetDirectoryName gaiaFilePath
                        try File.WriteAllText (gaiaDirectory + "/" + Constants.Gaia.StateFilePath, printGaiaState gaiaState)
                            Directory.SetCurrentDirectory gaiaDirectory
                            ShowRestartDialog <- true
                        with _ -> Log.error "Could not save gaia state and open new project."

                        // close dialog
                        ShowNewProjectDialog <- false
                        NewProjectName <- "My Game"

                    // log failure
                    with exn -> Log.error ("Failed to create new project '" + NewProjectName + "' due to: " + scstring exn)

                // template project missing
                else
                    Log.error "Template project is missing; new project cannot be generated."
                    ShowNewProjectDialog <- false

            // escape to cancel
            if ImGui.IsKeyReleased ImGuiKey.Escape then
                ShowNewProjectDialog <- false
                NewProjectName <- "My Game"

            // fin
            ImGui.EndPopup ()

    let private imGuiOpenProjectDialog world =

        let title = "Choose a project .dll... *EDITOR RESTART REQUIRED!*"
        if not (ImGui.IsPopupOpen title) then ImGui.OpenPopup title
        if ImGui.BeginPopupModal (title, &ShowOpenProjectDialog) then
            ImGui.Text "Game Assembly Path:"
            ImGui.SameLine ()
            ImGui.InputTextWithHint ("##openProjectFilePath", "[enter game .dll path]", &OpenProjectFilePath, 4096u) |> ignore<bool>
            ImGui.SameLine ()
            if ImGui.Button "..." then ShowOpenProjectFileDialog <- true
            ImGui.Text "Edit Mode:"
            ImGui.SameLine ()
            ImGui.InputText ("##openProjectEditMode", &OpenProjectEditMode, 4096u) |> ignore<bool>
            ImGui.Checkbox ("Use Imperative Execution (faster, but no Undo / Redo)", &OpenProjectImperativeExecution) |> ignore<bool>
            if  (ImGui.Button "Open" || ImGui.IsKeyReleased ImGuiKey.Enter) &&
                String.notEmpty OpenProjectFilePath &&
                File.Exists OpenProjectFilePath then
                ShowOpenProjectDialog <- false
                let gaiaState = makeGaiaState OpenProjectFilePath (Some OpenProjectEditMode) true world
                let gaiaFilePath = (Assembly.GetEntryAssembly ()).Location
                let gaiaDirectory = PathF.GetDirectoryName gaiaFilePath
                try File.WriteAllText (gaiaDirectory + "/" + Constants.Gaia.StateFilePath, printGaiaState gaiaState)
                    Directory.SetCurrentDirectory gaiaDirectory
                    ShowRestartDialog <- true
                with _ ->
                    revertOpenProjectState world
                    Log.info "Could not save editor state and open project."
            if ImGui.IsKeyReleased ImGuiKey.Escape then
                revertOpenProjectState world
                ShowOpenProjectDialog <- false
            ImGui.EndPopup ()

    let private imGuiOpenProjectFileDialog () =
        ProjectFileDialogState.Title <- "Choose a game .dll..."
        ProjectFileDialogState.FilePattern <- "*.dll"
        ProjectFileDialogState.FileDialogType <- ImGuiFileDialogType.Open
        if ImGui.FileDialog (&ShowOpenProjectFileDialog, ProjectFileDialogState) then
            OpenProjectFilePath <- ProjectFileDialogState.FilePath

    let private imGuiCloseProjectDialog (world : World) =
        let title = "Close project... *EDITOR RESTART REQUIRED!*"
        if not (ImGui.IsPopupOpen title) then ImGui.OpenPopup title
        if ImGui.BeginPopupModal (title, &ShowCloseProjectDialog) then
            ImGui.Text "Close the project and use Gaia in its default state?"
            ImGui.Checkbox ("Proceed w/ Imperative Execution (faster, but no Undo / Redo)", &CloseProjectImperativeExecution) |> ignore<bool>
            if ImGui.Button "Okay" || ImGui.IsKeyReleased ImGuiKey.Enter then
                ShowCloseProjectDialog <- false
                let gaiaState = { GaiaState.defaultState with ProjectImperativeExecution = CloseProjectImperativeExecution }
                let gaiaFilePath = (Assembly.GetEntryAssembly ()).Location
                let gaiaDirectory = PathF.GetDirectoryName gaiaFilePath
                try File.WriteAllText (gaiaDirectory + "/" + Constants.Gaia.StateFilePath, printGaiaState gaiaState)
                    Directory.SetCurrentDirectory gaiaDirectory
                    ShowRestartDialog <- true
                with _ ->
                    CloseProjectImperativeExecution <- world.Imperative
                    Log.info "Could not clear editor state and close project."
            if ImGui.IsKeyReleased ImGuiKey.Escape then
                CloseProjectImperativeExecution <- world.Imperative
                ShowCloseProjectDialog <- false
            ImGui.EndPopup ()

    let private imGuiNewGroupDialog world =
        let title = "Create a group..."
        let opening = not (ImGui.IsPopupOpen title)
        if opening then ImGui.OpenPopup title
        if ImGui.BeginPopupModal (title, &ShowNewGroupDialog) then
            ImGui.Text "Group Name:"
            ImGui.SameLine ()
            if opening then ImGui.SetKeyboardFocusHere ()
            ImGui.InputTextWithHint ("##newGroupName", "[enter group name]", &NewGroupName, 4096u) |> ignore<bool>
            let newGroup = SelectedScreen / NewGroupName
            if ImGui.BeginCombo ("##newGroupDispatcherName", NewGroupDispatcherName, ImGuiComboFlags.HeightRegular) then
                let dispatcherNames = (World.getGroupDispatchers world).Keys
                let dispatcherNamePicked = tryPickName dispatcherNames
                for dispatcherName in dispatcherNames do
                    if ImGui.Selectable (dispatcherName, strEq dispatcherName NewGroupDispatcherName) then NewGroupDispatcherName <- dispatcherName
                    if Some dispatcherName = dispatcherNamePicked then ImGui.SetScrollHereY Constants.Gaia.HeightRegularPickOffset
                    if dispatcherName = NewGroupDispatcherName then ImGui.SetItemDefaultFocus ()
                ImGui.EndCombo ()
            let world =
                if (ImGui.Button "Create" || ImGui.IsKeyReleased ImGuiKey.Enter) && String.notEmpty NewGroupName && Address.validName NewGroupName && not (newGroup.GetExists world) then
                    let worldOld = world
                    try let world = World.createGroup4 NewGroupDispatcherName (Some NewGroupName) SelectedScreen world |> snd
                        selectEntityOpt None world
                        selectGroup true newGroup
                        ShowNewGroupDialog <- false
                        NewGroupName <- ""
                        world
                    with exn ->
                        let world = World.switch worldOld
                        MessageBoxOpt <- Some ("Could not create group due to: " + scstring exn)
                        world
                else world
            if ImGui.IsKeyReleased ImGuiKey.Escape then ShowNewGroupDialog <- false
            ImGui.EndPopup ()
            world
        else world

    let private imGuiOpenGroupDialog world =
        GroupFileDialogState.Title <- "Choose a nugroup file..."
        GroupFileDialogState.FilePattern <- "*.nugroup"
        GroupFileDialogState.FileDialogType <- ImGuiFileDialogType.Open
        if ImGui.FileDialog (&ShowOpenGroupDialog, GroupFileDialogState) then
            let world = snapshot OpenGroup world
            let (loaded, world) = tryLoadSelectedGroup GroupFileDialogState.FilePath world
            ShowOpenGroupDialog <- not loaded
            world
        else world

    let private imGuiSaveGroupDialog world =
        GroupFileDialogState.Title <- "Save a nugroup file..."
        GroupFileDialogState.FilePattern <- "*.nugroup"
        GroupFileDialogState.FileDialogType <- ImGuiFileDialogType.Save
        if ImGui.FileDialog (&ShowSaveGroupDialog, GroupFileDialogState) then
            if not (PathF.HasExtension GroupFileDialogState.FilePath) then GroupFileDialogState.FilePath <- GroupFileDialogState.FilePath + ".nugroup"
            let saved = trySaveSelectedGroup GroupFileDialogState.FilePath world
            ShowSaveGroupDialog <- not saved
            world
        else world

    let private imGuiRenameGroupDialog world =
        match SelectedGroup with
        | group when group.GetExists world ->
            let title = "Rename group..."
            let opening = not (ImGui.IsPopupOpen title)
            if opening then ImGui.OpenPopup title
            if ImGui.BeginPopupModal (title, &ShowRenameGroupDialog) then
                ImGui.Text "Group Name:"
                ImGui.SameLine ()
                if opening then
                    ImGui.SetKeyboardFocusHere ()
                    GroupRename <- group.Name
                ImGui.InputTextWithHint ("##groupName", "[enter group name]", &GroupRename, 4096u) |> ignore<bool>
                let group' = group.Screen / GroupRename
                let world =
                    if (ImGui.Button "Apply" || ImGui.IsKeyReleased ImGuiKey.Enter) && String.notEmpty GroupRename && Address.validName GroupRename && not (group'.GetExists world) then
                        let world = snapshot RenameGroup world
                        let world = World.renameGroupImmediate group group' world
                        selectGroup true group'
                        ShowRenameGroupDialog <- false
                        world
                    else world
                if ImGui.IsKeyReleased ImGuiKey.Escape then ShowRenameGroupDialog <- false
                ImGui.EndPopup ()
                world
            else world
        | _ -> ShowRenameGroupDialog <- false; world

    let private imGuiOpenEntityDialog world =
        EntityFileDialogState.Title <- "Choose a nuentity file..."
        EntityFileDialogState.FilePattern <- "*.nuentity"
        EntityFileDialogState.FileDialogType <- ImGuiFileDialogType.Open
        if ImGui.FileDialog (&ShowOpenEntityDialog, EntityFileDialogState) then
            let (loaded, world) = tryLoadSelectedEntity EntityFileDialogState.FilePath world
            ShowOpenEntityDialog <- not loaded
            world
        else world

    let private imGuiSaveEntityDialog world =
        EntityFileDialogState.Title <- "Save a nuentity file..."
        EntityFileDialogState.FilePattern <- "*.nuentity"
        EntityFileDialogState.FileDialogType <- ImGuiFileDialogType.Save
        if ImGui.FileDialog (&ShowSaveEntityDialog, EntityFileDialogState) then
            if not (PathF.HasExtension EntityFileDialogState.FilePath) then EntityFileDialogState.FilePath <- EntityFileDialogState.FilePath + ".nuentity"
            let saved = trySaveSelectedEntity EntityFileDialogState.FilePath world
            ShowSaveEntityDialog <- not saved
            world
        else world

    let private imGuiRenameEntityDialog world =
        match SelectedEntityOpt with
        | Some entity when entity.GetExists world ->
            let title = "Rename entity..."
            let opening = not (ImGui.IsPopupOpen title)
            if opening then ImGui.OpenPopup title
            if ImGui.BeginPopupModal (title, &ShowRenameEntityDialog) then
                ImGui.Text "Entity Name:"
                ImGui.SameLine ()
                if opening then
                    ImGui.SetKeyboardFocusHere ()
                    EntityRename <- entity.Name
                ImGui.InputTextWithHint ("##entityRename", "[enter entity name]", &EntityRename, 4096u) |> ignore<bool>
                let entity' = Nu.Entity (Array.add EntityRename entity.Parent.SimulantAddress.Names)
                let world =
                    if (ImGui.Button "Apply" || ImGui.IsKeyReleased ImGuiKey.Enter) && String.notEmpty EntityRename && Address.validName EntityRename && not (entity'.GetExists world) then
                        let world = snapshot RenameEntity world
                        let world = World.renameEntityImmediate entity entity' world
                        SelectedEntityOpt <- Some entity'
                        ShowRenameEntityDialog <- false
                        world
                    else world
                if ImGui.IsKeyReleased ImGuiKey.Escape then ShowRenameEntityDialog <- false
                ImGui.EndPopup ()
                world
            else world
        | Some _ | None -> ShowRenameEntityDialog <- false; world

    let private imGuiConfirmExitDialog world =
        let title = "Are you okay with exiting Gaia?"
        if not (ImGui.IsPopupOpen title) then ImGui.OpenPopup title
        if ImGui.BeginPopupModal (title, &ShowConfirmExitDialog) then
            ImGui.Text "Any unsaved changes will be lost."
            let world =
                if ImGui.Button "Okay" || ImGui.IsKeyReleased ImGuiKey.Enter then
                    let gaiaState = makeGaiaState ProjectDllPath (Some ProjectEditMode) false world
                    let gaiaFilePath = (Assembly.GetEntryAssembly ()).Location
                    let gaiaDirectory = PathF.GetDirectoryName gaiaFilePath
                    try File.WriteAllText (gaiaDirectory + "/" + Constants.Gaia.StateFilePath, printGaiaState gaiaState)
                        Directory.SetCurrentDirectory gaiaDirectory
                    with _ -> Log.error "Could not save gaia state."
                    World.exit world
                else world
            ImGui.SameLine ()
            if ImGui.Button "Cancel" || ImGui.IsKeyReleased ImGuiKey.Escape then ShowConfirmExitDialog <- false
            ImGui.EndPopup ()
            world
        else world

    let private imGuiRestartDialog world =
        let title = "Editor restart required."
        if not (ImGui.IsPopupOpen title) then ImGui.OpenPopup title
        if ImGui.BeginPopupModal title then
            ImGui.Text "Gaia will apply your configuration changes and exit. Restart Gaia after exiting."
            let world =
                if ImGui.Button "Okay" || ImGui.IsKeyPressed ImGuiKey.Enter then // HACK: checking key pressed event so that previous gui's key release won't bypass this.
                    World.exit world
                else world
            ImGui.EndPopup ()
            world
        else world

    let private imGuiMessageBoxDialog message world =
        let title = "Message!"
        let mutable showing = true
        if not (ImGui.IsPopupOpen title) then ImGui.OpenPopup title
        if ImGui.BeginPopupModal (title, &showing) then
            ImGui.TextWrapped message
            if ImGui.Button "Okay" || ImGui.IsKeyReleased ImGuiKey.Enter || ImGui.IsKeyReleased ImGuiKey.Escape then showing <- false
            if not showing then MessageBoxOpt <- None
            ImGui.EndPopup ()
        world

    let private imGuiViewportContext world =
        ImGui.SetNextWindowPos RightClickPosition
        ImGui.SetNextWindowSize (v2 280.0f 323.0f)
        if ImGui.Begin ("Context Menu", ImGuiWindowFlags.NoTitleBar ||| ImGuiWindowFlags.NoResize) then
            let world =
                if ImGui.Button "Create" then
                    let world = createEntity true false world
                    ShowEntityContextMenu <- false
                    world
                else world
            ImGui.SameLine ()
            ImGui.SetNextItemWidth -1.0f
            let world =
                if ImGui.BeginCombo ("##newEntityDispatcherName", NewEntityDispatcherName, ImGuiComboFlags.HeightRegular) then
                    let dispatcherNames = (World.getEntityDispatchers world).Keys
                    let dispatcherNamePicked = tryPickName dispatcherNames
                    let world =
                        Seq.fold (fun world dispatcherName ->
                            let world =
                                if ImGui.Selectable (dispatcherName, strEq dispatcherName NewEntityDispatcherName) then
                                    NewEntityDispatcherName <- dispatcherName
                                    let world = createEntity true false world
                                    ShowEntityContextMenu <- false
                                    world
                                else world
                            if Some dispatcherName = dispatcherNamePicked then ImGui.SetScrollHereY Constants.Gaia.HeightRegularPickOffset
                            if dispatcherName = NewEntityDispatcherName then ImGui.SetItemDefaultFocus ()
                            world)
                            world dispatcherNames
                    ImGui.EndCombo ()
                    world
                else world
            let world =
                if ImGui.Button "Delete" then
                    let world = tryDeleteSelectedEntity world |> snd
                    ShowEntityContextMenu <- false
                    world
                else world
            if  ImGui.IsMouseReleased ImGuiMouseButton.Right ||
                ImGui.IsKeyReleased ImGuiKey.Escape then
                ShowEntityContextMenu <- false
            ImGui.Separator ()
            let world =
                if ImGui.Button "Cut Entity" then
                    let world = tryCutSelectedEntity world |> snd
                    ShowEntityContextMenu <- false
                    world
                else world
            let world =
                if ImGui.Button "Copy Entity" then
                    let world = tryCopySelectedEntity world |> snd
                    ShowEntityContextMenu <- false
                    world
                else world
            let world =
                if ImGui.Button "Paste Entity" then
                    let world = tryPaste true PasteAtMouse (Option.map cast NewEntityParentOpt) world |> snd
                    ShowEntityContextMenu <- false
                    world
                else world
            let world =
                if ImGui.Button "Paste Entity (w/o Propagation Source)" then
                    let world = tryPaste false PasteAtMouse (Option.map cast NewEntityParentOpt) world |> snd
                    ShowEntityContextMenu <- false
                    world
                else world
            ImGui.Separator ()
            if ImGui.Button "Open Entity" then
                ShowOpenEntityDialog <- true
                ShowEntityContextMenu <- false
            if ImGui.Button "Save Entity" then
                match SelectedEntityOpt with
                | Some entity when entity.GetExists world ->
                    match Map.tryFind entity.EntityAddress EntityFilePaths with
                    | Some filePath -> EntityFileDialogState.FilePath <- filePath
                    | None -> EntityFileDialogState.FileName <- ""
                    ShowSaveEntityDialog <- true
                    ShowEntityContextMenu <- false
                | Some _ | None -> ()
            ImGui.Separator ()
            if SelectedEntityOpt.IsSome && NewEntityParentOpt = SelectedEntityOpt then
                if ImGui.Button "Reset Creation Parent" then
                    NewEntityParentOpt <- None
                    ShowEntityContextMenu <- false
            elif ImGui.Button "Set as Creation Parent" then
                NewEntityParentOpt <- SelectedEntityOpt
                ShowEntityContextMenu <- false
            let world =
                if ImGui.Button "Auto Bounds Entity" then
                    let world = tryAutoBoundsSelectedEntity world |> snd
                    ShowEntityContextMenu <- false
                    world
                else world
            let world =
                if ImGui.Button "Propagate Entity" then
                    let world = tryPropagateSelectedEntityStructure world |> snd
                    ShowEntityContextMenu <- false
                    world
                else world
            let world =
                if ImGui.Button "Wipe Propagated Descriptor" then
                    let world = tryWipeSelectedEntityPropagationTargets world |> snd
                    ShowEntityContextMenu <- false
                    world
                else world
            if ImGui.Button "Show in Hierarchy" then
                ShowSelectedEntity <- true
                ShowEntityContextMenu <- false
            let operation = ViewportContext { RightClickPosition = RightClickPosition; EditContext = makeContext None None }
            let world = World.editGame operation Game world
            let world = World.editScreen operation SelectedScreen world
            let world = World.editGroup operation SelectedGroup world
            let world =
                match SelectedEntityOpt with
                | Some selectedEntity -> World.editEntity operation selectedEntity world
                | None -> world
            ImGui.End ()
            world
        else world

    let private imGuiReloadingAssetsDialog world =
        let title = "Reloading assets..."
        if not (ImGui.IsPopupOpen title) then ImGui.OpenPopup title
        if ImGui.BeginPopupModal title then
            ImGui.Text "Gaia is processing your request. Please wait for processing to complete."
            ImGui.EndPopup ()
        ReloadAssetsRequested <- inc ReloadAssetsRequested
        if ReloadAssetsRequested = 4 then // NOTE: takes multiple frames to see dialog.
            let world = tryReloadAssets world
            ReloadAssetsRequested <- 0
            world
        else world

    let private imGuiReloadingCodeDialog world =
        let title = "Reloading code..."
        if not (ImGui.IsPopupOpen title) then ImGui.OpenPopup title
        if ImGui.BeginPopupModal title then
            ImGui.Text "Gaia is processing your request. Please wait for processing to complete."
            ImGui.EndPopup ()
        ReloadCodeRequested <- inc ReloadCodeRequested
        if ReloadCodeRequested = 4 then // NOTE: takes multiple frames to see dialog.
            let world = tryReloadCode world
            ReloadCodeRequested <- 0
            world
        else world

    let private imGuiReloadingAllDialog world =
        let title = "Reloading assets and code..."
        if not (ImGui.IsPopupOpen title) then ImGui.OpenPopup title
        if ImGui.BeginPopupModal title then
            ImGui.Text "Gaia is processing your request. Please wait for processing to complete."
            ImGui.EndPopup ()
        ReloadAllRequested <- inc ReloadAllRequested
        if ReloadAllRequested = 4 then // NOTE: takes multiple frames to see dialog.
            let world = tryReloadAll world
            ReloadAllRequested <- 0
            world
        else world

    let private imGuiExceptionDialog exn worldOld world =
        let title = "Unhandled Exception!"
        if not (ImGui.IsPopupOpen title) then ImGui.OpenPopup title
        if ImGui.BeginPopupModal title then
            ImGui.Text "Exception text:"
            ImGui.TextWrapped (scstring exn)
            ImGui.Text "How would you like to handle this exception?"
            let world =
                if ImGui.Button "Ignore exception and revert to old world." then
                    let world = World.switch worldOld
                    RecoverableExceptionOpt <- None
                    world
                else world
            if ImGui.Button "Ignore exception and proceed with current world." then
                RecoverableExceptionOpt <- None
            let world =
                if ImGui.Button "Exit the editor." then
                    let world = World.exit world
                    RecoverableExceptionOpt <- None
                    world
                else world
            ImGui.EndPopup ()
            world
        else world

    let private imGuiProcess world =

        // store old world
        let worldOld = world

        // detect if eyes were changed somewhere other than in the editor (such as in gameplay code)
        if  World.getEye2dCenter world <> DesiredEye2dCenter ||
            World.getEye3dCenter world <> DesiredEye3dCenter ||
            World.getEye3dRotation world <> DesiredEye3dRotation then
            EyeChangedElsewhere <- true

        // enable global docking
        ImGui.DockSpaceOverViewport (ImGui.GetMainViewport (), ImGuiDockNodeFlags.PassthruCentralNode) |> ignore<uint>

        // attempt to proceed with normal operation
        match RecoverableExceptionOpt with
        | None ->

            // use a generalized exception process
            try let world = imGuiViewportManipulation world

                // windows
                let (entityHierarchyFocused, world) =
                    if FullScreen then
                        imGuiFullScreenWindow ()
                        (false, world)
                    else
                        let world = imGuiMainMenuWindow world
                        let (entityHierarchyFocused, world) = imGuiHierarchyWindow world
                        ExpandEntityHierarchy <- false
                        CollapseEntityHierarchy <- false
                        let world = imGuiTimelineWindow world
                        let world = imGuiGamePropertiesWindow world 
                        let world = imGuiScreenPropertiesWindow world 
                        let world = imGuiGroupPropertiesWindow world 
                        let world = imGuiEntityPropertiesWindow world 
                        let world = imGuiOverlayerWindow world
                        let world = imGuiAssetGraphWindow world
                        let world = imGuiEditPropertyWindow world
                        let world = imGuiMetricsWindow world
                        let world = imGuiInteractiveWindow world
                        let world = imGuiEventTracingWindow world
                        let world = imGuiAudioPlayerWindow world
                        let world = imGuiRendererWindow world
                        imGuiEditorConfigWindow ()
                        imGuiAssetViewerWindow ()
                        (entityHierarchyFocused, world)

                // prompt dialogs
                let world =
                    match MessageBoxOpt with
                    | None ->
                        if ShowNewProjectDialog then imGuiNewProjectDialog world
                        if ShowOpenProjectDialog && not ShowOpenProjectFileDialog then imGuiOpenProjectDialog world
                        elif ShowOpenProjectFileDialog then imGuiOpenProjectFileDialog ()
                        if ShowCloseProjectDialog then imGuiCloseProjectDialog world
                        let world = if ShowNewGroupDialog then imGuiNewGroupDialog world else world
                        let world = if ShowOpenGroupDialog then imGuiOpenGroupDialog world else world
                        let world = if ShowSaveGroupDialog then imGuiSaveGroupDialog world else world
                        let world = if ShowRenameGroupDialog then imGuiRenameGroupDialog world else world
                        let world = if ShowOpenEntityDialog then imGuiOpenEntityDialog world else world
                        let world = if ShowSaveEntityDialog then imGuiSaveEntityDialog world else world
                        let world = if ShowRenameEntityDialog then imGuiRenameEntityDialog world else world
                        let world = if ShowConfirmExitDialog then imGuiConfirmExitDialog world else world
                        let world = if ShowRestartDialog then imGuiRestartDialog world else world
                        world
                    | Some message -> imGuiMessageBoxDialog message world

                // viewport context menu
                let world = if ShowEntityContextMenu then imGuiViewportContext world else world

                // non-imgui input
                updateEyeDrag world
                updateEyeTravel world
                updateEntityContext world
                let world = updateEntityDrag world
                let world = updateHotkeys entityHierarchyFocused world

                // reloading dialogs
                let world = if ReloadAssetsRequested > 0 then imGuiReloadingAssetsDialog world else world
                let world = if ReloadCodeRequested > 0 then imGuiReloadingCodeDialog world else world
                let world = if ReloadAllRequested > 0 then imGuiReloadingAllDialog world else world
                world

            // propagate exception to dialog
            with exn -> RecoverableExceptionOpt <- Some (exn, worldOld); world

        // exception handling dialog
        | Some (exn, worldOld) -> imGuiExceptionDialog exn worldOld world

    let private imGuiRender world =

        // render light probes of the selected group in light box and view frustum
        let lightBox = World.getLight3dBox world
        let viewFrustum = World.getEye3dFrustumView world
        let entities = World.getLightProbes3dInBox lightBox (HashSet ()) world
        let lightProbeModels =
            entities |>
            Seq.filter (fun entity -> entity.Group = SelectedGroup && viewFrustum.Intersects (entity.GetBounds world)) |>
            Seq.map (fun light -> (light.GetAffineMatrix world, Omnipresent, None, MaterialProperties.defaultProperties)) |>
            SList.ofSeq
        if SList.notEmpty lightProbeModels then
            World.enqueueRenderMessage3d
                (RenderStaticModels
                    { Absolute = false
                      StaticModels = lightProbeModels
                      StaticModel = Assets.Default.LightProbeModel
                      RenderType = DeferredRenderType
                      RenderPass = NormalPass })
                world

        // render lights of the selected group in play
        let entities = World.getLights3dInBox lightBox (HashSet ()) world
        let lightModels =
            entities |>
            Seq.filter (fun entity -> entity.Group = SelectedGroup && viewFrustum.Intersects (entity.GetBounds world)) |>
            Seq.map (fun light -> (light.GetAffineMatrix world, Omnipresent, None, MaterialProperties.defaultProperties)) |>
            SList.ofSeq
        if SList.notEmpty lightModels then
            World.enqueueRenderMessage3d
                (RenderStaticModels
                    { Absolute = false
                      StaticModels = lightModels
                      StaticModel = Assets.Default.LightbulbModel
                      RenderType = DeferredRenderType
                      RenderPass = NormalPass })
                world

        // render selection highlights
        match SelectedEntityOpt with
        | Some entity when entity.GetExists world ->
            if entity.GetIs2d world then
                let absolute = entity.GetAbsolute world
                let bounds = entity.GetBounds world
                let elevation = Single.MaxValue
<<<<<<< HEAD
                let transform = Transform.makePerimeter bounds v3Zero elevation absolute false
=======
                let transform = Transform.makePerimeter absolute bounds v3Zero elevation
>>>>>>> 347ba48e
                let image = Assets.Default.HighlightSprite
                World.enqueueRenderMessage2d
                    (LayeredOperation2d
                        { Elevation = elevation
                          Horizon = bounds.Bottom.Y
                          AssetTag = image
                          RenderOperation2d =
                            RenderSprite
                                { Transform = transform
                                  InsetOpt = ValueNone
                                  Image = image
                                  Color = Color.One
                                  Blend = Transparent
                                  Emission = Color.Zero
                                  Flip = FlipNone }})
                    world
            else
                let absolute = entity.GetAbsolute world
                let bounds = entity.GetBounds world
                let mutable boundsMatrix = Matrix4x4.CreateScale (bounds.Size + v3Dup 0.01f) // slightly bigger to eye to prevent z-fighting with selected entity
                boundsMatrix.Translation <- bounds.Center
                World.enqueueRenderMessage3d
                    (RenderStaticModel
                        { Absolute = absolute
                          ModelMatrix = boundsMatrix
                          Presence = Omnipresent
                          InsetOpt = None
                          MaterialProperties = MaterialProperties.defaultProperties
                          StaticModel = Assets.Default.HighlightModel
                          RenderType = ForwardRenderType (0.0f, Single.MaxValue)
                          RenderPass = NormalPass })
                    world
        | Some _ | None -> ()

        // fin
        world

    let private imGuiPostProcess wtemp =

        // override local desired eye changes if eye was changed elsewhere
        let mutable world = wtemp
        if EyeChangedElsewhere then
            DesiredEye2dCenter <- World.getEye2dCenter world
            DesiredEye3dCenter <- World.getEye3dCenter world
            DesiredEye3dRotation <- World.getEye3dRotation world
            EyeChangedElsewhere <- false
        else
            world <- World.setEye2dCenter DesiredEye2dCenter world
            world <- World.setEye3dCenter DesiredEye3dCenter world
            world <- World.setEye3dRotation DesiredEye3dRotation world
        world

    let rec private runWithCleanUpAndErrorProtection firstFrame world =
        try let world = World.runWithoutCleanUp tautology id id imGuiRender imGuiProcess imGuiPostProcess Live firstFrame world
            World.cleanUp world
            Constants.Engine.ExitCodeSuccess
        with exn ->
            let (undone, world) = tryUndo world
            if undone then
                Futures <- [] // NOTE: clearing invalid futures.
                let wasAdvancing = world.Advancing
                let world = if wasAdvancing then World.setAdvancing false world else world
                let errorMsg =
                    "Unexpected exception!\n" +
                    "Rewound to previous world" + (if wasAdvancing then " and halted." else ".") +
                    "\nError due to: " + exn.Message +
                    "\nStack trace:\n" + string exn.StackTrace
                Log.error errorMsg
                MessageBoxOpt <- Some errorMsg
                runWithCleanUpAndErrorProtection false world
            else
                let errorMsg = "Unexpected exception! Could not rewind world. Error due to: " + scstring exn
                Log.error errorMsg
                Constants.Engine.ExitCodeFailure

    let rec private runWithCleanUp gaiaState targetDir_ screen world =
        OpenProjectFilePath <- gaiaState.ProjectDllPath
        OpenProjectImperativeExecution <- gaiaState.ProjectImperativeExecution
        CloseProjectImperativeExecution <- gaiaState.ProjectImperativeExecution
        Snaps2dSelected <- gaiaState.Snaps2dSelected
        Snaps2d <- gaiaState.Snaps2d
        Snaps3d <- gaiaState.Snaps3d
        NewEntityElevation <- gaiaState.CreationElevation
        NewEntityDistance <- gaiaState.CreationDistance
        AlternativeEyeTravelInput <- gaiaState.AlternativeEyeTravelInput
        let world =
            if not gaiaState.ProjectFreshlyLoaded then
                EditWhileAdvancing <- gaiaState.EditWhileAdvancing
                DesiredEye2dCenter <- gaiaState.DesiredEye2dCenter
                DesiredEye3dCenter <- gaiaState.DesiredEye3dCenter
                DesiredEye3dRotation <- gaiaState.DesiredEye3dRotation
                let world = World.setEye2dCenter DesiredEye2dCenter world
                let world = World.setEye3dCenter DesiredEye3dCenter world
                let world = World.setEye3dRotation DesiredEye3dRotation world
                World.setMasterSoundVolume gaiaState.MasterSoundVolume world
                World.setMasterSongVolume gaiaState.MasterSongVolume world
                world
            else world
        TargetDir <- targetDir_
        ProjectDllPath <- OpenProjectFilePath
        ProjectFileDialogState <- ImGuiFileDialogState TargetDir
        ProjectEditMode <- Option.defaultValue "" gaiaState.ProjectEditModeOpt
        ProjectImperativeExecution <- OpenProjectImperativeExecution
        GroupFileDialogState <- ImGuiFileDialogState (TargetDir + "/../../..")
        EntityFileDialogState <- ImGuiFileDialogState (TargetDir + "/../../..")
        selectScreen false screen
        let world = selectGroupInitial screen world
        NewEntityDispatcherName <- World.getEntityDispatchers world |> Seq.head |> fun kvp -> kvp.Key
        AssetGraphStr <-
            match AssetGraph.tryMakeFromFile (TargetDir + "/" + Assets.Global.AssetGraphFilePath) with
            | Right assetGraph ->
                let packageDescriptorsStr = scstring assetGraph.PackageDescriptors
                let prettyPrinter = (SyntaxAttribute.defaultValue typeof<AssetGraph>).PrettyPrinter
                PrettyPrinter.prettyPrint packageDescriptorsStr prettyPrinter
            | Left error -> MessageBoxOpt <- Some ("Could not read asset graph due to: " + error + "'."); ""
        OverlayerStr <-
            let overlayerFilePath = TargetDir + "/" + Assets.Global.OverlayerFilePath
            match Overlayer.tryMakeFromFile [] overlayerFilePath with
            | Right overlayer ->
                let extrinsicOverlaysStr = scstring (Overlayer.getExtrinsicOverlays overlayer)
                let prettyPrinter = (SyntaxAttribute.defaultValue typeof<Overlay>).PrettyPrinter
                PrettyPrinter.prettyPrint extrinsicOverlaysStr prettyPrinter
            | Left error -> MessageBoxOpt <- Some ("Could not read overlayer due to: " + error + "'."); ""
        FsiSession <- Shell.FsiEvaluationSession.Create (FsiConfig, FsiArgs, FsiInStream, FsiOutStream, FsiErrorStream)
        let result = runWithCleanUpAndErrorProtection true world
        (FsiSession :> IDisposable).Dispose () // not sure why we have to cast here...
        FsiErrorStream.Dispose ()
        FsiInStream.Dispose ()
        FsiOutStream.Dispose ()
        result

    (* Public Functions *)

    /// Run Gaia.
    let run gaiaState targetDir plugin =

        // ensure imgui ini file exists and was created by Gaia before initialising imgui
        let imguiIniFilePath = targetDir + "/imgui.ini"
        if  not (File.Exists imguiIniFilePath) ||
            (File.ReadAllLines imguiIniFilePath).[0] <> "[Window][Gaia]" then
            File.WriteAllText (imguiIniFilePath, ImGuiIniFileStr)

        // attempt to create SDL dependencies
        match tryMakeSdlDeps () with
        | Right (sdlConfig, sdlDeps) ->

            // attempt to create the world
            let worldConfig =
                { Imperative = gaiaState.ProjectImperativeExecution
                  Accompanied = true
                  Advancing = false
                  FramePacing = false
                  ModeOpt = gaiaState.ProjectEditModeOpt
                  SdlConfig = sdlConfig }
            match tryMakeWorld sdlDeps worldConfig plugin with
            | Right (screen, world) ->

                // subscribe to events related to editing
                let world = World.subscribe handleNuMouseButton Game.MouseLeftDownEvent Game world
                let world = World.subscribe handleNuMouseButton Game.MouseLeftUpEvent Game world
                let world = World.subscribe handleNuMouseButton Game.MouseMiddleDownEvent Game world
                let world = World.subscribe handleNuMouseButton Game.MouseMiddleUpEvent Game world
                let world = World.subscribe handleNuMouseButton Game.MouseRightDownEvent Game world
                let world = World.subscribe handleNuMouseButton Game.MouseRightUpEvent Game world
                let world = World.subscribe handleNuLifeCycleGroup (Game.LifeCycleEvent (nameof Group)) Game world
                let world = World.subscribe handleNuSelectedScreenOptChange Game.SelectedScreenOpt.ChangeEvent Game world

                // run the world
                runWithCleanUp gaiaState targetDir screen world
            | Left error -> Log.error error; Constants.Engine.ExitCodeFailure
        | Left error -> Log.error error; Constants.Engine.ExitCodeFailure<|MERGE_RESOLUTION|>--- conflicted
+++ resolved
@@ -3937,11 +3937,7 @@
                 let absolute = entity.GetAbsolute world
                 let bounds = entity.GetBounds world
                 let elevation = Single.MaxValue
-<<<<<<< HEAD
-                let transform = Transform.makePerimeter bounds v3Zero elevation absolute false
-=======
-                let transform = Transform.makePerimeter absolute bounds v3Zero elevation
->>>>>>> 347ba48e
+                let transform = Transform.makePerimeter absolute bounds v3Zero elevation false
                 let image = Assets.Default.HighlightSprite
                 World.enqueueRenderMessage2d
                     (LayeredOperation2d
