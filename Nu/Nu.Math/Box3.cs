﻿//
// Box3.cs
//
// Copyright (C) 2019 OpenTK
//
// This software may be modified and distributed under the terms
// of the MIT license. See the LICENSE file for details.
//

using System;
using System.Runtime.InteropServices;

namespace System.Numerics
{
    /// <summary>
    /// Defines an axis-aligned 3D box (cube).
    /// Copied from - https://github.com/opentk/opentk/blob/opentk5.0/src/OpenTK.Mathematics/Geometry/Box3.cs
    /// Heavily modified by BGE to more closely conform to System.Numerics and use a size-preserving representation
    /// ([min, size] instead of [min, max]).
    /// </summary>
    [StructLayout(LayoutKind.Sequential)]
    public struct Box3 : IEquatable<Box3>
    {
        /// <summary>
        /// The min of the box.
        /// </summary>
        public Vector3 Min;

        /// <summary>
        /// The size of the box.
        /// </summary>
        public Vector3 Size;

        /// <summary>
        /// Initializes a new instance of the <see cref="Box3"/> struct.
        /// </summary>
        public Box3(Vector3 min, Vector3 size)
        {
            Min = min;
            Size = size;
        }

        /// <summary>
        /// Initializes a new instance of the <see cref="Box3"/> struct.
        /// </summary>
        public Box3(float minX, float minY, float minZ, float sizeX, float sizeY, float sizeZ)
        {
            Min = new Vector3(minX, minY, minZ);
            Size = new Vector3(sizeX, sizeY, sizeZ);
        }

        /// <summary>
        ///   Check if this <see cref="Box3"/> contains another <see cref="Box3"/>.
        /// </summary>
        /// <param name="box">The <see cref="Box3"/> to test for overlap.</param>
        /// <returns>
        ///   A value indicating if this <see cref="Box3"/> contains,
        ///   intersects with or is disjoint with <paramref name="box"/>.
        /// </returns>
        public readonly ContainmentType Contains(Box3 box)
        {
            //test if all corner is in the same side of a face by just checking min and max
            var min = Min;
            var max = min + Size;
            var min2 = box.Min;
            var max2 = min2 + box.Size;
            if (max2.X < Min.X
                || min2.X > max.X
                || max2.Y < min.Y
                || min2.Y > max.Y
                || max2.Z < min.Z
                || min2.Z > max.Z)
                return ContainmentType.Disjoint;


            if (min2.X >= Min.X
                && max2.X <= max.X
                && min2.Y >= min.Y
                && max2.Y <= max.Y
                && min2.Z >= min.Z
                && max2.Z <= max.Z)
                return ContainmentType.Contains;

            return ContainmentType.Intersects;
        }

        /// <summary>
        ///   Check if this <see cref="Box3"/> contains another <see cref="Box3"/>.
        /// </summary>
        /// <param name="box">The <see cref="Box3"/> to test for overlap.</param>
        /// <param name="result">
        ///   A value indicating if this <see cref="Box3"/> contains,
        ///   intersects with or is disjoint with <paramref name="box"/>.
        /// </param>
        public readonly void Contains(ref Box3 box, out ContainmentType result)
        {
            result = Contains(box);
        }

        /// <summary>
        ///   Check if this <see cref="Box3"/> contains another <see cref="Box3"/> AND no box outside of this box intersects with it.
        /// </summary>
        /// <param name="box">The <see cref="Box3"/> to test for overlap.</param>
        /// <returns>
        ///   A value indicating if this <see cref="Box3"/> contains,
        ///   intersects with or is disjoint with <paramref name="box"/>.
        /// </returns>
        public readonly ContainmentType ContainsExclusive(Box3 box)
        {
            //test if all corner is in the same side of a face by just checking min and max
            var min = Min;
            var max = min + Size;
            var min2 = box.Min;
            var max2 = min2 + box.Size;
            if (max2.X < Min.X
                || min2.X > max.X
                || max2.Y < min.Y
                || min2.Y > max.Y
                || max2.Z < min.Z
                || min2.Z > max.Z)
                return ContainmentType.Disjoint;


            if (min2.X > Min.X
                && max2.X < max.X
                && min2.Y > min.Y
                && max2.Y < max.Y
                && min2.Z > min.Z
                && max2.Z < max.Z)
                return ContainmentType.Contains;

            return ContainmentType.Intersects;
        }

        /// <summary>
        ///   Check if this <see cref="Box3"/> contains another <see cref="Box3"/> AND no box outside of this box intersects with it.
        /// </summary>
        /// <param name="box">The <see cref="Box3"/> to test for overlap.</param>
        /// <param name="result">
        ///   A value indicating if this <see cref="Box3"/> contains,
        ///   intersects with or is disjoint with <paramref name="box"/>.
        /// </param>
        public readonly void ContainsExclusive(ref Box3 box, out ContainmentType result)
        {
            result = ContainsExclusive(box);
        }

        /// <summary>
        ///   Check if this <see cref="Box3"/> contains a <see cref="Sphere"/>.
        /// </summary>
        /// <param name="sphere">The <see cref="Sphere"/> to test for overlap.</param>
        /// <returns>
        ///   A value indicating if this <see cref="Box3"/> contains,
        ///   intersects with or is disjoint with <paramref name="sphere"/>.
        /// </returns>
        public readonly ContainmentType Contains(Sphere sphere)
        {
            var min = Min;
            var max = min + Size;
            if (sphere.Center.X - Min.X >= sphere.Radius
                && sphere.Center.Y - Min.Y >= sphere.Radius
                && sphere.Center.Z - Min.Z >= sphere.Radius
                && max.X - sphere.Center.X >= sphere.Radius
                && max.Y - sphere.Center.Y >= sphere.Radius
                && max.Z - sphere.Center.Z >= sphere.Radius)
                return ContainmentType.Contains;

            double dmin = 0;

            double e = sphere.Center.X - Min.X;
            if (e < 0)
            {
                if (e < -sphere.Radius)
                {
                    return ContainmentType.Disjoint;
                }
                dmin += e * e;
            }
            else
            {
                e = sphere.Center.X - max.X;
                if (e > 0)
                {
                    if (e > sphere.Radius)
                    {
                        return ContainmentType.Disjoint;
                    }
                    dmin += e * e;
                }
            }

            e = sphere.Center.Y - Min.Y;
            if (e < 0)
            {
                if (e < -sphere.Radius)
                {
                    return ContainmentType.Disjoint;
                }
                dmin += e * e;
            }
            else
            {
                e = sphere.Center.Y - max.Y;
                if (e > 0)
                {
                    if (e > sphere.Radius)
                    {
                        return ContainmentType.Disjoint;
                    }
                    dmin += e * e;
                }
            }

            e = sphere.Center.Z - min.Z;
            if (e < 0)
            {
                if (e < -sphere.Radius)
                {
                    return ContainmentType.Disjoint;
                }
                dmin += e * e;
            }
            else
            {
                e = sphere.Center.Z - max.Z;
                if (e > 0)
                {
                    if (e > sphere.Radius)
                    {
                        return ContainmentType.Disjoint;
                    }
                    dmin += e * e;
                }
            }

            if (dmin <= sphere.Radius * sphere.Radius)
                return ContainmentType.Intersects;

            return ContainmentType.Disjoint;
        }

        /// <summary>
        ///   Check if this <see cref="Box3"/> contains a <see cref="Sphere"/>.
        /// </summary>
        /// <param name="sphere">The <see cref="Sphere"/> to test for overlap.</param>
        /// <param name="result">
        ///   A value indicating if this <see cref="Box3"/> contains,
        ///   intersects with or is disjoint with <paramref name="sphere"/>.
        /// </param>
        public readonly void Contains(ref Sphere sphere, out ContainmentType result)
        {
            result = this.Contains(sphere);
        }

        /// <summary>
        ///   Check if this <see cref="Box3"/> contains a point.
        /// </summary>
        /// <param name="point">The <see cref="Vector3"/> to test.</param>
        /// <returns>
        ///   <see cref="ContainmentType.Contains"/> if this <see cref="Box3"/> contains
        ///   <paramref name="point"/> or <see cref="ContainmentType.Disjoint"/> if it does not.
        /// </returns>
        public readonly ContainmentType Contains(Vector3 point)
        {
            ContainmentType result;
            this.Contains(ref point, out result);
            return result;
        }

        /// <summary>
        ///   Check if this <see cref="Box3"/> contains a point.
        /// </summary>
        /// <param name="point">The <see cref="Vector3"/> to test.</param>
        /// <param name="result">
        ///   <see cref="ContainmentType.Contains"/> if this <see cref="Box3"/> contains
        ///   <paramref name="point"/> or <see cref="ContainmentType.Disjoint"/> if it does not.
        /// </param>
        public readonly void Contains(ref Vector3 point, out ContainmentType result)
        {
            //first we get if point is out of box
            var min = Min;
            var max = min + Size;
            if (point.X < min.X
                || point.X > max.X
                || point.Y < min.Y
                || point.Y > max.Y
                || point.Z < min.Z
                || point.Z > max.Z)
            {
                result = ContainmentType.Disjoint;
            }
            else
            {
                result = ContainmentType.Contains;
            }
        }

        /// Gets a box with a min 0,0,0 with the a size of 0,0,0.
        /// </summary>
        public static readonly Box3 Zero = default(Box3);

        /// <summary>
        /// Gets a box with a min 0,0,0 with the a size of 1,1,1.
        /// </summary>
        public static readonly Box3 Unit = new Box3(new Vector3(0, 0, 0), new Vector3(1, 1, 1));

        /// <summary>
        /// Create a bounding box by enclosing two points.
        /// </summary>
        public static Box3 Enclose(Vector3 point, Vector3 point2)
        {
            var min = Vector3.Min(point, point2);
            var max = Vector3.Max(point, point2);
            return new Box3(min, max - min);
        }

        /// <summary>
        /// Create a bounding box by enclosing multiple points.
        /// </summary>
        public static Box3 Enclose(Vector3[] points)
        {
            if (points.Length == 0) return default(Box3);
            var bounds = new Box3(points[0], Vector3.Zero);
            foreach (var point in points) bounds = bounds.Combine(point);
            return bounds;
        }

        /// <summary>
        /// Equality comparator.
        /// </summary>
        /// <param name="left">The left operand.</param>
        /// <param name="right">The right operand.</param>
        public static bool operator ==(Box3 left, Box3 right)
        {
            return left.Equals(right);
        }

        /// <summary>
        /// Inequality comparator.
        /// </summary>
        /// <param name="left">The left operand.</param>
        /// <param name="right">The right operand.</param>
        public static bool operator !=(Box3 left, Box3 right)
        {
            return !(left == right);
        }

        /// <inheritdoc/>
<<<<<<< HEAD
        public readonly override bool Equals(object obj)
=======
        public override readonly bool Equals(object obj)
>>>>>>> d50d0d9c
        {
            return obj is Box3 box && Equals(box);
        }

        /// <inheritdoc/>
        public readonly bool Equals(Box3 other)
        {
            return
                Min.Equals(other.Min) &&
                Size.Equals(other.Size);
        }

        /// <inheritdoc/>
<<<<<<< HEAD
        public readonly override int GetHashCode()
=======
        public override readonly int GetHashCode()
>>>>>>> d50d0d9c
        {
            var hashCode = Min.GetHashCode();
            hashCode = (hashCode * 397) ^ Size.GetHashCode();
            return hashCode;
        }

        /// <inheritdoc/>
<<<<<<< HEAD
        public readonly override string ToString()
=======
        public override readonly string ToString()
>>>>>>> d50d0d9c
        {
            return $"{{Min:{Min} Size:{Size}}}";
        }

        /// <summary>
        /// Get an array of <see cref="Vector3"/> containing the corners of this <see cref="Box3"/>.
        /// </summary>
        /// <returns>An array of <see cref="Vector3"/> containing the corners of this <see cref="Box3"/>.</returns>
        public readonly Vector3[] Corners
        {
            get
            {
                Vector3 min = this.Min, max = this.Min + this.Size;
                return new Vector3[] {
                    new Vector3(min.X, min.Y, min.Z),
                    new Vector3(min.X, min.Y, max.Z),
                    new Vector3(max.X, min.Y, max.Z),
                    new Vector3(max.X, min.Y, min.Z),
                    new Vector3(max.X, max.Y, max.Z),
                    new Vector3(min.X, max.Y, max.Z),
                    new Vector3(min.X, max.Y, min.Z),
                    new Vector3(max.X, max.Y, min.Z),
                };
            }
        }

        public readonly Segment3[] Segments
        {
            get
            {
                var corners = Corners;
                return new Segment3[]
                {
                  new Segment3 (corners[0], corners[1]),
                  new Segment3 (corners[1], corners[2]),
                  new Segment3 (corners[2], corners[3]),
                  new Segment3 (corners[3], corners[0]),
                  new Segment3 (corners[4], corners[5]),
                  new Segment3 (corners[5], corners[6]),
                  new Segment3 (corners[6], corners[7]),
                  new Segment3 (corners[7], corners[4]),
                  new Segment3 (corners[0], corners[6]),
                  new Segment3 (corners[1], corners[5]),
                  new Segment3 (corners[2], corners[4]),
                  new Segment3 (corners[3], corners[7]),
                };
            }
        }

        /// <summary>
        /// Get an array of <see cref="Vector3"/> containing the face centers of this <see cref="Box3"/>.
        /// </summary>
        /// <returns>An array of <see cref="Vector3"/> containing the face centers of this <see cref="Box3"/>.</returns>
        public readonly Vector3[] FaceCenters
        {
            get
            {
                Vector3 min = this.Min;
                Vector3 size = this.Size;
                Vector3 max = min + size;
                Vector3 center = min + size * 0.5f;
                return new Vector3[] {
                    new Vector3(max.X, center.Y, center.Z), // right
                    new Vector3(min.X, center.Y, center.Z), // left
                    new Vector3(center.X, max.Y, center.Z), // top
                    new Vector3(center.X, min.Y, center.Z), // bottom
                    new Vector3(center.X, center.Y, max.Z), // back
                    new Vector3(center.X, center.Y, min.Z), // front
                };
            }
        }

        /// <summary>
        /// Resize the box by a scalar factor while keeping its center fixed.
        /// </summary>
        public readonly Box3 ScaleUniform(float scalar)
        {
            Vector3 newSize = Size * scalar;
            Vector3 displacement = (newSize - Size) * 0.5f;
            return new Box3(Min - displacement, newSize);
        }

        /// <summary>
        /// Combine area of box with a point.
        /// </summary>
        /// <param name="box"></param>
        /// <returns>Box containing area of both.</returns>
        public readonly Box3 Combine(Vector3 point)
        {
            var min = Min;
            var max = min + Size;
            var min2 = Vector3.Min(min, point);
            var max2 = Vector3.Max(max, point);
            return new Box3(min2, max2 - min2);
        }

        /// <summary>
        /// Combine area of two boxes.
        /// </summary>
        /// <param name="box"></param>
        /// <returns>Box containing area of both.</returns>
        public readonly Box3 Combine(Box3 box)
        {
            var min = Min;
            var max = min + Size;
            var min2 = box.Min;
            var max2 = min2 + box.Size;
            var min3 = Vector3.Min(min, min2);
            var max3 = Vector3.Max(max, max2);
            return new Box3(min3, max3 - min3);
        }

        /// <summary>
        /// Check if this <see cref="Box3"/> is intersected by a <see cref="Vector3"/>.
        /// </summary>
        /// <param name="point">The <see cref="Vector3"/> to test for intersection.</param>
        /// <returns>
        ///   <code>true</code> if this <see cref="Box3"/> intersects <paramref name="point"/>,
        ///   <code>false</code> if it does not.
        /// </returns>
        public readonly bool Intersects(Vector3 point)
        {
            bool result;
            Intersects(in point, out result);
            return result;
        }

        /// <summary>
        /// Check if this <see cref="Box3"/> is intersected by a <see cref="Vector3"/>.
        /// </summary>
        /// <param name="point">The <see cref="Vector3"/> to test for intersection.</param>
        /// <param name="result">
        ///   <code>true</code> if this <see cref="Box3"/> intersects <paramref name="point"/>,
        ///   <code>false</code> if it does not.
        /// </param>
        public readonly void Intersects(in Vector3 point, out bool result)
        {
            Vector3 min = this.Min, max = this.Min + this.Size;
            result =
                max.X >= point.X &&
                max.Y >= point.Y &&
                max.Z >= point.Z &&
                min.X <= point.X &&
                min.Y <= point.Y &&
                min.Z <= point.Z;
        }

        /// <summary>
        /// Check if this <see cref="Box3"/> intersects another <see cref="Box3"/>.
        /// </summary>
        /// <param name="box">The <see cref="Box3"/> to test for intersection.</param>
        /// <returns>
        ///   <code>true</code> if this <see cref="Box3"/> intersects <paramref name="box"/>,
        ///   <code>false</code> if it does not.
        /// </returns>
        public readonly bool Intersects(Box3 box)
        {
            bool result;
            Intersects(in box, out result);
            return result;
        }

        /// <summary>
        /// Check if this <see cref="Box3"/> intersects another <see cref="Box3"/>.
        /// </summary>
        /// <param name="box">The <see cref="Box3"/> to test for intersection.</param>
        /// <param name="result">
        ///   <code>true</code> if this <see cref="Box3"/> intersects <paramref name="box"/>,
        ///   <code>false</code> if it does not.
        /// </param>
        public readonly void Intersects(in Box3 box, out bool result)
        {
            Vector3 min = this.Min, max = this.Min + this.Size;
            Vector3 min2 = box.Min, max2 = box.Min + box.Size;
            result =
                !(max.X < min2.X ||
                  max.Y < min2.Y ||
                  max.Z < min2.Z ||
                  min.X > max2.X ||
                  min.Y > max2.Y ||
                  min.Z > max2.Z);
        }

        /// <summary>
        /// Check if this <see cref="Box3"/> intersects a <see cref="Sphere"/>.
        /// </summary>
        /// <param name="sphere">The <see cref="Sphere"/> to test for intersection.</param>
        /// <returns>
        ///   <code>true</code> if this <see cref="Box3"/> intersects <paramref name="sphere"/>,
        ///   <code>false</code> if it does not.
        /// </returns>
        public readonly bool Intersects(Sphere sphere)
        {
            bool result;
            Intersects(in sphere, out result);
            return result;
        }

        /// <summary>
        /// Check if this <see cref="Box3"/> intersects a <see cref="Sphere"/>.
        /// </summary>
        /// <param name="sphere">The <see cref="Sphere"/> to test for intersection.</param>
        /// <param name="result">
        ///   <code>true</code> if this <see cref="Box3"/> intersects <paramref name="sphere"/>,
        ///   <code>false</code> if it does not.
        /// </param>
        public readonly void Intersects(in Sphere sphere, out bool result)
        {
            Vector3 min = this.Min, max = this.Min + this.Size;
            var squareDistance = 0.0f;
            var point = sphere.Center;
            if (point.X < min.X) squareDistance += (min.X - point.X) * (min.X - point.X);
            if (point.X > max.X) squareDistance += (point.X - max.X) * (point.X - max.X);
            if (point.Y < min.Y) squareDistance += (min.Y - point.Y) * (min.Y - point.Y);
            if (point.Y > max.Y) squareDistance += (point.Y - max.Y) * (point.Y - max.Y);
            if (point.Z < min.Z) squareDistance += (min.Z - point.Z) * (min.Z - point.Z);
            if (point.Z > max.Z) squareDistance += (point.Z - max.Z) * (point.Z - max.Z);
            result = squareDistance <= sphere.Radius * sphere.Radius;
        }

        /// <summary>
        /// Check if this <see cref="Box3"/> intersects a <see cref="Plane3"/>.
        /// </summary>
        /// <param name="plane">The <see cref="Plane3"/> to test for intersection.</param>
        /// <returns>
        ///   <code>true</code> if this <see cref="Box3"/> intersects <paramref name="plane"/>,
        ///   <code>false</code> if it does not.
        /// </returns>
        public readonly PlaneIntersectionType Intersects(Plane3 plane)
        {
            PlaneIntersectionType result;
            Intersects(in plane, out result);
            return result;
        }

        /// <summary>
        /// Check if this <see cref="Box3"/> intersects a <see cref="Plane3"/>.
        /// </summary>
        /// <param name="plane">The <see cref="Plane3"/> to test for intersection.</param>
        /// <param name="result">
        ///   <code>true</code> if this <see cref="Box3"/> intersects <paramref name="plane"/>,
        ///   <code>false</code> if it does not.
        /// </param>
        public readonly void Intersects(in Plane3 plane, out PlaneIntersectionType result)
        {
            // See http://zach.in.tu-clausthal.de/teaching/cg_literatur/lighthouse3d_view_frustum_culling/index.html

            Vector3 positiveVertex;
            Vector3 negativeVertex;

            var min = Min;
            var max = Min + Size;

            if (plane.Normal.X >= 0)
            {
                positiveVertex.X = max.X;
                negativeVertex.X = min.X;
            }
            else
            {
                positiveVertex.X = min.X;
                negativeVertex.X = max.X;
            }

            if (plane.Normal.Y >= 0)
            {
                positiveVertex.Y = max.Y;
                negativeVertex.Y = min.Y;
            }
            else
            {
                positiveVertex.Y = min.Y;
                negativeVertex.Y = max.Y;
            }

            if (plane.Normal.Z >= 0)
            {
                positiveVertex.Z = max.Z;
                negativeVertex.Z = min.Z;
            }
            else
            {
                positiveVertex.Z = min.Z;
                negativeVertex.Z = max.Z;
            }

            // Inline Vector3.Dot(plane.Normal, negativeVertex) + plane.D;
            var distance = plane.Normal.X * negativeVertex.X + plane.Normal.Y * negativeVertex.Y + plane.Normal.Z * negativeVertex.Z + plane.D;
            if (distance > 0)
            {
                result = PlaneIntersectionType.Front;
                return;
            }

            // Inline Vector3.Dot(plane.Normal, positiveVertex) + plane.D;
            distance = plane.Normal.X * positiveVertex.X + plane.Normal.Y * positiveVertex.Y + plane.Normal.Z * positiveVertex.Z + plane.D;
            if (distance < 0)
            {
                result = PlaneIntersectionType.Back;
                return;
            }

            result = PlaneIntersectionType.Intersecting;
        }
    }
}<|MERGE_RESOLUTION|>--- conflicted
+++ resolved
@@ -346,11 +346,7 @@
         }
 
         /// <inheritdoc/>
-<<<<<<< HEAD
-        public readonly override bool Equals(object obj)
-=======
         public override readonly bool Equals(object obj)
->>>>>>> d50d0d9c
         {
             return obj is Box3 box && Equals(box);
         }
@@ -364,11 +360,7 @@
         }
 
         /// <inheritdoc/>
-<<<<<<< HEAD
-        public readonly override int GetHashCode()
-=======
         public override readonly int GetHashCode()
->>>>>>> d50d0d9c
         {
             var hashCode = Min.GetHashCode();
             hashCode = (hashCode * 397) ^ Size.GetHashCode();
@@ -376,11 +368,7 @@
         }
 
         /// <inheritdoc/>
-<<<<<<< HEAD
-        public readonly override string ToString()
-=======
         public override readonly string ToString()
->>>>>>> d50d0d9c
         {
             return $"{{Min:{Min} Size:{Size}}}";
         }
