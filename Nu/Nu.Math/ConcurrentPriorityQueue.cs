--- conflicted
+++ resolved
@@ -6,10 +6,7 @@
     /// Concurrent priority queue.
     /// </summary>
     /// <typeparam name="V">Type of element.</typeparam>
-<<<<<<< HEAD
-=======
     /// <typeparam name="P">Type of priority.</typeparam>
->>>>>>> d50d0d9c
     public class ConcurrentPriorityQueue<V, P>
     {
         /// <summary>
@@ -26,7 +23,6 @@
         /// Thread-safe.
         /// </summary>
         public bool TryDequeue(out V element, out P priority)
-<<<<<<< HEAD
         {
             lock (locker) return queue.TryDequeue(out element, out priority);
         }
@@ -37,18 +33,6 @@
         /// </summary>
         public void Clear()
         {
-=======
-        {
-            lock (locker) return queue.TryDequeue(out element, out priority);
-        }
-
-        /// <summary>
-        /// Clear the queue.
-        /// Thread-safe.
-        /// </summary>
-        public void Clear()
-        {
->>>>>>> d50d0d9c
             lock (locker) queue.Clear();
         }
 
